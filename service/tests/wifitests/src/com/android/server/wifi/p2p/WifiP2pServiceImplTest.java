/*
 * Copyright (C) 2018 The Android Open Source Project
 *
 * Licensed under the Apache License, Version 2.0 (the "License");
 * you may not use this file except in compliance with the License.
 * You may obtain a copy of the License at
 *
 *      http://www.apache.org/licenses/LICENSE-2.0
 *
 * Unless required by applicable law or agreed to in writing, software
 * distributed under the License is distributed on an "AS IS" BASIS,
 * WITHOUT WARRANTIES OR CONDITIONS OF ANY KIND, either express or implied.
 * See the License for the specific language governing permissions and
 * limitations under the License.
 */

package com.android.server.wifi.p2p;

import static android.net.NetworkInfo.DetailedState.FAILED;
import static android.net.NetworkInfo.DetailedState.IDLE;

import static com.android.dx.mockito.inline.extended.ExtendedMockito.mockitoSession;
import static com.android.server.wifi.WifiSettingsConfigStore.WIFI_P2P_DEVICE_NAME;
import static com.android.server.wifi.WifiSettingsConfigStore.WIFI_P2P_PENDING_FACTORY_RESET;
import static com.android.server.wifi.WifiSettingsConfigStore.WIFI_VERBOSE_LOGGING_ENABLED;

import static org.junit.Assert.assertEquals;
import static org.junit.Assert.assertNotEquals;
import static org.junit.Assert.assertNotNull;
import static org.junit.Assert.assertNull;
import static org.junit.Assert.assertTrue;
import static org.junit.Assume.assumeTrue;
import static org.mockito.ArgumentMatchers.argThat;
import static org.mockito.Matchers.any;
import static org.mockito.Matchers.anyBoolean;
import static org.mockito.Matchers.anyInt;
import static org.mockito.Matchers.anyLong;
import static org.mockito.Matchers.anyString;
import static org.mockito.Matchers.eq;
import static org.mockito.Matchers.isNull;
import static org.mockito.Mockito.atLeastOnce;
import static org.mockito.Mockito.doAnswer;
import static org.mockito.Mockito.doNothing;
import static org.mockito.Mockito.doThrow;
import static org.mockito.Mockito.lenient;
import static org.mockito.Mockito.never;
import static org.mockito.Mockito.reset;
import static org.mockito.Mockito.spy;
import static org.mockito.Mockito.times;
import static org.mockito.Mockito.verify;
import static org.mockito.Mockito.when;

import android.annotation.Nullable;
import android.app.AlarmManager;
import android.app.test.MockAnswerUtil.AnswerWithArguments;
import android.content.BroadcastReceiver;
import android.content.Context;
import android.content.Intent;
import android.content.IntentFilter;
import android.content.pm.PackageManager;
import android.content.res.Resources;
import android.location.LocationManager;
import android.net.ConnectivityManager;
import android.net.InetAddresses;
import android.net.NetworkInfo;
import android.net.TetheringManager;
import android.net.wifi.CoexUnsafeChannel;
import android.net.wifi.WifiConfiguration;
import android.net.wifi.WifiInfo;
import android.net.wifi.WifiManager;
import android.net.wifi.WifiScanner;
import android.net.wifi.WpsInfo;
import android.net.wifi.p2p.WifiP2pConfig;
import android.net.wifi.p2p.WifiP2pDevice;
import android.net.wifi.p2p.WifiP2pDeviceList;
import android.net.wifi.p2p.WifiP2pGroup;
import android.net.wifi.p2p.WifiP2pGroupList;
import android.net.wifi.p2p.WifiP2pInfo;
import android.net.wifi.p2p.WifiP2pManager;
import android.net.wifi.p2p.WifiP2pProvDiscEvent;
import android.net.wifi.p2p.WifiP2pWfdInfo;
import android.net.wifi.p2p.nsd.WifiP2pServiceInfo;
import android.net.wifi.p2p.nsd.WifiP2pServiceRequest;
import android.os.Binder;
import android.os.Bundle;
import android.os.Handler;
import android.os.HandlerThread;
import android.os.Message;
import android.os.Messenger;
import android.os.UserHandle;
import android.os.UserManager;
import android.os.WorkSource;
import android.os.test.TestLooper;
import android.provider.Settings;

import androidx.test.filters.SmallTest;

import com.android.modules.utils.build.SdkLevel;
import com.android.server.wifi.FakeWifiLog;
import com.android.server.wifi.FrameworkFacade;
import com.android.server.wifi.WifiBaseTest;
import com.android.server.wifi.WifiGlobals;
import com.android.server.wifi.WifiInjector;
import com.android.server.wifi.WifiSettingsConfigStore;
import com.android.server.wifi.coex.CoexManager;
import com.android.server.wifi.proto.nano.WifiMetricsProto.P2pConnectionEvent;
import com.android.server.wifi.util.NetdWrapper;
import com.android.server.wifi.util.StringUtil;
import com.android.server.wifi.util.WifiPermissionsUtil;
import com.android.server.wifi.util.WifiPermissionsWrapper;
import com.android.wifi.resources.R;

import org.junit.After;
import org.junit.Before;
import org.junit.Test;
import org.mockito.ArgumentCaptor;
import org.mockito.ArgumentMatcher;
import org.mockito.Mock;
import org.mockito.MockitoAnnotations;
import org.mockito.MockitoSession;
import org.mockito.Spy;

import java.net.InetAddress;
import java.net.NetworkInterface;
import java.util.ArrayList;
import java.util.Arrays;
import java.util.Collections;
import java.util.List;

/**
 * Unit test harness for WifiP2pServiceImpl.
 */
@SmallTest
public class WifiP2pServiceImplTest extends WifiBaseTest {
    private static final String TAG = "WifiP2pServiceImplTest";
    private static final String IFACE_NAME_P2P = "mockP2p0";
    private static final String P2P_GO_IP = "192.168.49.1";
    private static final long STATE_CHANGE_WAITING_TIME = 1000;
    private static final String thisDeviceMac = "11:22:33:44:55:66";
    private static final String thisDeviceName = "thisDeviceName";
    private static final String ANONYMIZED_DEVICE_ADDRESS = "02:00:00:00:00:00";
    private static final String TEST_PACKAGE_NAME = "com.p2p.test";
    private static final String TEST_ANDROID_ID = "314Deadbeef";

    private ArgumentCaptor<BroadcastReceiver> mBcastRxCaptor = ArgumentCaptor.forClass(
            BroadcastReceiver.class);
    private Binder mClient1;
    private Binder mClient2;

    private BroadcastReceiver mLocationModeReceiver;
    private BroadcastReceiver mWifiStateChangedReceiver;
    private BroadcastReceiver mTetherStateReceiver;
    private Handler mClientHandler;
    private Messenger mP2pStateMachineMessenger;
    private Messenger mClientMessenger;
    private WifiP2pServiceImpl mWifiP2pServiceImpl;
    private TestLooper mClientHanderLooper;
    private TestLooper mLooper;
    private WifiP2pConfig mTestWifiP2pPeerConfig;
    private WifiP2pConfig mTestWifiP2pFastConnectionConfig;
    private WifiP2pGroup mTestWifiP2pNewPersistentGoGroup;
    private WifiP2pGroup mTestWifiP2pGroup;
    private WifiP2pDevice mTestWifiP2pDevice;
    private WifiP2pGroupList mGroups = new WifiP2pGroupList(null, null);
    private WifiP2pDevice mTestThisDevice;
    private ArgumentCaptor<Message> mMessageCaptor = ArgumentCaptor.forClass(Message.class);
    private MockitoSession mStaticMockSession = null;

    @Mock Context mContext;
    @Mock FrameworkFacade mFrameworkFacade;
    @Mock HandlerThread mHandlerThread;
    @Mock NetdWrapper mNetdWrapper;
    @Mock PackageManager mPackageManager;
    @Mock Resources mResources;
    @Mock NetworkInterface mP2pNetworkInterface;
    @Mock WifiInjector mWifiInjector;
    @Mock WifiManager mMockWifiManager;
    @Mock WifiPermissionsUtil mWifiPermissionsUtil;
    @Mock WifiSettingsConfigStore mWifiSettingsConfigStore;
    @Mock WifiPermissionsWrapper mWifiPermissionsWrapper;
    @Mock WifiP2pNative mWifiNative;
    @Mock WifiP2pServiceInfo mTestWifiP2pServiceInfo;
    @Mock WifiP2pServiceRequest mTestWifiP2pServiceRequest;
    @Mock UserManager mUserManager;
    @Mock WifiP2pMetrics mWifiP2pMetrics;
    @Mock WifiManager mWifiManager;
    @Mock WifiInfo mWifiInfo;
    @Mock CoexManager mCoexManager;
    @Spy FakeWifiLog mLog;
    @Spy MockWifiP2pMonitor mWifiMonitor;
    @Mock WifiGlobals mWifiGlobals;
    @Mock AlarmManager mAlarmManager;
    CoexManager.CoexListener mCoexListener;

    private void generatorTestData() {
        mTestWifiP2pGroup = new WifiP2pGroup();
        mTestWifiP2pGroup.setNetworkName("TestGroupName");
        mTestWifiP2pDevice = spy(new WifiP2pDevice());
        mTestWifiP2pDevice.deviceName = "TestDeviceName";
        mTestWifiP2pDevice.deviceAddress = "aa:bb:cc:dd:ee:ff";

        // for general connect command
        mTestWifiP2pPeerConfig = new WifiP2pConfig();
        mTestWifiP2pPeerConfig.deviceAddress = mTestWifiP2pDevice.deviceAddress;

        // for fast-connection connect command
        mTestWifiP2pFastConnectionConfig = new WifiP2pConfig.Builder()
                .setNetworkName("DIRECT-XY-HELLO")
                .setPassphrase("DEADBEEF")
                .build();

        // for general group started event
        mTestWifiP2pNewPersistentGoGroup = new WifiP2pGroup();
        mTestWifiP2pNewPersistentGoGroup.setNetworkId(WifiP2pGroup.NETWORK_ID_PERSISTENT);
        mTestWifiP2pNewPersistentGoGroup.setNetworkName("DIRECT-xy-NEW");
        mTestWifiP2pNewPersistentGoGroup.setOwner(new WifiP2pDevice(thisDeviceMac));
        mTestWifiP2pNewPersistentGoGroup.setIsGroupOwner(true);
        mTestWifiP2pNewPersistentGoGroup.setInterface(IFACE_NAME_P2P);

        mGroups.clear();
        WifiP2pGroup group1 = new WifiP2pGroup();
        group1.setNetworkId(0);
        group1.setNetworkName(mTestWifiP2pGroup.getNetworkName());
        group1.setOwner(mTestWifiP2pDevice);
        group1.setIsGroupOwner(false);
        mGroups.add(group1);

        WifiP2pGroup group2 = new WifiP2pGroup();
        group2.setNetworkId(1);
        group2.setNetworkName("DIRECT-ab-Hello");
        group2.setOwner(new WifiP2pDevice("12:34:56:78:90:ab"));
        group2.setIsGroupOwner(false);
        mGroups.add(group2);

        WifiP2pGroup group3 = new WifiP2pGroup();
        group3.setNetworkId(2);
        group3.setNetworkName("DIRECT-cd-OWNER");
        group3.setOwner(new WifiP2pDevice(thisDeviceMac));
        group3.setIsGroupOwner(true);
        mGroups.add(group3);

        mTestThisDevice = new WifiP2pDevice();
        mTestThisDevice.deviceName = thisDeviceName;
        mTestThisDevice.deviceAddress = thisDeviceMac;
        mTestThisDevice.primaryDeviceType = "10-0050F204-5";
    }

    /**
     * Simulate Location Mode change: Changes the location manager return values and dispatches a
     * broadcast.
     *
     * @param isLocationModeEnabled whether the location mode is enabled.,
     */
    private void simulateLocationModeChange(boolean isLocationModeEnabled) {
        when(mWifiPermissionsUtil.isLocationModeEnabled()).thenReturn(isLocationModeEnabled);

        Intent intent = new Intent(LocationManager.MODE_CHANGED_ACTION);
        mLocationModeReceiver.onReceive(mContext, intent);
    }

    /**
     * Simulate Wi-Fi state change: broadcast state change and modify the API return value.
     *
     * @param isWifiOn whether the wifi mode is enabled.
     */
    private void simulateWifiStateChange(boolean isWifiOn) {
        when(mMockWifiManager.getWifiState()).thenReturn(
                isWifiOn ? WifiManager.WIFI_STATE_ENABLED : WifiManager.WIFI_STATE_DISABLED);

        Intent intent = new Intent(WifiManager.WIFI_STATE_CHANGED_ACTION);
        intent.putExtra(WifiManager.EXTRA_WIFI_STATE,
                isWifiOn ? WifiManager.WIFI_STATE_ENABLED : WifiManager.WIFI_STATE_DISABLED);
        mWifiStateChangedReceiver.onReceive(mContext, intent);
    }

    /**
     * Simulate tethering flow is completed
     */
    private void simulateTetherReady() {
        ArrayList<String> availableList = new ArrayList<>();
        ArrayList<String> localOnlyList = new ArrayList<>();
        localOnlyList.add(IFACE_NAME_P2P);
        ArrayList<String> tetherList = new ArrayList<>();
        ArrayList<String> erroredList = new ArrayList<>();

        Intent intent = new Intent(TetheringManager.ACTION_TETHER_STATE_CHANGED);
        intent.addFlags(Intent.FLAG_RECEIVER_REPLACE_PENDING);
        intent.putStringArrayListExtra(TetheringManager.EXTRA_AVAILABLE_TETHER, availableList);
        intent.putStringArrayListExtra(TetheringManager.EXTRA_ACTIVE_LOCAL_ONLY, localOnlyList);
        intent.putStringArrayListExtra(TetheringManager.EXTRA_ACTIVE_TETHER, tetherList);
        intent.putStringArrayListExtra(TetheringManager.EXTRA_ERRORED_TETHER, erroredList);
        mTetherStateReceiver.onReceive(mContext, intent);
        mLooper.dispatchAll();
    }

    /**
     * Mock send WifiP2pManager.UPDATE_CHANNEL_INFO
     *
     * @param pkgName package name used for p2p channel init
     * @param featureId The feature in the package
     * @param binder client binder used for p2p channel init
     * @param replyMessenger for checking replied message.
     */
    private void sendChannelInfoUpdateMsg(String pkgName, @Nullable String featureId,
            Binder binder, Messenger replyMessenger) throws Exception {
        Message msg = Message.obtain();
        msg.what = WifiP2pManager.UPDATE_CHANNEL_INFO;
        Bundle bundle = new Bundle();
        bundle.putString(WifiP2pManager.CALLING_PACKAGE, pkgName);
        bundle.putString(WifiP2pManager.CALLING_FEATURE_ID, featureId);
        bundle.putBinder(WifiP2pManager.CALLING_BINDER, binder);
        msg.obj = bundle;
        msg.replyTo = replyMessenger;
        mP2pStateMachineMessenger.send(Message.obtain(msg));
        mLooper.dispatchAll();
    }

    /**
     * Mock send WifiP2pManager.ADD_LOCAL_SERVICE with mTestWifiP2pServiceInfo
     *
     * @param replyMessenger for checking replied message.
     */
    private void sendAddLocalServiceMsg(Messenger replyMessenger) throws Exception {
        Message msg = Message.obtain();
        msg.what = WifiP2pManager.ADD_LOCAL_SERVICE;
        msg.obj = mTestWifiP2pServiceInfo;
        msg.replyTo = replyMessenger;
        mP2pStateMachineMessenger.send(Message.obtain(msg));
        mLooper.dispatchAll();
    }

    /**
     * Mock send WifiP2pManager.CONNECT with ConfigValidAsGroup
     *
     * @param replyMessenger for checking replied message.
     */
    private void sendConnectMsgWithConfigValidAsGroup(Messenger replyMessenger) throws Exception {
        sendConnectMsg(replyMessenger, mTestWifiP2pFastConnectionConfig);
    }

    /**
     * Mock send WifiP2pManager.CREATE_GROUP with ConfigValidAsGroup
     *
     * @param replyMessenger for checking replied message.
     */
    private void sendCreateGroupMsgWithConfigValidAsGroup(Messenger replyMessenger)
            throws Exception {
        sendCreateGroupMsg(replyMessenger, 0, mTestWifiP2pFastConnectionConfig);
    }

    /**
     * Mock send WifiP2pManager.DISCOVER_PEERS
     *
     * @param replyMessenger for checking replied message.
     */
    private void sendDiscoverPeersMsg(Messenger replyMessenger) throws Exception {
        Message msg = Message.obtain();
        msg.what = WifiP2pManager.DISCOVER_PEERS;
        msg.replyTo = replyMessenger;
        mP2pStateMachineMessenger.send(Message.obtain(msg));
        mLooper.dispatchAll();
    }

    /**
     * Mock send WifiP2pManager.ADD_SERVICE_REQUEST with mocked mTestWifiP2pServiceRequest
     *
     * @param replyMessenger for checking replied message.
     */
    private void sendAddServiceRequestMsg(Messenger replyMessenger) throws Exception {
        Message msg = Message.obtain();
        msg.what = WifiP2pManager.ADD_SERVICE_REQUEST;
        msg.replyTo = replyMessenger;
        msg.obj = mTestWifiP2pServiceRequest;
        mP2pStateMachineMessenger.send(Message.obtain(msg));
        mLooper.dispatchAll();
    }

    /**
     * Mock send WifiP2pManager.DISCOVER_SERVICES
     *
     * @param replyMessenger for checking replied message.
     */
    private void sendDiscoverServiceMsg(Messenger replyMessenger) throws Exception {
        Message msg = Message.obtain();
        msg.what = WifiP2pManager.DISCOVER_SERVICES;
        msg.replyTo = replyMessenger;
        mP2pStateMachineMessenger.send(Message.obtain(msg));
        mLooper.dispatchAll();
    }

    /**
     * Mock send WifiP2pManager.REQUEST_PEERS
     *
     * @param replyMessenger for checking replied message.
     */
    private void sendRequestPeersMsg(Messenger replyMessenger) throws Exception {
        Message msg = Message.obtain();
        msg.what = WifiP2pManager.REQUEST_PEERS;
        msg.replyTo = replyMessenger;
        mP2pStateMachineMessenger.send(Message.obtain(msg));
        mLooper.dispatchAll();
    }

    /**
     * Mock send WifiP2pManager.REQUEST_GROUP_INFO
     *
     * @param replyMessenger for checking replied message.
     */
    private void sendRequestGroupInfoMsg(Messenger replyMessenger) throws Exception {
        Message msg = Message.obtain();
        msg.what = WifiP2pManager.REQUEST_GROUP_INFO;
        msg.replyTo = replyMessenger;
        mP2pStateMachineMessenger.send(Message.obtain(msg));
        mLooper.dispatchAll();
    }

    /**
     * Mock send WifiP2pManager.DELETE_PERSISTENT_GROUP.
     *
     * @param replyMessenger for checking replied message.
     * @param netId is the network id of the p2p group.
     */
    private void sendDeletePersistentGroupMsg(Messenger replyMessenger,
            int netId) throws Exception {
        Message msg = Message.obtain();
        msg.what = WifiP2pManager.DELETE_PERSISTENT_GROUP;
        msg.arg1 = netId;
        msg.replyTo = replyMessenger;
        mP2pStateMachineMessenger.send(Message.obtain(msg));
        mLooper.dispatchAll();
    }

    /**
     * Send WifiP2pMonitor.P2P_GROUP_STARTED_EVENT.
     *
     * @param group the started group.
     */
    private void sendGroupStartedMsg(WifiP2pGroup group) throws Exception {
        if (group.getNetworkId() == WifiP2pGroup.NETWORK_ID_PERSISTENT) {
            mGroups.add(group);
        }

        Message msg = Message.obtain();
        msg.what = WifiP2pMonitor.P2P_GROUP_STARTED_EVENT;
        msg.obj = group;
        mP2pStateMachineMessenger.send(Message.obtain(msg));
        mLooper.dispatchAll();
    }

    /**
     * Send WifiP2pMonitor.P2P_GROUP_REMOVED_EVENT.
     */
    private void sendGroupRemovedMsg() throws Exception {
        Message msg = Message.obtain();
        msg.what = WifiP2pMonitor.P2P_GROUP_REMOVED_EVENT;
        mP2pStateMachineMessenger.send(Message.obtain(msg));
        mLooper.dispatchAll();
    }

    /**
     * Send WifiP2pMonitor.P2P_DEVICE_FOUND_EVENT.
     *
     * @param device the found device.
     */
    private void sendDeviceFoundEventMsg(WifiP2pDevice device) throws Exception {
        Message msg = Message.obtain();
        msg.what = WifiP2pMonitor.P2P_DEVICE_FOUND_EVENT;
        msg.obj = device;
        mP2pStateMachineMessenger.send(Message.obtain(msg));
        mLooper.dispatchAll();
    }

    /**
     * Send WifiP2pMonitor.P2P_INVITATION_RESULT_EVENT.
     *
     * @param status invitation result.
     */
    private void sendInvitationResultMsg(
            WifiP2pServiceImpl.P2pStatus status) throws Exception {
        Message msg = Message.obtain();
        msg.what = WifiP2pMonitor.P2P_INVITATION_RESULT_EVENT;
        msg.obj = status;
        mP2pStateMachineMessenger.send(Message.obtain(msg));
        mLooper.dispatchAll();
    }

    /**
     * Mock send WifiP2pManager.SET_CHANNEL
     *
     * @param replyMessenger for checking replied message.
     * @param p2pChannels stores the listen and operating channels.
     */
    private void sendSetChannelMsg(Messenger replyMessenger,
            Bundle p2pChannels) throws Exception {
        Message msg = Message.obtain();
        msg.what = WifiP2pManager.SET_CHANNEL;
        msg.replyTo = replyMessenger;
        msg.obj = p2pChannels;
        mP2pStateMachineMessenger.send(Message.obtain(msg));
        mLooper.dispatchAll();
    }

    /**
     * Mock send WifiP2pManager.START_WPS
     *
     * @param replyMessenger for checking replied message.
     * @param wps is the WPS configuration.
     */
    private void sendStartWpsMsg(Messenger replyMessenger, WpsInfo wps) throws Exception {
        Message msg = Message.obtain();
        msg.what = WifiP2pManager.START_WPS;
        msg.replyTo = replyMessenger;
        msg.obj = wps;
        mP2pStateMachineMessenger.send(Message.obtain(msg));
        mLooper.dispatchAll();
    }

    /**
     * Mock send WifiP2pManager.SET_DEVICE_NAME
     *
     * @param replyMessenger for checking replied message.
     * @param dev is the P2p device configuration.
     */
    private void sendSetDeviceNameMsg(
            Messenger replyMessenger, WifiP2pDevice dev) throws Exception {
        Message msg = Message.obtain();
        msg.what = WifiP2pManager.SET_DEVICE_NAME;
        msg.replyTo = replyMessenger;
        msg.obj = dev;
        mP2pStateMachineMessenger.send(Message.obtain(msg));
        mLooper.dispatchAll();
    }

    /**
     * Mock send WifiP2pManager.SET_WFD_INFO
     *
     * @param replyMessenger for checking replied message.
     * @param wfdInfo is the P2p device's wfd information.
     */
    private void sendSetWfdInfoMsg(
            Messenger replyMessenger, WifiP2pWfdInfo wfdInfo) throws Exception {
        Message msg = Message.obtain();
        msg.what = WifiP2pManager.SET_WFD_INFO;
        msg.replyTo = replyMessenger;
        msg.obj = wfdInfo;
        mP2pStateMachineMessenger.send(Message.obtain(msg));
        mLooper.dispatchAll();
    }

    /**
     * Mock send WifiP2pManager.SET_ONGOING_PEER_CONFIG
     *
     * @param replyMessenger for checking replied message.
     * @param config used for change an ongoing peer connection.
     */
    private void sendSetOngoingPeerConfigMsg(
            Messenger replyMessenger, WifiP2pConfig config) throws Exception {
        Message msg = Message.obtain();
        msg.what = WifiP2pManager.SET_ONGOING_PEER_CONFIG;
        msg.replyTo = replyMessenger;
        msg.obj = config;
        mP2pStateMachineMessenger.send(Message.obtain(msg));
        mLooper.dispatchAll();
    }

    /**
     * Mock send WifiP2pManager.REMOVE_LOCAL_SERVICE.
     *
     * @param replyMessenger for checking replied message.
     * @param servInfo is the local service information.
     */
    private void sendRemoveLocalServiceMsg(Messenger replyMessenger,
            WifiP2pServiceInfo servInfo) throws Exception {
        Message msg = Message.obtain();
        msg.what = WifiP2pManager.REMOVE_LOCAL_SERVICE;
        msg.obj = servInfo;
        msg.replyTo = replyMessenger;
        mP2pStateMachineMessenger.send(Message.obtain(msg));
        mLooper.dispatchAll();
    }

    /**
     * Mock send WifiP2pManager.REMOVE_SERVICE_REQUEST.
     *
     * @param replyMessenger for checking replied message.
     * @param req is the service discovery request.
     */
    private void sendRemoveServiceRequestMsg(Messenger replyMessenger,
            WifiP2pServiceRequest req) throws Exception {
        Message msg = Message.obtain();
        msg.what = WifiP2pManager.REMOVE_SERVICE_REQUEST;
        msg.obj = req;
        msg.replyTo = replyMessenger;
        mP2pStateMachineMessenger.send(Message.obtain(msg));
        mLooper.dispatchAll();
    }

    /**
     * Send Connect API msg.
     *
     * @param replyMessenger for checking replied message.
     * @param config options as described in {@link WifiP2pConfig} class.
     */
    private void sendConnectMsg(Messenger replyMessenger,
            WifiP2pConfig config) throws Exception {
        Message msg = Message.obtain();
        msg.what = WifiP2pManager.CONNECT;
        msg.obj = config;
        msg.replyTo = replyMessenger;
        mP2pStateMachineMessenger.send(Message.obtain(msg));
        mLooper.dispatchAll();
    }

    /**
     * Send CreateGroup API msg.
     *
     * @param replyMessenger for checking replied message.
     * @param config options as described in {@link WifiP2pConfig} class.
     */
    private void sendCreateGroupMsg(Messenger replyMessenger,
            int netId,
            WifiP2pConfig config) throws Exception {
        Message msg = Message.obtain();
        msg.what = WifiP2pManager.CREATE_GROUP;
        msg.arg1 = netId;
        msg.obj = config;
        msg.replyTo = replyMessenger;
        mP2pStateMachineMessenger.send(Message.obtain(msg));
        mLooper.dispatchAll();
    }

    /**
     * Send simple API msg.
     *
     * Mock the API msg without arguments.
     *
     * @param replyMessenger for checking replied message.
     */
    private void sendSimpleMsg(Messenger replyMessenger,
            int what) throws Exception {
        Message msg = Message.obtain();
        msg.what = what;
        if (replyMessenger != null) {
            msg.replyTo = replyMessenger;
        }
        mP2pStateMachineMessenger.send(Message.obtain(msg));
        mLooper.dispatchAll();
    }

    /**
     * Send simple API msg.
     *
     * Mock the API msg with objects.
     *
     * @param replyMessenger for checking replied message.
     */
    private void sendSimpleMsg(Messenger replyMessenger,
            int what, Object obj) throws Exception {
        Message msg = Message.obtain();
        msg.what = what;
        msg.obj = obj;
        if (replyMessenger != null) {
            msg.replyTo = replyMessenger;
        }
        mP2pStateMachineMessenger.send(Message.obtain(msg));
        mLooper.dispatchAll();
    }

    /**
     * force P2p State enter InactiveState to start others unit test
     *
     * @param clientBinder client binder to use for p2p channel init
     */
    private void forceP2pEnabled(Binder clientBinder) throws Exception {
        simulateWifiStateChange(true);
        simulateLocationModeChange(true);
        checkIsP2pInitWhenClientConnected(true, false, clientBinder,
                new WorkSource(clientBinder.getCallingUid(), TEST_PACKAGE_NAME));
        verify(mContext).sendBroadcastWithMultiplePermissions(
                argThat(new WifiP2pServiceImplTest
                       .P2pConnectionChangedIntentMatcherForNetworkState(IDLE)), any());
        verify(mContext, never()).sendBroadcastWithMultiplePermissions(
                argThat(new WifiP2pServiceImplTest
                        .P2pConnectionChangedIntentMatcherForNetworkState(FAILED)), any());
    }

    /**
     * Check is P2p init as expected when client connected
     *
     * @param expectInit set true if p2p init should succeed as expected, set false when
     *        expected init should not happen
     * @param expectReplace set true if p2p worksource replace should succeed as expected, set false
     *        when replace should not happen
     * @param clientBinder client binder to use for p2p channel init
     * @param expectedRequestorWs Expected merged requestorWs
     */
    private void checkIsP2pInitWhenClientConnected(boolean expectInit, boolean expectReplace,
            Binder clientBinder, WorkSource expectedRequestorWs)
            throws Exception {
        mWifiP2pServiceImpl.getMessenger(clientBinder, TEST_PACKAGE_NAME);
        if (expectInit) {
            // send a command to force P2P enabled.
            sendSimpleMsg(mClientMessenger, WifiP2pManager.DISCOVER_PEERS);
        }
        mLooper.dispatchAll();
        reset(mClientHandler);
        if (expectInit) {
            verify(mWifiNative).setupInterface(any(), any(), eq(expectedRequestorWs));
            verify(mNetdWrapper).setInterfaceUp(anyString());
            verify(mWifiMonitor, atLeastOnce()).registerHandler(anyString(), anyInt(), any());
            // Verify timer is scheduled
            verify(mAlarmManager, times(2)).setExact(anyInt(), anyLong(),
                    eq(mWifiP2pServiceImpl.P2P_IDLE_SHUTDOWN_MESSAGE_TIMEOUT_TAG), any(), any());
        } else if (expectReplace) {
            verify(mWifiNative).replaceRequestorWs(expectedRequestorWs);
        } else {
            verify(mWifiNative, never()).setupInterface(any(), any(), any());
            verify(mNetdWrapper, never()).setInterfaceUp(anyString());
            verify(mWifiMonitor, never()).registerHandler(anyString(), anyInt(), any());
        }
    }

    /**
     * Check is P2p teardown as expected when client disconnected
     *
     * @param expectTearDown set true if p2p teardown should succeed as expected,
     *        set false when expected teardown should not happen
     * @param expectReplace set true if p2p worksource replace should succeed as expected, set false
     *        when replace should not happen
     * @param clientBinder client binder to use for p2p channel init
     * @param expectedRequestorWs Expected merged requestorWs
     */
    private void checkIsP2pTearDownWhenClientDisconnected(
            boolean expectTearDown, boolean expectReplace,
            Binder clientBinder, WorkSource expectedRequestorWs) throws Exception {
        mWifiP2pServiceImpl.close(clientBinder);
        mLooper.dispatchAll();
        if (expectTearDown) {
            verify(mWifiNative).teardownInterface();
            verify(mWifiMonitor).stopMonitoring(anyString());
        } else if (expectReplace) {
            verify(mWifiNative).replaceRequestorWs(expectedRequestorWs);
        } else {
            verify(mWifiNative, never()).teardownInterface();
            verify(mWifiMonitor, never()).stopMonitoring(anyString());
        }
    }

    /**
     * Check the broadcast of WIFI_P2P_THIS_DEVICE_CHANGED_ACTION is sent as expected.
     */
    private void checkSendThisDeviceChangedBroadcast() {
        ArgumentCaptor<Intent> intentCaptor = ArgumentCaptor.forClass(Intent.class);
        String[] permission_gold = new String[] {android.Manifest.permission.ACCESS_FINE_LOCATION,
                                                 android.Manifest.permission.ACCESS_WIFI_STATE};
        ArgumentCaptor<String []> permissionCaptor = ArgumentCaptor.forClass(String[].class);
        verify(mContext, atLeastOnce()).sendBroadcastWithMultiplePermissions(
                intentCaptor.capture(), permissionCaptor.capture());
        String [] permission = permissionCaptor.getValue();
        Arrays.sort(permission);
        Arrays.sort(permission_gold);
        assertEquals(permission_gold, permission);
        Intent intent = intentCaptor.getValue();
        WifiP2pDevice device = intent.getParcelableExtra(WifiP2pManager.EXTRA_WIFI_P2P_DEVICE);
        assertEquals(WifiP2pManager.WIFI_P2P_THIS_DEVICE_CHANGED_ACTION, intent.getAction());
        assertEquals(Intent.FLAG_RECEIVER_REGISTERED_ONLY_BEFORE_BOOT, intent.getFlags());
        assertEquals(mTestThisDevice.deviceName, device.deviceName);
        assertEquals(ANONYMIZED_DEVICE_ADDRESS, device.deviceAddress);
        assertEquals(mTestThisDevice.primaryDeviceType, device.primaryDeviceType);
        assertEquals(mTestThisDevice.secondaryDeviceType, device.secondaryDeviceType);
        assertEquals(mTestThisDevice.wpsConfigMethodsSupported, device.wpsConfigMethodsSupported);
        assertEquals(mTestThisDevice.deviceCapability, device.deviceCapability);
        assertEquals(mTestThisDevice.groupCapability, device.groupCapability);
        assertEquals(mTestThisDevice.status, device.status);
        if (mTestThisDevice.wfdInfo != null) {
            assertEquals(mTestThisDevice.wfdInfo.isEnabled(),
                    device.wfdInfo.isEnabled());
            assertEquals(mTestThisDevice.wfdInfo.getDeviceInfoHex(),
                    device.wfdInfo.getDeviceInfoHex());
            assertEquals(mTestThisDevice.wfdInfo.getControlPort(),
                    device.wfdInfo.getControlPort());
            assertEquals(mTestThisDevice.wfdInfo.getMaxThroughput(),
                    device.wfdInfo.getMaxThroughput());
        } else {
            assertEquals(mTestThisDevice.wfdInfo, device.wfdInfo);
        }
    }

    /**
     * Check the broadcast of ACTION_WIFI_P2P_PERSISTENT_GROUPS_CHANGED is sent as expected.
     */
    private void checkSendP2pPersistentGroupsChangedBroadcast() {
        ArgumentCaptor<Intent> intentCaptor = ArgumentCaptor.forClass(Intent.class);
        verify(mContext, atLeastOnce()).sendStickyBroadcastAsUser(
                intentCaptor.capture(), eq(UserHandle.ALL));
        Intent intent = intentCaptor.getValue();
        assertEquals(WifiP2pManager.ACTION_WIFI_P2P_PERSISTENT_GROUPS_CHANGED, intent.getAction());
        assertEquals(Intent.FLAG_RECEIVER_REGISTERED_ONLY_BEFORE_BOOT, intent.getFlags());
    }

    private class P2pConnectionChangedIntentMatcherForNetworkState
            implements ArgumentMatcher<Intent> {
        private final NetworkInfo.DetailedState mState;
        P2pConnectionChangedIntentMatcherForNetworkState(NetworkInfo.DetailedState state) {
            mState = state;
        }
        @Override
        public boolean matches(Intent intent) {
            if (WifiP2pManager.WIFI_P2P_CONNECTION_CHANGED_ACTION != intent.getAction()) {
                return false;
            }
            NetworkInfo networkInfo = intent.getParcelableExtra(WifiManager.EXTRA_NETWORK_INFO);
            return networkInfo.getDetailedState() == mState;
        }
    }

    /**
     * Set up the instance of WifiP2pServiceImpl for testing.
     *
     * @param supported defines the p2p is supported or not in this instance.
     */
    private void setUpWifiP2pServiceImpl(boolean supported) throws Exception {
        reset(mContext, mFrameworkFacade, mHandlerThread, mPackageManager, mResources,
                mWifiInjector, mWifiNative);

        generatorTestData();
        mClientHanderLooper = new TestLooper();
        mClientHandler = spy(new Handler(mClientHanderLooper.getLooper()));
        mClientMessenger =  new Messenger(mClientHandler);
        mLooper = new TestLooper();

        when(mContext.getSystemService(Context.ALARM_SERVICE))
                .thenReturn(mAlarmManager);
        when(mContext.getPackageManager()).thenReturn(mPackageManager);
        when(mContext.getResources()).thenReturn(mResources);
        when(mContext.getSystemService(WifiManager.class)).thenReturn(mWifiManager);
        when(mWifiManager.getConnectionInfo()).thenReturn(mWifiInfo);
        when(mWifiSettingsConfigStore.get(eq(WIFI_P2P_DEVICE_NAME))).thenReturn(thisDeviceName);
        when(mWifiSettingsConfigStore.get(eq(WIFI_P2P_PENDING_FACTORY_RESET))).thenReturn(false);
        when(mHandlerThread.getLooper()).thenReturn(mLooper.getLooper());
        if (supported) {
            when(mPackageManager.hasSystemFeature(eq(PackageManager.FEATURE_WIFI_DIRECT)))
                    .thenReturn(true);
        } else {
            when(mPackageManager.hasSystemFeature(eq(PackageManager.FEATURE_WIFI_DIRECT)))
                    .thenReturn(false);
        }
        when(mResources.getString(R.string.config_wifi_p2p_device_type))
                .thenReturn("10-0050F204-5");
        when(mWifiInjector.getFrameworkFacade()).thenReturn(mFrameworkFacade);
        when(mWifiInjector.getUserManager()).thenReturn(mUserManager);
        when(mWifiInjector.getWifiP2pMetrics()).thenReturn(mWifiP2pMetrics);
        when(mWifiInjector.getWifiP2pMonitor()).thenReturn(mWifiMonitor);
        when(mWifiInjector.getWifiP2pNative()).thenReturn(mWifiNative);
        when(mWifiInjector.getWifiP2pServiceHandlerThread()).thenReturn(mHandlerThread);
        when(mWifiInjector.getWifiPermissionsUtil()).thenReturn(mWifiPermissionsUtil);
        when(mWifiInjector.getSettingsConfigStore()).thenReturn(mWifiSettingsConfigStore);
        when(mWifiInjector.getCoexManager()).thenReturn(mCoexManager);
        when(mWifiInjector.getWifiGlobals()).thenReturn(mWifiGlobals);
        // enable all permissions, disable specific permissions in tests
        when(mWifiPermissionsUtil.checkNetworkSettingsPermission(anyInt())).thenReturn(true);
        when(mWifiPermissionsUtil.checkNetworkStackPermission(anyInt())).thenReturn(true);
        when(mWifiPermissionsUtil.checkReadWifiCredentialPermission(anyInt())).thenReturn(true);
        when(mWifiPermissionsUtil.checkConfigOverridePermission(anyInt())).thenReturn(true);
        when(mWifiPermissionsUtil.checkCanAccessWifiDirect(anyString(), anyString(), anyInt(),
                anyBoolean())).thenReturn(true);
        when(mWifiNative.setupInterface(any(), any(), any())).thenReturn(IFACE_NAME_P2P);
        when(mWifiNative.p2pGetDeviceAddress()).thenReturn(thisDeviceMac);
        doAnswer(new AnswerWithArguments() {
            public boolean answer(WifiP2pGroupList groups) {
                groups.clear();
                for (WifiP2pGroup group : mGroups.getGroupList()) {
                    groups.add(group);
                }
                return true;
            }
        }).when(mWifiNative).p2pListNetworks(any(WifiP2pGroupList.class));
        doAnswer(new AnswerWithArguments() {
            public boolean answer(int netId) {
                mGroups.remove(netId);
                return true;
            }
        }).when(mWifiNative).removeP2pNetwork(anyInt());
        when(mWifiSettingsConfigStore.get(eq(WIFI_VERBOSE_LOGGING_ENABLED))).thenReturn(true);

        doAnswer(new AnswerWithArguments() {
            public void answer(CoexManager.CoexListener listener) {
                mCoexListener = listener;
            }
        }).when(mCoexManager).registerCoexListener(any(CoexManager.CoexListener.class));
        when(mCoexManager.getCoexRestrictions()).thenReturn(0);
        when(mCoexManager.getCoexUnsafeChannels()).thenReturn(Collections.emptyList());

        mWifiP2pServiceImpl = new WifiP2pServiceImpl(mContext, mWifiInjector);
        if (supported) {
            // register these event:
            // * WifiManager.WIFI_STATE_CHANGED_ACTION
            // * LocationManager.MODE_CHANGED_ACTION
            // * TetheringManager.ACTION_TETHER_STATE_CHANGED
            verify(mContext, times(3)).registerReceiver(mBcastRxCaptor.capture(),
                    any(IntentFilter.class));
            mWifiStateChangedReceiver = mBcastRxCaptor.getAllValues().get(0);
            mLocationModeReceiver = mBcastRxCaptor.getAllValues().get(1);
            mTetherStateReceiver = mBcastRxCaptor.getAllValues().get(2);
        }

        mWifiP2pServiceImpl.mNetdWrapper = mNetdWrapper;
        mP2pStateMachineMessenger = mWifiP2pServiceImpl.getP2pStateMachineMessenger();
        mWifiP2pServiceImpl.setWifiHandlerLogForTest(mLog);
        mWifiP2pServiceImpl.setWifiLogForReplyChannel(mLog);
    }

    @Before
    public void setUp() throws Exception {
        MockitoAnnotations.initMocks(this);

        mStaticMockSession = mockitoSession()
                .mockStatic(NetworkInterface.class)
                .startMocking();
        lenient().when(NetworkInterface.getByName(eq(IFACE_NAME_P2P)))
                .thenReturn(mP2pNetworkInterface);
        ArrayList<InetAddress> p2pInetAddresses = new ArrayList<>();
        p2pInetAddresses.add(InetAddresses.parseNumericAddress(P2P_GO_IP));
        when(mP2pNetworkInterface.getInetAddresses())
                .thenReturn(Collections.enumeration(p2pInetAddresses));

        setUpWifiP2pServiceImpl(true);
        mClient1 = new Binder();
        mClient2 = new Binder();

        when(mContext.createContextAsUser(any(), anyInt())).thenReturn(mContext);
    }

    @After
    public void cleanUp() throws Exception {
        mStaticMockSession.finishMocking();
    }

    /**
     * Mock enter Disabled state.
     */
    private void mockEnterDisabledState() throws Exception {
        Message msg = Message.obtain();
        msg.what = WifiP2pMonitor.SUP_DISCONNECTION_EVENT;
        mP2pStateMachineMessenger.send(Message.obtain(msg));
        mLooper.dispatchAll();
    }

    /**
     * Mock enter GroupNegotiation state.
     */
    private void mockEnterGroupNegotiationState() throws Exception {
        sendCreateGroupMsg(mClientMessenger, WifiP2pGroup.NETWORK_ID_TEMPORARY, null);
    }


    /**
     * Mock enter ProvisionDiscovery state.
     */
    private void mockEnterProvisionDiscoveryState() throws Exception {
        mockPeersList();
        sendConnectMsg(mClientMessenger, mTestWifiP2pPeerConfig);
    }

    /**
     * Mock WifiP2pServiceImpl.mPeers.
     */
    private void mockPeersList() throws Exception {
        sendDeviceFoundEventMsg(mTestWifiP2pDevice);
    }

    /**
     * Verify that p2p init / teardown whn a client connects / disconnects
     * with wifi enabled
     */
    @Test
    public void testP2pInitWhenClientConnectWithWifiEnabled() throws Exception {
        simulateWifiStateChange(true);
        checkIsP2pInitWhenClientConnected(true, false, mClient1,
                new WorkSource(mClient1.getCallingUid(), TEST_PACKAGE_NAME));
        checkIsP2pTearDownWhenClientDisconnected(true, false, mClient1, null);
    }

    /**
     * Verify that p2p doesn't init when  a client connects / disconnects
     * with wifi disabled
     */
    @Test
    public void testP2pDoesntInitWhenClientConnectWithWifiDisabled()
            throws Exception {
        simulateWifiStateChange(false);
        checkIsP2pInitWhenClientConnected(false, false, mClient1,
                new WorkSource(mClient1.getCallingUid(), TEST_PACKAGE_NAME));
        checkIsP2pTearDownWhenClientDisconnected(false, false, mClient1, null);
    }

    /**
     * Verify that p2p init / teardown when wifi off / on
     * with a client connected
     */
    @Test
    public void checkIsP2pInitForWifiChanges() throws Exception {
        forceP2pEnabled(mClient1);

        simulateWifiStateChange(false);
        mLooper.dispatchAll();
        verify(mWifiNative).teardownInterface();
        verify(mWifiMonitor).stopMonitoring(anyString());
        // Force to back disable state for next test
        mockEnterDisabledState();

        // wifi off / on won't initialize the p2p interface.
        simulateWifiStateChange(true);
        mLooper.dispatchAll();
        verify(mWifiNative, times(1)).setupInterface(any(), any(), any());
        verify(mNetdWrapper, times(1)).setInterfaceUp(anyString());
        verify(mWifiMonitor, atLeastOnce()).registerHandler(anyString(), anyInt(), any());

        // Lazy initialization is done once receiving a command.
        sendSimpleMsg(mClientMessenger, WifiP2pManager.DISCOVER_PEERS);
        verify(mWifiNative, times(2)).setupInterface(any(), any(), any());
        verify(mNetdWrapper, times(2)).setInterfaceUp(anyString());
    }

    /**
     * Verify p2p init / teardown when two clients connect / disconnect
     */
    @Test
    public void checkIsP2pInitForTwoClientsConnection() throws Exception {
        forceP2pEnabled(mClient1);
        WorkSource expectedRequestorWs =
                new WorkSource(mClient1.getCallingUid(), TEST_PACKAGE_NAME);
        expectedRequestorWs.add(mClient2.getCallingUid(), TEST_PACKAGE_NAME);
        // P2pInit check count should keep in once, same as one client connected case.
        checkIsP2pInitWhenClientConnected(false, true, mClient2, expectedRequestorWs);
        reset(mWifiNative);
        checkIsP2pTearDownWhenClientDisconnected(false, true, mClient2,
                new WorkSource(mClient1.getCallingUid(), TEST_PACKAGE_NAME));
        checkIsP2pTearDownWhenClientDisconnected(true, false, mClient1, null);
    }

    /**
     * Verify WifiP2pManager.ADD_LOCAL_SERVICE_FAILED is returned when a caller
     * uses abnormal way to send WifiP2pManager.ADD_LOCAL_SERVICE (i.e no channel info updated).
     */
    @Test
    public void testAddLocalServiceFailureWhenNoChannelUpdated() throws Exception {
        forceP2pEnabled(mClient1);
        sendAddLocalServiceMsg(mClientMessenger);
        verify(mWifiNative, never()).p2pServiceAdd(any());
        assertTrue(mClientHandler.hasMessages(WifiP2pManager.ADD_LOCAL_SERVICE_FAILED));
    }

    /**
     * Verify WifiP2pManager.ADD_LOCAL_SERVICE_FAILED is returned when a caller
     * uses wrong package name to initialize a channel.
     */
    @Test
    public void testAddLocalServiceFailureWhenChannelUpdateWrongPkgName() throws Exception {
        forceP2pEnabled(mClient1);
        doThrow(new SecurityException("P2p unit test"))
                .when(mWifiPermissionsUtil).checkPackage(anyInt(), anyString());
        sendChannelInfoUpdateMsg("testPkg1", "testFeature", mClient1, mClientMessenger);
        sendAddLocalServiceMsg(mClientMessenger);
        assertTrue(mClientHandler.hasMessages(WifiP2pManager.ADD_LOCAL_SERVICE_FAILED));
        verify(mWifiNative, never()).p2pServiceAdd(any());
    }

    /**
     * Verify WifiP2pManager.ADD_LOCAL_SERVICE_FAILED is returned when a caller
     * without proper permission attmepts to send WifiP2pManager.ADD_LOCAL_SERVICE.
     */
    @Test
    public void testAddLocalServiceFailureWhenCallerPermissionDenied() throws Exception {
        forceP2pEnabled(mClient1);
        doNothing().when(mWifiPermissionsUtil).checkPackage(anyInt(), anyString());
        when(mWifiPermissionsUtil.checkCanAccessWifiDirect(
                anyString(), anyString(), anyInt(), anyBoolean())).thenReturn(false);
        sendChannelInfoUpdateMsg("testPkg1", "testFeature", mClient1, mClientMessenger);
        sendAddLocalServiceMsg(mClientMessenger);
        assertTrue(mClientHandler.hasMessages(WifiP2pManager.ADD_LOCAL_SERVICE_FAILED));
        verify(mWifiNative, never()).p2pServiceAdd(any());
        verify(mWifiPermissionsUtil).checkCanAccessWifiDirect(eq("testPkg1"), eq("testFeature"),
                anyInt(), eq(false));
    }

    private void verifyAddLocalService() throws Exception {
        doNothing().when(mWifiPermissionsUtil).checkPackage(anyInt(), anyString());
        when(mWifiNative.p2pServiceAdd(any())).thenReturn(true);
        sendAddLocalServiceMsg(mClientMessenger);
        verify(mWifiNative).p2pServiceAdd(any());
        verify(mWifiPermissionsUtil).checkCanAccessWifiDirect(eq("testPkg1"), eq("testFeature"),
                anyInt(), eq(false));
        assertTrue(mClientHandler.hasMessages(WifiP2pManager.ADD_LOCAL_SERVICE_SUCCEEDED));
    }

    /**
     * Verify the caller with proper permission sends WifiP2pManager.ADD_LOCAL_SERVICE.
     */
    @Test
    public void testAddLocalServiceSuccess() throws Exception {
        forceP2pEnabled(mClient1);
        sendChannelInfoUpdateMsg("testPkg1", "testFeature", mClient1, mClientMessenger);
        verifyAddLocalService();
    }

    /**
     * Verify WifiP2pManager.ADD_LOCAL_SERVICE_FAILED is returned when native call failure.
     */
    @Test
    public void testAddLocalServiceFailureWhenNativeCallFailure() throws Exception {
        forceP2pEnabled(mClient1);
        sendChannelInfoUpdateMsg("testPkg1", "testFeature", mClient1, mClientMessenger);
        doNothing().when(mWifiPermissionsUtil).checkPackage(anyInt(), anyString());
        when(mWifiNative.p2pServiceAdd(any())).thenReturn(false);
        sendAddLocalServiceMsg(mClientMessenger);
        verify(mWifiNative).p2pServiceAdd(any());
        verify(mWifiPermissionsUtil).checkCanAccessWifiDirect(eq("testPkg1"), eq("testFeature"),
                anyInt(), eq(false));
        assertTrue(mClientHandler.hasMessages(WifiP2pManager.ADD_LOCAL_SERVICE_FAILED));
    }

    /**
     * Verify WifiP2pManager.CONNECT_FAILED is returned when a caller
     * uses abnormal way to send WifiP2pManager.CONNECT (i.e no channel info updated).
     */
    @Test
    public void testConnectWithConfigValidAsGroupFailureWhenNoChannelUpdated() throws Exception {
        forceP2pEnabled(mClient1);
        sendConnectMsgWithConfigValidAsGroup(mClientMessenger);
        assertTrue(mClientHandler.hasMessages(WifiP2pManager.CONNECT_FAILED));
        verify(mWifiNative, never()).p2pGroupAdd(any(), anyBoolean());
    }

    /**
     * Verify WifiP2pManager.CONNECT_FAILED is returned when a caller
     * uses wrong package name to initialize a channel.
     */
    @Test
    public void testConnectWithConfigValidAsGroupFailureWhenChannelUpdateWrongPkgName()
            throws Exception {
        forceP2pEnabled(mClient1);
        doThrow(new SecurityException("P2p unit test"))
                .when(mWifiPermissionsUtil).checkPackage(anyInt(), anyString());
        sendChannelInfoUpdateMsg("testPkg1", "testFeature", mClient1, mClientMessenger);
        sendConnectMsgWithConfigValidAsGroup(mClientMessenger);
        assertTrue(mClientHandler.hasMessages(WifiP2pManager.CONNECT_FAILED));
        verify(mWifiNative, never()).p2pGroupAdd(any(), anyBoolean());
    }

    /**
     * Verify WifiP2pManager.CONNECT_FAILED is returned when a caller
     * without proper permission attmepts to send WifiP2pManager.CONNECT.
     */
    @Test
    public void testConnectWithConfigValidAsGroupFailureWhenPermissionDenied() throws Exception {
        forceP2pEnabled(mClient1);
        doNothing().when(mWifiPermissionsUtil).checkPackage(anyInt(), anyString());
        when(mWifiPermissionsUtil.checkCanAccessWifiDirect(anyString(), anyString(), anyInt(),
                anyBoolean())).thenReturn(false);
        sendChannelInfoUpdateMsg("testPkg1", "testFeature", mClient1, mClientMessenger);
        sendConnectMsgWithConfigValidAsGroup(mClientMessenger);
        assertTrue(mClientHandler.hasMessages(WifiP2pManager.CONNECT_FAILED));
        verify(mWifiNative, never()).p2pGroupAdd(any(), anyBoolean());
        verify(mWifiPermissionsUtil)
                .checkCanAccessWifiDirect(eq("testPkg1"), eq("testFeature"), anyInt(), eq(false));
    }

    /**
     * Verify the caller with proper permission sends WifiP2pManager.CONNECT.
     */
    @Test
    public void testConnectWithConfigValidAsGroupSuccess() throws Exception {
        forceP2pEnabled(mClient1);
        sendChannelInfoUpdateMsg("testPkg1", "testFeature", mClient1, mClientMessenger);
        when(mWifiNative.p2pGroupAdd(any(), eq(true))).thenReturn(true);
        sendConnectMsgWithConfigValidAsGroup(mClientMessenger);
        verify(mWifiNative).p2pGroupAdd(any(), eq(true));
        verify(mWifiPermissionsUtil)
                .checkCanAccessWifiDirect(eq("testPkg1"), eq("testFeature"), anyInt(), eq(false));
        assertTrue(mClientHandler.hasMessages(WifiP2pManager.CONNECT_SUCCEEDED));
    }

    /**
     * Verify WifiP2pManager.CONNECT_FAILED is returned when native call failure.
     */
    @Test
    public void testConnectWithConfigValidAsGroupFailureWhenNativeCallFailure() throws Exception {
        forceP2pEnabled(mClient1);
        sendChannelInfoUpdateMsg("testPkg1", "testFeature", mClient1, mClientMessenger);
        when(mWifiNative.p2pGroupAdd(any(), eq(true))).thenReturn(false);
        sendConnectMsgWithConfigValidAsGroup(mClientMessenger);
        verify(mWifiNative).p2pGroupAdd(any(), eq(true));
        verify(mWifiPermissionsUtil)
                .checkCanAccessWifiDirect(eq("testPkg1"), eq("testFeature"), anyInt(), eq(false));
        assertTrue(mClientHandler.hasMessages(WifiP2pManager.CONNECT_FAILED));
    }

    /**
     * Verify WifiP2pManager.CREATE_GROUP_FAILED is returned when a caller
     * uses abnormal way to send WifiP2pManager.CREATE_GROUP (i.e no channel info updated).
     */
    @Test
    public void testCreateGroupWithConfigValidAsGroupFailureWhenNoChannelUpdated()
            throws Exception {
        forceP2pEnabled(mClient1);
        sendCreateGroupMsgWithConfigValidAsGroup(mClientMessenger);
        assertTrue(mClientHandler.hasMessages(WifiP2pManager.CREATE_GROUP_FAILED));
        verify(mWifiNative, never()).p2pGroupAdd(anyBoolean());
        verify(mWifiNative, never()).p2pGroupAdd(any(), anyBoolean());
    }

    /**
     * Verify WifiP2pManager.CREATE_GROUP_FAILED is returned with null object when a caller
     * uses wrong package name to initialize a channel.
     */
    @Test
    public void testCreateGroupWithConfigValidAsGroupFailureWhenChannelUpdateWrongPkgName()
            throws Exception {
        forceP2pEnabled(mClient1);
        doThrow(new SecurityException("P2p unit test"))
                .when(mWifiPermissionsUtil).checkPackage(anyInt(), anyString());
        sendChannelInfoUpdateMsg("testPkg1", "testFeature", mClient1, mClientMessenger);
        sendCreateGroupMsgWithConfigValidAsGroup(mClientMessenger);
        assertTrue(mClientHandler.hasMessages(WifiP2pManager.CREATE_GROUP_FAILED));
        verify(mWifiNative, never()).p2pGroupAdd(anyBoolean());
        verify(mWifiNative, never()).p2pGroupAdd(any(), anyBoolean());
    }

    /**
     * Verify WifiP2pManager.CREATE_GROUP_FAILED is returned when a caller
     * without proper permission attmepts to send WifiP2pManager.CREATE_GROUP.
     */
    @Test
    public void testCreateGroupWithConfigValidAsGroupFailureWhenPermissionDenied()
            throws Exception {
        forceP2pEnabled(mClient1);
        doNothing().when(mWifiPermissionsUtil).checkPackage(anyInt(), anyString());
        when(mWifiPermissionsUtil.checkCanAccessWifiDirect(anyString(), anyString(), anyInt(),
                anyBoolean())).thenReturn(false);
        sendChannelInfoUpdateMsg("testPkg1", "testFeature", mClient1, mClientMessenger);
        sendCreateGroupMsgWithConfigValidAsGroup(mClientMessenger);
        assertTrue(mClientHandler.hasMessages(WifiP2pManager.CREATE_GROUP_FAILED));
        verify(mWifiNative, never()).p2pGroupAdd(anyBoolean());
        verify(mWifiNative, never()).p2pGroupAdd(any(), anyBoolean());
        verify(mWifiPermissionsUtil)
                .checkCanAccessWifiDirect(eq("testPkg1"), eq("testFeature"), anyInt(), eq(false));
    }

    /**
     * Verify the caller with proper permission sends WifiP2pManager.CREATE_GROUP.
     */
    @Test
    public void testCreateGroupWithConfigValidAsGroupSuccess() throws Exception {
        forceP2pEnabled(mClient1);
        sendChannelInfoUpdateMsg("testPkg1", "testFeature", mClient1, mClientMessenger);
        when(mWifiNative.p2pGroupAdd(any(), eq(false))).thenReturn(true);
        sendCreateGroupMsgWithConfigValidAsGroup(mClientMessenger);
        verify(mWifiNative).p2pGroupAdd(any(), eq(false));
        verify(mWifiPermissionsUtil)
                .checkCanAccessWifiDirect(eq("testPkg1"), eq("testFeature"), anyInt(), eq(false));
        assertTrue(mClientHandler.hasMessages(WifiP2pManager.CREATE_GROUP_SUCCEEDED));
    }

    /**
     * Verify WifiP2pManager.CREATE_GROUP_FAILED is returned when native call failure.
     */
    @Test
    public void testCreateGroupWithConfigValidAsGroupFailureWhenNativeCallFailure()
            throws Exception {
        forceP2pEnabled(mClient1);
        sendChannelInfoUpdateMsg("testPkg1", "testFeature", mClient1, mClientMessenger);
        when(mWifiNative.p2pGroupAdd(any(), eq(false))).thenReturn(false);
        sendCreateGroupMsgWithConfigValidAsGroup(mClientMessenger);
        verify(mWifiNative).p2pGroupAdd(any(), eq(false));
        verify(mWifiPermissionsUtil)
                .checkCanAccessWifiDirect(eq("testPkg1"), eq("testFeature"), anyInt(), eq(false));
        assertTrue(mClientHandler.hasMessages(WifiP2pManager.CREATE_GROUP_FAILED));
    }

    /**
     * Verify WifiP2pManager.DISCOVER_PEERS_FAILED is returned when a caller
     * uses abnormal way to send WifiP2pManager.REQUEST_PEERS (i.e no channel info updated).
     */
    @Test
    public void testDiscoverPeersFailureWhenNoChannelUpdated() throws Exception {
        forceP2pEnabled(mClient1);
        sendDiscoverPeersMsg(mClientMessenger);
        verify(mWifiNative, never()).p2pFind(anyInt());
        assertTrue(mClientHandler.hasMessages(WifiP2pManager.DISCOVER_PEERS_FAILED));
    }

    /**
     * Verify WifiP2pManager.DISCOVER_PEERS_FAILED is returned when a caller
     * uses wrong package name to initialize a channel.
     */
    @Test
    public void testDiscoverPeersFailureWhenChannelUpdateWrongPkgName() throws Exception {
        forceP2pEnabled(mClient1);
        doThrow(new SecurityException("P2p unit test"))
                .when(mWifiPermissionsUtil).checkPackage(anyInt(), anyString());
        sendChannelInfoUpdateMsg("testPkg1", "testFeature", mClient1, mClientMessenger);
        sendDiscoverPeersMsg(mClientMessenger);
        verify(mWifiNative, never()).p2pFind(anyInt());
        assertTrue(mClientHandler.hasMessages(WifiP2pManager.DISCOVER_PEERS_FAILED));
    }

    /**
     * Verify WifiP2pManager.DISCOVER_PEERS_FAILED is returned with null object when a caller
     * without proper permission attmepts to send WifiP2pManager.DISCOVER_PEERS.
     */
    @Test
    public void testDiscoverPeersFailureWhenPermissionDenied() throws Exception {
        forceP2pEnabled(mClient1);
        doNothing().when(mWifiPermissionsUtil).checkPackage(anyInt(), anyString());
        when(mWifiPermissionsUtil.checkCanAccessWifiDirect(anyString(), anyString(), anyInt(),
                anyBoolean())).thenReturn(false);
        sendChannelInfoUpdateMsg("testPkg1", "testFeature", mClient1, mClientMessenger);
        sendDiscoverPeersMsg(mClientMessenger);
        verify(mWifiNative, never()).p2pFind(anyInt());
        verify(mWifiPermissionsUtil)
                .checkCanAccessWifiDirect(eq("testPkg1"), eq("testFeature"), anyInt(), eq(true));
        assertTrue(mClientHandler.hasMessages(WifiP2pManager.DISCOVER_PEERS_FAILED));
    }

    /**
     * Verify WifiP2pManager.DISCOVER_PEERS_FAILED is returned with null object when a caller
     * attmepts to send WifiP2pManager.DISCOVER_PEERS and location mode is disabled.
     */
    @Test
    public void testDiscoverPeersFailureWhenLocationModeDisabled() throws Exception {
        forceP2pEnabled(mClient1);
        doNothing().when(mWifiPermissionsUtil).checkPackage(anyInt(), anyString());
        when(mWifiPermissionsUtil.checkCanAccessWifiDirect(anyString(), anyString(), anyInt(),
                eq(false))).thenReturn(true);
        when(mWifiPermissionsUtil.checkCanAccessWifiDirect(anyString(), anyString(), anyInt(),
                eq(true))).thenReturn(false);
        sendChannelInfoUpdateMsg("testPkg1", "testFeature", mClient1, mClientMessenger);
        sendDiscoverPeersMsg(mClientMessenger);
        verify(mWifiNative, never()).p2pFind(anyInt());
        verify(mWifiPermissionsUtil)
                .checkCanAccessWifiDirect(eq("testPkg1"), eq("testFeature"), anyInt(), eq(true));
        assertTrue(mClientHandler.hasMessages(WifiP2pManager.DISCOVER_PEERS_FAILED));
    }

    /**
     * Verify the caller with proper permission sends WifiP2pManager.DISCOVER_PEERS.
     */
    @Test
    public void testDiscoverPeersSuccess() throws Exception {
        forceP2pEnabled(mClient1);
        when(mWifiNative.p2pFind(anyInt())).thenReturn(true);
        sendChannelInfoUpdateMsg("testPkg1", "testFeature", mClient1, mClientMessenger);
        sendDiscoverPeersMsg(mClientMessenger);
        verify(mWifiNative).p2pFind(anyInt());
        verify(mWifiPermissionsUtil)
                .checkCanAccessWifiDirect(eq("testPkg1"), eq("testFeature"), anyInt(), eq(true));
        assertTrue(mClientHandler.hasMessages(WifiP2pManager.DISCOVER_PEERS_SUCCEEDED));
    }

    /**
     * Verify WifiP2pManager.DISCOVER_PEERS_FAILED is returned when native call failure.
     */
    @Test
    public void testDiscoverPeersFailureWhenNativeCallFailure() throws Exception {
        forceP2pEnabled(mClient1);
        when(mWifiNative.p2pFind(anyInt())).thenReturn(false);
        sendChannelInfoUpdateMsg("testPkg1", "testFeature", mClient1, mClientMessenger);
        sendDiscoverPeersMsg(mClientMessenger);
        verify(mWifiNative).p2pFind(anyInt());
        verify(mWifiPermissionsUtil)
                .checkCanAccessWifiDirect(eq("testPkg1"), eq("testFeature"), anyInt(), eq(true));
        assertTrue(mClientHandler.hasMessages(WifiP2pManager.DISCOVER_PEERS_FAILED));
    }


    /**
     * Verify WifiP2pManager.DISCOVER_SERVICES_FAILED is returned when a caller
     * uses abnormal way to send WifiP2pManager.DISCOVER_SERVICES (i.e no channel info updated).
     */
    @Test
    public void testDiscoverServicesFailureWhenNoChannelUpdated() throws Exception {
        when(mWifiNative.p2pServDiscReq(anyString(), anyString())).thenReturn("mServiceDiscReqId");
        forceP2pEnabled(mClient1);
        sendAddServiceRequestMsg(mClientMessenger);
        sendDiscoverServiceMsg(mClientMessenger);
        verify(mWifiNative, never()).p2pServDiscReq(anyString(), anyString());
        verify(mWifiNative, never()).p2pFind(anyInt());
        assertTrue(mClientHandler.hasMessages(WifiP2pManager.DISCOVER_SERVICES_FAILED));
    }

    /**
     * Verify WifiP2pManager.DISCOVER_SERVICES_FAILED is returned when a caller
     * uses wrong package name to initialize a channel.
     */
    @Test
    public void testDiscoverServicesFailureWhenChannelUpdateWrongPkgName() throws Exception {
        when(mWifiNative.p2pServDiscReq(anyString(), anyString())).thenReturn("mServiceDiscReqId");
        forceP2pEnabled(mClient1);
        doThrow(new SecurityException("P2p unit test"))
                .when(mWifiPermissionsUtil).checkPackage(anyInt(), anyString());
        sendChannelInfoUpdateMsg("testPkg1", "testFeature", mClient1, mClientMessenger);
        sendAddServiceRequestMsg(mClientMessenger);
        sendDiscoverServiceMsg(mClientMessenger);
        verify(mWifiNative, never()).p2pServDiscReq(anyString(), anyString());
        verify(mWifiNative, never()).p2pFind(anyInt());
        assertTrue(mClientHandler.hasMessages(WifiP2pManager.DISCOVER_SERVICES_FAILED));
    }

    /**
     * Verify WifiP2pManager.DISCOVER_SERVICES_FAILED is returned when a caller
     * without proper permission attmepts to send WifiP2pManager.DISCOVER_SERVICES.
     */
    @Test
    public void testDiscoverServicesFailureWhenPermissionDenied() throws Exception {
        when(mWifiNative.p2pServDiscReq(anyString(), anyString()))
                .thenReturn("mServiceDiscReqId");
        forceP2pEnabled(mClient1);
        doNothing().when(mWifiPermissionsUtil).checkPackage(anyInt(), anyString());
        when(mWifiPermissionsUtil.checkCanAccessWifiDirect(anyString(), anyString(), anyInt(),
                anyBoolean())).thenReturn(false);
        sendChannelInfoUpdateMsg("testPkg1", "testFeature", mClient1, mClientMessenger);
        sendAddServiceRequestMsg(mClientMessenger);
        sendDiscoverServiceMsg(mClientMessenger);
        verify(mWifiNative, never()).p2pServDiscReq(anyString(), anyString());
        verify(mWifiNative, never()).p2pFind(anyInt());
        verify(mWifiPermissionsUtil)
                .checkCanAccessWifiDirect(eq("testPkg1"), eq("testFeature"), anyInt(), eq(true));
        assertTrue(mClientHandler.hasMessages(WifiP2pManager.DISCOVER_SERVICES_FAILED));
    }

    /**
     * Verify WifiP2pManager.DISCOVER_SERVICES_FAILED is returned when a caller
     * attmepts to send WifiP2pManager.DISCOVER_SERVICES and location mode is disabled.
     */
    @Test
    public void testDiscoverServicesFailureWhenLocationModeDisabled() throws Exception {
        when(mWifiNative.p2pServDiscReq(anyString(), anyString()))
                .thenReturn("mServiceDiscReqId");
        forceP2pEnabled(mClient1);
        doNothing().when(mWifiPermissionsUtil).checkPackage(anyInt(), anyString());
        when(mWifiPermissionsUtil.checkCanAccessWifiDirect(anyString(), anyString(), anyInt(),
                eq(false))).thenReturn(true);
        when(mWifiPermissionsUtil.checkCanAccessWifiDirect(anyString(), anyString(), anyInt(),
                eq(true))).thenReturn(false);
        sendChannelInfoUpdateMsg("testPkg1", "testFeature", mClient1, mClientMessenger);
        sendAddServiceRequestMsg(mClientMessenger);
        sendDiscoverServiceMsg(mClientMessenger);
        verify(mWifiNative, never()).p2pServDiscReq(anyString(), anyString());
        verify(mWifiNative, never()).p2pFind(anyInt());
        verify(mWifiPermissionsUtil)
                .checkCanAccessWifiDirect(eq("testPkg1"), eq("testFeature"), anyInt(), eq(true));
        assertTrue(mClientHandler.hasMessages(WifiP2pManager.DISCOVER_SERVICES_FAILED));
    }

    /**
     * Verify the caller with proper permission sends WifiP2pManager.DISCOVER_SERVICES.
     */
    @Test
    public void testDiscoverServicesSuccess() throws Exception {
        when(mWifiNative.p2pServDiscReq(anyString(), anyString()))
                .thenReturn("mServiceDiscReqId");
        when(mWifiNative.p2pFind(anyInt())).thenReturn(true);
        forceP2pEnabled(mClient1);
        sendChannelInfoUpdateMsg("testPkg1", "testFeature", mClient1, mClientMessenger);
        sendAddServiceRequestMsg(mClientMessenger);
        sendDiscoverServiceMsg(mClientMessenger);
        verify(mWifiNative).p2pServDiscReq(anyString(), anyString());
        verify(mWifiNative).p2pFind(anyInt());
        verify(mWifiPermissionsUtil)
                .checkCanAccessWifiDirect(eq("testPkg1"), eq("testFeature"), anyInt(), eq(true));
        assertTrue(mClientHandler.hasMessages(WifiP2pManager.DISCOVER_SERVICES_SUCCEEDED));
    }

    /**
     * Verify WifiP2pManager.DISCOVER_SERVICES_FAILED is returned when add service failure.
     */
    @Test
    public void testDiscoverServicesFailureWhenAddServiceRequestFailure() throws Exception {
        when(mWifiNative.p2pServDiscReq(anyString(), anyString())).thenReturn(null);
        forceP2pEnabled(mClient1);
        sendChannelInfoUpdateMsg("testPkg1", "testFeature", mClient1, mClientMessenger);
        sendAddServiceRequestMsg(mClientMessenger);
        sendDiscoverServiceMsg(mClientMessenger);
        verify(mWifiNative).p2pServDiscReq(anyString(), anyString());
        verify(mWifiNative, never()).p2pFind(anyInt());
        verify(mWifiPermissionsUtil)
                .checkCanAccessWifiDirect(eq("testPkg1"), eq("testFeature"), anyInt(), eq(true));
        assertTrue(mClientHandler.hasMessages(WifiP2pManager.DISCOVER_SERVICES_FAILED));
    }

    /**
     * Verify WifiP2pManager.DISCOVER_SERVICES_FAILED is returned when native call failure.
     */
    @Test
    public void testDiscoverServicesFailureWhenNativeCallFailure() throws Exception {
        when(mWifiNative.p2pServDiscReq(anyString(), anyString()))
                .thenReturn("mServiceDiscReqId");
        when(mWifiNative.p2pFind(anyInt())).thenReturn(false);
        forceP2pEnabled(mClient1);
        sendChannelInfoUpdateMsg("testPkg1", "testFeature", mClient1, mClientMessenger);
        sendAddServiceRequestMsg(mClientMessenger);
        sendDiscoverServiceMsg(mClientMessenger);
        verify(mWifiNative).p2pServDiscReq(anyString(), anyString());
        verify(mWifiNative).p2pFind(anyInt());
        verify(mWifiPermissionsUtil)
                .checkCanAccessWifiDirect(eq("testPkg1"), eq("testFeature"), anyInt(), eq(true));
        assertTrue(mClientHandler.hasMessages(WifiP2pManager.DISCOVER_SERVICES_FAILED));
    }

    /**
     * Verify WifiP2pManager.RESPONSE_PEERS is returned with null object when a caller
     * uses abnormal way to send WifiP2pManager.REQUEST_PEERS (i.e no channel info updated).
     */
    @Test
    public void testRequestPeersFailureWhenNoChannelUpdated() throws Exception {
        forceP2pEnabled(mClient1);
        mockPeersList();
        sendRequestPeersMsg(mClientMessenger);
        verify(mClientHandler).sendMessage(mMessageCaptor.capture());
        WifiP2pDeviceList peers = (WifiP2pDeviceList) mMessageCaptor.getValue().obj;
        assertEquals(WifiP2pManager.RESPONSE_PEERS, mMessageCaptor.getValue().what);
        assertNull(peers.get(mTestWifiP2pDevice.deviceAddress));

    }

    /**
     * Verify WifiP2pManager.RESPONSE_PEERS is returned with null object when a caller
     * uses wrong package name to initialize a channel.
     */
    @Test
    public void testRequestPeersFailureWhenChannelUpdateWrongPkgName() throws Exception {
        forceP2pEnabled(mClient1);
        mockPeersList();
        doThrow(new SecurityException("P2p unit test"))
                .when(mWifiPermissionsUtil).checkPackage(anyInt(), anyString());
        sendChannelInfoUpdateMsg("testPkg1", "testFeature", mClient1, mClientMessenger);
        sendRequestPeersMsg(mClientMessenger);
        verify(mClientHandler).sendMessage(mMessageCaptor.capture());
        WifiP2pDeviceList peers = (WifiP2pDeviceList) mMessageCaptor.getValue().obj;
        assertEquals(WifiP2pManager.RESPONSE_PEERS, mMessageCaptor.getValue().what);
        assertNull(peers.get(mTestWifiP2pDevice.deviceAddress));
    }

    /**
     * Verify WifiP2pManager.RESPONSE_PEERS is returned with null object when a caller
     * without proper permission attmepts to send WifiP2pManager.REQUEST_PEERS.
     */
    @Test
    public void testRequestPeersFailureWhenPermissionDenied() throws Exception {
        forceP2pEnabled(mClient1);
        mockPeersList();
        doNothing().when(mWifiPermissionsUtil).checkPackage(anyInt(), anyString());
        when(mWifiPermissionsUtil.checkCanAccessWifiDirect(anyString(), anyString(), anyInt(),
                anyBoolean())).thenReturn(false);
        sendChannelInfoUpdateMsg("testPkg1", "testFeature", mClient1, mClientMessenger);
        sendRequestPeersMsg(mClientMessenger);
        verify(mClientHandler).sendMessage(mMessageCaptor.capture());
        verify(mWifiPermissionsUtil)
                .checkCanAccessWifiDirect(eq("testPkg1"), eq("testFeature"), anyInt(), eq(true));
        WifiP2pDeviceList peers = (WifiP2pDeviceList) mMessageCaptor.getValue().obj;
        assertEquals(WifiP2pManager.RESPONSE_PEERS, mMessageCaptor.getValue().what);
        assertNull(peers.get(mTestWifiP2pDevice.deviceAddress));

    }

    /**
     * Verify WifiP2pManager.RESPONSE_PEERS is returned with null object when a caller
     * attmepts to send WifiP2pManager.REQUEST_PEERS and location mode is disabled.
     */
    @Test
    public void testRequestPeersFailureWhenLocationModeDisabled() throws Exception {
        forceP2pEnabled(mClient1);
        mockPeersList();
        doNothing().when(mWifiPermissionsUtil).checkPackage(anyInt(), anyString());
        when(mWifiPermissionsUtil.checkCanAccessWifiDirect(anyString(), anyString(), anyInt(),
                eq(false))).thenReturn(true);
        when(mWifiPermissionsUtil.checkCanAccessWifiDirect(anyString(), anyString(), anyInt(),
                eq(true))).thenReturn(false);
        sendChannelInfoUpdateMsg("testPkg1", "testFeature", mClient1, mClientMessenger);
        sendRequestPeersMsg(mClientMessenger);
        verify(mClientHandler).sendMessage(mMessageCaptor.capture());
        verify(mWifiPermissionsUtil)
                .checkCanAccessWifiDirect(eq("testPkg1"), eq("testFeature"), anyInt(), eq(true));
        WifiP2pDeviceList peers = (WifiP2pDeviceList) mMessageCaptor.getValue().obj;
        assertEquals(WifiP2pManager.RESPONSE_PEERS, mMessageCaptor.getValue().what);
        assertNull(peers.get(mTestWifiP2pDevice.deviceAddress));

    }

    /**
     * Verify WifiP2pManager.RESPONSE_PEERS is returned with expect object when a caller
     * with proper permission to send WifiP2pManager.REQUEST_PEERS.
     */
    @Test
    public void testRequestPeersSuccess() throws Exception {
        forceP2pEnabled(mClient1);
        mockPeersList();
        sendChannelInfoUpdateMsg("testPkg1", "testFeature", mClient1, mClientMessenger);
        sendRequestPeersMsg(mClientMessenger);
        verify(mClientHandler).sendMessage(mMessageCaptor.capture());
        verify(mWifiPermissionsUtil)
                .checkCanAccessWifiDirect(eq("testPkg1"), eq("testFeature"), anyInt(), eq(true));
        WifiP2pDeviceList peers = (WifiP2pDeviceList) mMessageCaptor.getValue().obj;
        assertEquals(WifiP2pManager.RESPONSE_PEERS, mMessageCaptor.getValue().what);
        assertNotEquals(null, peers.get(mTestWifiP2pDevice.deviceAddress));
    }

    /**
     * Verify WifiP2pManager.RESPONSE_GROUP_INFO is returned with null object when a caller
     * uses abnormal way to send WifiP2pManager.REQUEST_GROUP_INFO (i.e no channel info updated).
     */
    @Test
    public void testRequestGroupInfoFailureWhenNoChannelUpdated() throws Exception {
        forceP2pEnabled(mClient1);
        sendGroupStartedMsg(mTestWifiP2pGroup);
        simulateTetherReady();
        sendRequestGroupInfoMsg(mClientMessenger);
        verify(mClientHandler).sendMessage(mMessageCaptor.capture());
        assertEquals(WifiP2pManager.RESPONSE_GROUP_INFO, mMessageCaptor.getValue().what);
        assertNull(mMessageCaptor.getValue().obj);
    }

    /**
     * Verify WifiP2pManager.RESPONSE_GROUP_INFO is returned with null object when a caller
     * uses wrong package name to initialize a channel.
     */
    @Test
    public void testRequestGroupInfoFailureWhenChannelUpdateWrongPkgName() throws Exception {
        forceP2pEnabled(mClient1);
        sendGroupStartedMsg(mTestWifiP2pGroup);
        simulateTetherReady();
        doThrow(new SecurityException("P2p unit test"))
                .when(mWifiPermissionsUtil).checkPackage(anyInt(), anyString());
        sendChannelInfoUpdateMsg("testPkg1", "testFeature", mClient1, mClientMessenger);
        sendRequestGroupInfoMsg(mClientMessenger);
        verify(mClientHandler).sendMessage(mMessageCaptor.capture());
        assertEquals(WifiP2pManager.RESPONSE_GROUP_INFO, mMessageCaptor.getValue().what);
        assertNull(mMessageCaptor.getValue().obj);
    }

    /**
     * Verify WifiP2pManager.RESPONSE_GROUP_INFO is returned with null object when a caller
     * without proper permission attempts to send WifiP2pManager.REQUEST_GROUP_INFO.
     */
    @Test
    public void testRequestGroupInfoFailureWhenPermissionDenied() throws Exception {
        forceP2pEnabled(mClient1);
        sendGroupStartedMsg(mTestWifiP2pGroup);
        simulateTetherReady();
        doNothing().when(mWifiPermissionsUtil).checkPackage(anyInt(), anyString());
        when(mWifiPermissionsUtil.checkCanAccessWifiDirect(anyString(), anyString(), anyInt(),
                anyBoolean())).thenReturn(false);
        sendChannelInfoUpdateMsg("testPkg1", "testFeature", mClient1, mClientMessenger);
        sendRequestGroupInfoMsg(mClientMessenger);
        verify(mClientHandler).sendMessage(mMessageCaptor.capture());
        verify(mWifiPermissionsUtil)
                .checkCanAccessWifiDirect(eq("testPkg1"), eq("testFeature"), anyInt(), eq(false));
        assertEquals(WifiP2pManager.RESPONSE_GROUP_INFO, mMessageCaptor.getValue().what);
        assertNull(mMessageCaptor.getValue().obj);
    }

    /**
     * Verify WifiP2pManager.RESPONSE_GROUP_INFO is returned with expect object when a caller
     * with proper permission.
     */
    @Test
    public void testRequestGroupInfoSuccess() throws Exception {
        mTestWifiP2pGroup.setOwner(mTestThisDevice);
        forceP2pEnabled(mClient1);
        sendGroupStartedMsg(mTestWifiP2pGroup);
        simulateTetherReady();
        when(mWifiPermissionsUtil.checkLocalMacAddressPermission(anyInt())).thenReturn(false);
        sendChannelInfoUpdateMsg("testPkg1", "testFeature", mClient1, mClientMessenger);
        sendRequestGroupInfoMsg(mClientMessenger);
        verify(mClientHandler).sendMessage(mMessageCaptor.capture());
        verify(mWifiPermissionsUtil)
                .checkCanAccessWifiDirect(eq("testPkg1"), eq("testFeature"), anyInt(), eq(false));
        assertEquals(WifiP2pManager.RESPONSE_GROUP_INFO, mMessageCaptor.getValue().what);
        WifiP2pGroup wifiP2pGroup = (WifiP2pGroup) mMessageCaptor.getValue().obj;
        assertEquals(mTestWifiP2pGroup.getNetworkName(), wifiP2pGroup.getNetworkName());
        // Ensure that our own MAC address is anonymized if we're the group owner.
        assertEquals(ANONYMIZED_DEVICE_ADDRESS, wifiP2pGroup.getOwner().deviceAddress);
    }

    /**
     * Verify WifiP2pManager.RESPONSE_GROUP_INFO does not anonymize this device's MAC address when
     * requested by an app with the LOCAL_MAC_ADDRESS permission.
     */
    @Test
    public void testRequestGroupInfoIncludesMacForNetworkSettingsApp() throws Exception {
        mTestWifiP2pGroup.setOwner(mTestThisDevice);
        forceP2pEnabled(mClient1);
        sendGroupStartedMsg(mTestWifiP2pGroup);
        simulateTetherReady();
        when(mWifiPermissionsUtil.checkLocalMacAddressPermission(anyInt())).thenReturn(true);
        sendChannelInfoUpdateMsg("testPkg1", "testFeature", mClient1, mClientMessenger);
        sendRequestGroupInfoMsg(mClientMessenger);
        verify(mClientHandler).sendMessage(mMessageCaptor.capture());
        verify(mWifiPermissionsUtil)
                .checkCanAccessWifiDirect(eq("testPkg1"), eq("testFeature"), anyInt(), eq(false));
        assertEquals(WifiP2pManager.RESPONSE_GROUP_INFO, mMessageCaptor.getValue().what);
        WifiP2pGroup wifiP2pGroup = (WifiP2pGroup) mMessageCaptor.getValue().obj;
        assertEquals(thisDeviceMac, wifiP2pGroup.getOwner().deviceAddress);
    }

    /**
     * Verify WifiP2pManager.START_LISTEN_FAILED is returned when a caller
     * without proper permission attempts to send WifiP2pManager.START_LISTEN.
     */
    @Test
    public void testStartListenFailureWhenPermissionDenied() throws Exception {
        when(mWifiPermissionsUtil.checkNetworkSettingsPermission(anyInt())).thenReturn(false);
        forceP2pEnabled(mClient1);
        sendSimpleMsg(mClientMessenger, WifiP2pManager.START_LISTEN);
        assertTrue(mClientHandler.hasMessages(WifiP2pManager.START_LISTEN_FAILED));
        // p2pFlush should be invoked once in forceP2pEnabled.
        verify(mWifiNative).p2pFlush();
        verify(mWifiNative, never()).p2pExtListen(anyBoolean(), anyInt(), anyInt());
    }

    /**
     * Verify WifiP2pManager.START_LISTEN_FAILED is returned when native call failure.
     */
    @Test
    public void testStartListenFailureWhenNativeCallFailure() throws Exception {
        when(mWifiPermissionsUtil.checkNetworkSettingsPermission(anyInt())).thenReturn(true);
        when(mWifiNative.p2pExtListen(eq(true), anyInt(), anyInt())).thenReturn(false);
        forceP2pEnabled(mClient1);
        sendSimpleMsg(mClientMessenger, WifiP2pManager.START_LISTEN);
        // p2pFlush would be invoked in forceP2pEnabled and startListen both.
        verify(mWifiNative, times(2)).p2pFlush();
        verify(mWifiNative).p2pExtListen(eq(true), anyInt(), anyInt());
        assertTrue(mClientHandler.hasMessages(WifiP2pManager.START_LISTEN_FAILED));
    }

    /**
     * Verify the caller with proper permission sends WifiP2pManager.START_LISTEN.
     */
    @Test
    public void testStartListenSuccess() throws Exception {
        when(mWifiNative.p2pExtListen(eq(true), anyInt(), anyInt())).thenReturn(true);
        when(mWifiPermissionsUtil.checkNetworkSettingsPermission(anyInt())).thenReturn(true);
        forceP2pEnabled(mClient1);
        sendSimpleMsg(mClientMessenger, WifiP2pManager.START_LISTEN);
        // p2pFlush would be invoked in forceP2pEnabled and startListen both.
        verify(mWifiNative, times(2)).p2pFlush();
        verify(mWifiNative).p2pExtListen(eq(true), anyInt(), anyInt());
        assertTrue(mClientHandler.hasMessages(WifiP2pManager.START_LISTEN_SUCCEEDED));
    }

    /**
     * Verify WifiP2pManager.STOP_LISTEN_FAILED is returned when a caller
     * without proper permission attempts to sends WifiP2pManager.STOP_LISTEN.
     */
    @Test
    public void testStopListenFailureWhenPermissionDenied() throws Exception {
        when(mWifiPermissionsUtil.checkNetworkSettingsPermission(anyInt())).thenReturn(false);
        forceP2pEnabled(mClient1);
        sendSimpleMsg(mClientMessenger, WifiP2pManager.STOP_LISTEN);
        assertTrue(mClientHandler.hasMessages(WifiP2pManager.STOP_LISTEN_FAILED));
        verify(mWifiNative, never()).p2pExtListen(anyBoolean(), anyInt(), anyInt());
    }

    /**
     * Verify WifiP2pManager.STOP_LISTEN_FAILED is returned when native call failure.
     */
    @Test
    public void testStopListenFailureWhenNativeCallFailure() throws Exception {
        when(mWifiPermissionsUtil.checkNetworkSettingsPermission(anyInt())).thenReturn(true);
        when(mWifiNative.p2pExtListen(eq(false), anyInt(), anyInt())).thenReturn(false);
        forceP2pEnabled(mClient1);
        sendSimpleMsg(mClientMessenger, WifiP2pManager.STOP_LISTEN);
        verify(mWifiNative).p2pExtListen(eq(false), anyInt(), anyInt());
        assertTrue(mClientHandler.hasMessages(WifiP2pManager.STOP_LISTEN_FAILED));
    }

    /**
     * Verify the caller with proper permission sends WifiP2pManager.STOP_LISTEN.
     */
    @Test
    public void testStopListenSuccess() throws Exception {
        when(mWifiPermissionsUtil.checkNetworkSettingsPermission(anyInt())).thenReturn(true);
        when(mWifiNative.p2pExtListen(eq(false), anyInt(), anyInt())).thenReturn(true);
        forceP2pEnabled(mClient1);
        sendSimpleMsg(mClientMessenger, WifiP2pManager.STOP_LISTEN);
        verify(mWifiNative).p2pExtListen(eq(false), anyInt(), anyInt());
        assertTrue(mClientHandler.hasMessages(WifiP2pManager.STOP_LISTEN_SUCCEEDED));
    }

    /** Verify the p2p randomized MAC feature is enabled if OEM supports it. */
    @Test
    public void testP2pRandomMacWithOemSupport() throws Exception {
        when(mResources.getBoolean(R.bool.config_wifi_p2p_mac_randomization_supported))
                .thenReturn(true);
        forceP2pEnabled(mClient1);
        verify(mWifiNative, never()).setMacRandomization(eq(false));
        verify(mWifiNative).setMacRandomization(eq(true));
    }

    /** Verify the p2p randomized MAC feature is disabled if OEM does not support it. */
    @Test
    public void testP2pRandomMacWithoutOemSupport() throws Exception {
        when(mResources.getBoolean(R.bool.config_wifi_p2p_mac_randomization_supported))
                .thenReturn(false);
        forceP2pEnabled(mClient1);
        verify(mWifiNative, never()).setMacRandomization(eq(true));
        verify(mWifiNative).setMacRandomization(eq(false));
    }

    /**
     * Verify the caller sends WifiP2pManager.DELETE_PERSISTENT_GROUP.
     */
    @Test
    public void testDeletePersistentGroupSuccess() throws Exception {
        // Move to enabled state
        forceP2pEnabled(mClient1);

        sendDeletePersistentGroupMsg(mClientMessenger, WifiP2pGroup.NETWORK_ID_PERSISTENT);
        verify(mClientHandler).sendMessage(mMessageCaptor.capture());
        Message message = mMessageCaptor.getValue();
        assertEquals(WifiP2pManager.DELETE_PERSISTENT_GROUP_SUCCEEDED, message.what);
    }

    /**
     * Verify that respond with DELETE_PERSISTENT_GROUP_FAILED
     * when caller sends DELETE_PERSISTENT_GROUP and p2p is disabled.
     */
    @Test
    public void testDeletePersistentGroupFailureWhenP2pDisabled() throws Exception {
        sendDeletePersistentGroupMsg(mClientMessenger, WifiP2pGroup.NETWORK_ID_PERSISTENT);
        verify(mClientHandler).sendMessage(mMessageCaptor.capture());
        Message message = mMessageCaptor.getValue();
        assertEquals(WifiP2pManager.DELETE_PERSISTENT_GROUP_FAILED, message.what);
        assertEquals(WifiP2pManager.BUSY, message.arg1);
    }

    /**
     * Verify that respond with DELETE_PERSISTENT_GROUP_FAILED
     * when caller sends DELETE_PERSISTENT_GROUP and p2p is unsupported.
     */
    @Test
    public void testDeletePersistentGroupFailureWhenP2pUnsupported() throws Exception {
        setUpWifiP2pServiceImpl(false);
        sendDeletePersistentGroupMsg(mClientMessenger, WifiP2pGroup.NETWORK_ID_PERSISTENT);
        verify(mClientHandler).sendMessage(mMessageCaptor.capture());
        Message message = mMessageCaptor.getValue();
        assertEquals(WifiP2pManager.DELETE_PERSISTENT_GROUP_FAILED, message.what);
        assertEquals(WifiP2pManager.P2P_UNSUPPORTED, message.arg1);
    }

    /**
     * Verify that respond with DELETE_PERSISTENT_GROUP_FAILED
     * when caller sends DELETE_PERSISTENT_GROUP and doesn't have the necessary permissions.
     */
    @Test
    public void testDeletePersistentGroupFailureWhenNoPermissions() throws Exception {
        // Move to enabled state
        forceP2pEnabled(mClient1);

        // no permissions held
        when(mWifiPermissionsUtil.checkNetworkSettingsPermission(anyInt())).thenReturn(false);
        when(mWifiPermissionsUtil.checkNetworkStackPermission(anyInt())).thenReturn(false);
        when(mWifiPermissionsUtil.checkConfigOverridePermission(anyInt())).thenReturn(false);

        sendDeletePersistentGroupMsg(mClientMessenger, WifiP2pGroup.NETWORK_ID_PERSISTENT);
        verify(mClientHandler).sendMessage(mMessageCaptor.capture());
        Message message = mMessageCaptor.getValue();
        assertEquals(WifiP2pManager.DELETE_PERSISTENT_GROUP_FAILED, message.what);
        assertEquals(WifiP2pManager.ERROR, message.arg1);
    }

    /**
     * Verify the peer scan counter is increased while receiving WifiP2pManager.DISCOVER_PEERS at
     * P2pEnabledState.
     */
    @Test
    public void testPeerScanMetricWhenSendDiscoverPeers() throws Exception {
        forceP2pEnabled(mClient1);
        when(mWifiNative.p2pFind(anyInt())).thenReturn(true);
        sendChannelInfoUpdateMsg("testPkg1", "testFeature", mClient1, mClientMessenger);
        sendDiscoverPeersMsg(mClientMessenger);
        verify(mWifiP2pMetrics).incrementPeerScans();
        verify(mWifiPermissionsUtil)
                .checkCanAccessWifiDirect(eq("testPkg1"), eq("testFeature"), anyInt(), eq(true));
    }

    /**
     * Verify the service scan counter is increased while receiving
     * WifiP2pManager.DISCOVER_SERVICES at P2pEnabledState.
     */
    @Test
    public void testServiceScanMetricWhenSendDiscoverServices() throws Exception {
        when(mWifiNative.p2pServDiscReq(anyString(), anyString()))
                .thenReturn("mServiceDiscReqId");
        when(mWifiNative.p2pFind(anyInt())).thenReturn(true);
        forceP2pEnabled(mClient1);
        sendChannelInfoUpdateMsg("testPkg1", "testFeature", mClient1, mClientMessenger);
        sendAddServiceRequestMsg(mClientMessenger);
        sendDiscoverServiceMsg(mClientMessenger);
        verify(mWifiP2pMetrics).incrementServiceScans();
        verify(mWifiPermissionsUtil)
                .checkCanAccessWifiDirect(eq("testPkg1"), eq("testFeature"), anyInt(), eq(true));
    }

    /**
     * Verify the persistent group counter is updated while receiving
     * WifiP2pManager.FACTORY_RESET.
     */
    @Test
    public void testPersistentGroupMetricWhenSendFactoryReset() throws Exception {
        forceP2pEnabled(mClient1);
        sendChannelInfoUpdateMsg("testPkg1", "testFeature", mClient1, mClientMessenger);

        // permissions for factory reset
        when(mWifiPermissionsUtil.checkNetworkSettingsPermission(anyInt()))
                .thenReturn(true);
        when(mUserManager.hasUserRestrictionForUser(eq(UserManager.DISALLOW_NETWORK_RESET), any()))
                .thenReturn(false);
        when(mUserManager.hasUserRestrictionForUser(eq(UserManager.DISALLOW_CONFIG_WIFI), any()))
                .thenReturn(false);

        ArgumentCaptor<WifiP2pGroupList> groupsCaptor =
                ArgumentCaptor.forClass(WifiP2pGroupList.class);
        verify(mWifiP2pMetrics).updatePersistentGroup(groupsCaptor.capture());
        assertEquals(3, groupsCaptor.getValue().getGroupList().size());

        sendSimpleMsg(mClientMessenger, WifiP2pManager.FACTORY_RESET);

        verify(mWifiP2pMetrics, times(2)).updatePersistentGroup(groupsCaptor.capture());
        // the captured object is the same object, just get the latest one is ok.
        assertEquals(0, groupsCaptor.getValue().getGroupList().size());
    }

    /**
     * Verify the persistent group counter is updated while receiving
     * WifiP2pMonitor.P2P_GROUP_STARTED_EVENT.
     */
    @Test
    public void testPersistentGroupMetricWhenSendP2pGroupStartedEvent() throws Exception {
        forceP2pEnabled(mClient1);
        sendChannelInfoUpdateMsg("testPkg1", "testFeature", mClient1, mClientMessenger);

        ArgumentCaptor<WifiP2pGroupList> groupsCaptor =
                ArgumentCaptor.forClass(WifiP2pGroupList.class);
        verify(mWifiP2pMetrics).updatePersistentGroup(groupsCaptor.capture());
        assertEquals(3, groupsCaptor.getValue().getGroupList().size());

        sendGroupStartedMsg(mTestWifiP2pNewPersistentGoGroup);
        simulateTetherReady();

        verify(mWifiP2pMetrics, times(2)).updatePersistentGroup(groupsCaptor.capture());
        // the captured object is the same object, just get the latest one is ok.
        assertEquals(4, groupsCaptor.getValue().getGroupList().size());
    }

    /**
     * Verify the persistent group counter is updated while receiving
     * WifiP2pManager.DELETE_PERSISTENT_GROUP.
     */
    @Test
    public void testPersistentGroupMetricWhenSendDeletePersistentGroup() throws Exception {
        forceP2pEnabled(mClient1);
        sendChannelInfoUpdateMsg("testPkg1", "testFeature", mClient1, mClientMessenger);

        ArgumentCaptor<WifiP2pGroupList> groupsCaptor =
                ArgumentCaptor.forClass(WifiP2pGroupList.class);
        verify(mWifiP2pMetrics).updatePersistentGroup(groupsCaptor.capture());
        assertEquals(3, groupsCaptor.getValue().getGroupList().size());

        sendDeletePersistentGroupMsg(mClientMessenger, 0);

        verify(mWifiP2pMetrics, times(2)).updatePersistentGroup(groupsCaptor.capture());
        // the captured object is the same object, just get the latest one is ok.
        assertEquals(2, groupsCaptor.getValue().getGroupList().size());
    }

    /**
     * Verify the group event.
     */
    @Test
    public void testGroupEventMetric() throws Exception {
        forceP2pEnabled(mClient1);
        sendChannelInfoUpdateMsg("testPkg1", "testFeature", mClient1, mClientMessenger);

        sendGroupStartedMsg(mTestWifiP2pNewPersistentGoGroup);
        simulateTetherReady();

        ArgumentCaptor<WifiP2pGroup> groupCaptor =
                ArgumentCaptor.forClass(WifiP2pGroup.class);
        verify(mWifiP2pMetrics).startGroupEvent(groupCaptor.capture());
        WifiP2pGroup groupCaptured = groupCaptor.getValue();
        assertEquals(mTestWifiP2pNewPersistentGoGroup.toString(), groupCaptured.toString());

        sendGroupRemovedMsg();
        verify(mWifiP2pMetrics).endGroupEvent();
    }

    /**
     * Verify the connection event for a fresh connection.
     */
    @Test
    public void testStartFreshConnectionEventWhenSendConnect() throws Exception {
        forceP2pEnabled(mClient1);
        sendChannelInfoUpdateMsg("testPkg1", "testFeature", mClient1, mClientMessenger);

        mockPeersList();
        sendConnectMsg(mClientMessenger, mTestWifiP2pPeerConfig);
        verify(mWifiPermissionsUtil)
                .checkCanAccessWifiDirect(eq("testPkg1"), eq("testFeature"), anyInt(), eq(false));

        ArgumentCaptor<WifiP2pConfig> configCaptor =
                ArgumentCaptor.forClass(WifiP2pConfig.class);
        verify(mWifiP2pMetrics).startConnectionEvent(
                eq(P2pConnectionEvent.CONNECTION_FRESH),
                configCaptor.capture());
        assertEquals(mTestWifiP2pPeerConfig.toString(), configCaptor.getValue().toString());
    }

    /**
     * Verify the connection event for a reinvoked connection.
     */
    @Test
    public void testStartReinvokeConnectionEventWhenSendConnect() throws Exception {
        forceP2pEnabled(mClient1);
        when(mWifiNative.p2pGroupAdd(anyInt()))
                .thenReturn(true);
        when(mTestWifiP2pDevice.isGroupOwner()).thenReturn(true);
        when(mWifiNative.p2pGetSsid(eq(mTestWifiP2pDevice.deviceAddress)))
                .thenReturn(mTestWifiP2pGroup.getNetworkName());
        sendChannelInfoUpdateMsg("testPkg1", "testFeature", mClient1, mClientMessenger);

        mockPeersList();
        sendConnectMsg(mClientMessenger, mTestWifiP2pPeerConfig);
        verify(mWifiPermissionsUtil)
                .checkCanAccessWifiDirect(eq("testPkg1"), eq("testFeature"), anyInt(), eq(false));

        ArgumentCaptor<WifiP2pConfig> configCaptor =
                ArgumentCaptor.forClass(WifiP2pConfig.class);
        verify(mWifiP2pMetrics).startConnectionEvent(
                eq(P2pConnectionEvent.CONNECTION_REINVOKE),
                configCaptor.capture());
        assertEquals(mTestWifiP2pPeerConfig.toString(), configCaptor.getValue().toString());
    }

    /**
     * Verify the connection event for a reinvoked connection via
     * createGroup API.
     *
     * If there is a persistent group whose owner is this deivce, this would be
     * a reinvoked group.
     */
    @Test
    public void testStartReinvokeConnectionEventWhenCreateGroup()
            throws Exception {
        forceP2pEnabled(mClient1);
        sendChannelInfoUpdateMsg("testPkg1", "testFeature", mClient1, mClientMessenger);

        sendCreateGroupMsg(mClientMessenger, WifiP2pGroup.NETWORK_ID_PERSISTENT, null);
        verify(mWifiPermissionsUtil).checkCanAccessWifiDirect(eq("testPkg1"), eq("testFeature"),
                anyInt(), eq(false));

        verify(mWifiP2pMetrics).startConnectionEvent(
                eq(P2pConnectionEvent.CONNECTION_REINVOKE),
                eq(null));
    }

    /**
     * Verify the connection event for a local connection while setting
     * netId to {@link WifiP2pGroup#NETWORK_ID_PERSISTENT}.
     */
    @Test
    public void testStartLocalConnectionWhenCreateGroup() throws Exception {
        forceP2pEnabled(mClient1);
        sendChannelInfoUpdateMsg("testPkg1", "testFeature", mClient1, mClientMessenger);

        // permissions for factory reset
        when(mWifiPermissionsUtil.checkNetworkSettingsPermission(anyInt()))
                .thenReturn(true);
        when(mUserManager.hasUserRestrictionForUser(eq(UserManager.DISALLOW_NETWORK_RESET), any()))
                .thenReturn(false);
        when(mUserManager.hasUserRestrictionForUser(eq(UserManager.DISALLOW_CONFIG_WIFI), any()))
                .thenReturn(false);

        // There is one group hosted by this device in mGroups.
        // clear all groups to avoid re-invoking a group.
        sendSimpleMsg(mClientMessenger, WifiP2pManager.FACTORY_RESET);

        sendCreateGroupMsg(mClientMessenger, WifiP2pGroup.NETWORK_ID_PERSISTENT, null);
        verify(mWifiPermissionsUtil).checkCanAccessWifiDirect(eq("testPkg1"), eq("testFeature"),
                anyInt(), eq(false));

        verify(mWifiP2pMetrics).startConnectionEvent(
                eq(P2pConnectionEvent.CONNECTION_LOCAL),
                eq(null));
    }

    /**
     * Verify the connection event for a local connection while setting the
     * netId to {@link WifiP2pGroup#NETWORK_ID_TEMPORARY}.
     */
    @Test
    public void testStartLocalConnectionEventWhenCreateTemporaryGroup() throws Exception {
        forceP2pEnabled(mClient1);
        sendChannelInfoUpdateMsg("testPkg1", "testFeature", mClient1, mClientMessenger);

        sendCreateGroupMsg(mClientMessenger, WifiP2pGroup.NETWORK_ID_TEMPORARY, null);
        verify(mWifiPermissionsUtil).checkCanAccessWifiDirect(eq("testPkg1"), eq("testFeature"),
                anyInt(), eq(false));

        verify(mWifiP2pMetrics).startConnectionEvent(
                eq(P2pConnectionEvent.CONNECTION_LOCAL),
                eq(null));
    }

    /**
     * Verify the connection event for a fast connection via
     * connect with config.
     */
    @Test
    public void testStartFastConnectionEventWhenSendConnectWithConfig()
            throws Exception {
        forceP2pEnabled(mClient1);
        when(mWifiNative.p2pGroupAdd(any(), eq(true))).thenReturn(true);
        sendChannelInfoUpdateMsg("testPkg1", "testFeature", mClient1, mClientMessenger);

        sendConnectMsg(mClientMessenger, mTestWifiP2pFastConnectionConfig);
        verify(mWifiPermissionsUtil).checkCanAccessWifiDirect(eq("testPkg1"), eq("testFeature"),
                anyInt(), eq(false));

        ArgumentCaptor<WifiP2pConfig> configCaptor =
                ArgumentCaptor.forClass(WifiP2pConfig.class);
        verify(mWifiP2pMetrics).startConnectionEvent(
                eq(P2pConnectionEvent.CONNECTION_FAST),
                configCaptor.capture());
        assertEquals(mTestWifiP2pFastConnectionConfig.toString(),
                configCaptor.getValue().toString());
    }

    /**
     * Verify the connection event for a fast connection via
     * createGroup API with config.
     */
    @Test
    public void testStartFastConnectionEventWhenCreateGroupWithConfig()
            throws Exception {
        forceP2pEnabled(mClient1);
        sendChannelInfoUpdateMsg("testPkg1", "testFeature", mClient1, mClientMessenger);

        sendCreateGroupMsg(mClientMessenger, 0, mTestWifiP2pFastConnectionConfig);
        verify(mWifiPermissionsUtil).checkCanAccessWifiDirect(eq("testPkg1"), eq("testFeature"),
                anyInt(), eq(false));

        ArgumentCaptor<WifiP2pConfig> configCaptor =
                ArgumentCaptor.forClass(WifiP2pConfig.class);
        verify(mWifiP2pMetrics).startConnectionEvent(
                eq(P2pConnectionEvent.CONNECTION_FAST),
                configCaptor.capture());
        assertEquals(mTestWifiP2pFastConnectionConfig.toString(),
                configCaptor.getValue().toString());
    }

    /**
     * Verify the connection event ends while the group is formed.
     */
    @Test
    public void testEndConnectionEventWhenGroupFormed() throws Exception {
        forceP2pEnabled(mClient1);
        sendChannelInfoUpdateMsg("testPkg1", "testFeature", mClient1, mClientMessenger);

        WifiP2pGroup group = new WifiP2pGroup();
        group.setNetworkId(WifiP2pGroup.NETWORK_ID_PERSISTENT);
        group.setNetworkName("DIRECT-xy-NEW");
        group.setOwner(new WifiP2pDevice("thisDeviceMac"));
        group.setIsGroupOwner(true);
        group.setInterface(IFACE_NAME_P2P);
        sendGroupStartedMsg(group);
        simulateTetherReady();
        verify(mWifiP2pMetrics).endConnectionEvent(
                eq(P2pConnectionEvent.CLF_NONE));
    }

    /**
     * Verify the connection event ends due to timeout.
     */
    @Test
    public void testEndConnectionEventWhenTimeout() throws Exception {
        forceP2pEnabled(mClient1);
        when(mWifiNative.p2pGroupAdd(anyBoolean())).thenReturn(true);
        sendChannelInfoUpdateMsg("testPkg1", "testFeature", mClient1, mClientMessenger);

        mockEnterGroupNegotiationState();
        verify(mWifiPermissionsUtil).checkCanAccessWifiDirect(eq("testPkg1"), eq("testFeature"),
                anyInt(), eq(false));

        mLooper.moveTimeForward(120 * 1000 * 2);
        mLooper.dispatchAll();

        verify(mWifiP2pMetrics).endConnectionEvent(
                eq(P2pConnectionEvent.CLF_TIMEOUT));
    }

    /**
     * Verify the connection event ends due to the cancellation.
     */
    @Test
    public void testEndConnectionEventWhenCancel() throws Exception {
        forceP2pEnabled(mClient1);
        when(mWifiNative.p2pGroupAdd(anyBoolean())).thenReturn(true);
        sendChannelInfoUpdateMsg("testPkg1", "testFeature", mClient1, mClientMessenger);

        mockEnterGroupNegotiationState();
        verify(mWifiPermissionsUtil).checkCanAccessWifiDirect(eq("testPkg1"), eq("testFeature"),
                anyInt(), eq(false));

        sendSimpleMsg(mClientMessenger, WifiP2pManager.CANCEL_CONNECT);

        verify(mWifiP2pMetrics).endConnectionEvent(
                eq(P2pConnectionEvent.CLF_CANCEL));
    }

    /**
     * Verify the connection event ends due to the provision discovery failure.
     */
    @Test
    public void testEndConnectionEventWhenProvDiscFailure() throws Exception {
        forceP2pEnabled(mClient1);
        when(mWifiNative.p2pGroupAdd(anyBoolean())).thenReturn(true);
        sendChannelInfoUpdateMsg("testPkg1", "testFeature", mClient1, mClientMessenger);

        mockEnterProvisionDiscoveryState();
        verify(mWifiPermissionsUtil).checkCanAccessWifiDirect(eq("testPkg1"), eq("testFeature"),
                anyInt(), eq(false));

        sendSimpleMsg(null, WifiP2pMonitor.P2P_PROV_DISC_FAILURE_EVENT);

        verify(mWifiP2pMetrics).endConnectionEvent(
                eq(P2pConnectionEvent.CLF_PROV_DISC_FAIL));
    }

    /**
     * Verify the connection event ends due to the group removal.
     */
    @Test
    public void testEndConnectionEventWhenGroupRemoval() throws Exception {
        forceP2pEnabled(mClient1);
        when(mWifiNative.p2pGroupAdd(anyBoolean())).thenReturn(true);
        sendChannelInfoUpdateMsg("testPkg1", "testFeature", mClient1, mClientMessenger);

        mockEnterGroupNegotiationState();
        verify(mWifiPermissionsUtil).checkCanAccessWifiDirect(eq("testPkg1"), eq("testFeature"),
                anyInt(), eq(false));

        sendSimpleMsg(null, WifiP2pMonitor.P2P_GROUP_REMOVED_EVENT);
        verify(mContext).sendBroadcastWithMultiplePermissions(
                argThat(new WifiP2pServiceImplTest
                        .P2pConnectionChangedIntentMatcherForNetworkState(FAILED)), any());

        verify(mWifiP2pMetrics).endConnectionEvent(
                eq(P2pConnectionEvent.CLF_UNKNOWN));
    }

    /**
     * Verify the connection event ends due to the invitation failure.
     */
    @Test
    public void testEndConnectionEventWhenInvitationFailure() throws Exception {
        forceP2pEnabled(mClient1);
        when(mWifiNative.p2pGroupAdd(anyBoolean())).thenReturn(true);
        sendChannelInfoUpdateMsg("testPkg1", "testFeature", mClient1, mClientMessenger);

        mockEnterGroupNegotiationState();
        verify(mWifiPermissionsUtil).checkCanAccessWifiDirect(eq("testPkg1"), eq("testFeature"),
                anyInt(), eq(false));

        sendInvitationResultMsg(WifiP2pServiceImpl.P2pStatus.UNKNOWN);

        verify(mWifiP2pMetrics).endConnectionEvent(
                eq(P2pConnectionEvent.CLF_INVITATION_FAIL));
    }

    /**
     * Verify WifiP2pManager.RESPONSE_DEVICE_INFO is returned with null object when a caller
     * without proper permission attempts.
     */
    @Test
    public void testRequestDeviceInfoFailureWhenPermissionDenied() throws Exception {
        forceP2pEnabled(mClient1);
        doNothing().when(mWifiPermissionsUtil).checkPackage(anyInt(), anyString());
        when(mWifiPermissionsUtil.checkCanAccessWifiDirect(anyString(), anyString(), anyInt(),
                anyBoolean())).thenReturn(false);
        sendChannelInfoUpdateMsg("testPkg1", "testFeature", mClient1, mClientMessenger);
        sendSimpleMsg(mClientMessenger, WifiP2pManager.REQUEST_DEVICE_INFO);
        verify(mWifiPermissionsUtil).checkCanAccessWifiDirect(eq("testPkg1"), eq("testFeature"),
                anyInt(), eq(false));
        verify(mClientHandler).sendMessage(mMessageCaptor.capture());
        assertEquals(WifiP2pManager.RESPONSE_DEVICE_INFO, mMessageCaptor.getValue().what);
        assertNull(mMessageCaptor.getValue().obj);
    }

    /**
     * Verify WifiP2pManager.RESPONSE_DEVICE_INFO is returned with expect object when a caller
     * with proper permission attempts in p2p enabled state.
     */
    @Test
    public void testRequestDeviceInfoSuccessWhenP2pEnabled() throws Exception {
        forceP2pEnabled(mClient1);
        sendChannelInfoUpdateMsg("testPkg1", "testFeature", mClient1, mClientMessenger);
        sendSimpleMsg(mClientMessenger, WifiP2pManager.REQUEST_DEVICE_INFO);
        verify(mWifiPermissionsUtil).checkCanAccessWifiDirect(eq("testPkg1"), eq("testFeature"),
                anyInt(), eq(false));
        verify(mClientHandler).sendMessage(mMessageCaptor.capture());
        assertEquals(WifiP2pManager.RESPONSE_DEVICE_INFO, mMessageCaptor.getValue().what);
        WifiP2pDevice wifiP2pDevice = (WifiP2pDevice) mMessageCaptor.getValue().obj;
        assertEquals(ANONYMIZED_DEVICE_ADDRESS, wifiP2pDevice.deviceAddress);
        assertEquals(thisDeviceName, wifiP2pDevice.deviceName);
    }

    /**
     * Verify WifiP2pManager.RESPONSE_DEVICE_INFO is returned with empty object when a caller
     * with proper permission attempts in p2p disabled state.
     */
    @Test
    public void testRequestDeviceInfoReturnEmptyWifiP2pDeviceWhenP2pDisabled() throws Exception {
        sendChannelInfoUpdateMsg("testPkg1", "testFeature", mClient1, mClientMessenger);
        sendSimpleMsg(mClientMessenger, WifiP2pManager.REQUEST_DEVICE_INFO);
        verify(mWifiPermissionsUtil).checkCanAccessWifiDirect(eq("testPkg1"), eq("testFeature"),
                anyInt(), eq(false));
        verify(mClientHandler).sendMessage(mMessageCaptor.capture());
        assertEquals(WifiP2pManager.RESPONSE_DEVICE_INFO, mMessageCaptor.getValue().what);
        WifiP2pDevice wifiP2pDevice = (WifiP2pDevice) mMessageCaptor.getValue().obj;
        assertEquals("", wifiP2pDevice.deviceAddress);
        assertEquals("", wifiP2pDevice.deviceName);
    }

    /**
     * Verify WifiP2pManager.RESPONSE_DEVICE_INFO returns an object with the actual device MAC when
     * the caller holds the LOCAL_MAC_ADDRESS permission.
     */
    @Test
    public void testRequestDeviceInfoReturnsActualMacForNetworkSettingsApp() throws Exception {
        forceP2pEnabled(mClient1);
        when(mWifiPermissionsUtil.checkLocalMacAddressPermission(anyInt())).thenReturn(true);
        sendChannelInfoUpdateMsg("testPkg1", "testFeature", mClient1, mClientMessenger);
        sendSimpleMsg(mClientMessenger, WifiP2pManager.REQUEST_DEVICE_INFO);
        verify(mWifiPermissionsUtil).checkCanAccessWifiDirect(eq("testPkg1"), eq("testFeature"),
                anyInt(), eq(false));
        verify(mClientHandler).sendMessage(mMessageCaptor.capture());
        assertEquals(WifiP2pManager.RESPONSE_DEVICE_INFO, mMessageCaptor.getValue().what);
        WifiP2pDevice wifiP2pDevice = (WifiP2pDevice) mMessageCaptor.getValue().obj;
        assertEquals(thisDeviceMac, wifiP2pDevice.deviceAddress);
        assertEquals(thisDeviceName, wifiP2pDevice.deviceName);
    }

    private void verifyCustomizeDefaultDeviceName(String expectedName, boolean isRandomPostfix)
            throws Exception {
        forceP2pEnabled(mClient1);
        when(mWifiPermissionsUtil.checkLocalMacAddressPermission(anyInt())).thenReturn(true);
        sendChannelInfoUpdateMsg("testPkg1", "testFeature", mClient1, mClientMessenger);

        sendSimpleMsg(mClientMessenger, WifiP2pManager.REQUEST_DEVICE_INFO);
        verify(mClientHandler).sendMessage(mMessageCaptor.capture());
        assertEquals(WifiP2pManager.RESPONSE_DEVICE_INFO, mMessageCaptor.getValue().what);

        WifiP2pDevice wifiP2pDevice = (WifiP2pDevice) mMessageCaptor.getValue().obj;
        if (isRandomPostfix) {
            assertEquals(expectedName,
                    wifiP2pDevice.deviceName.substring(0, expectedName.length()));
        } else {
            assertEquals(expectedName, wifiP2pDevice.deviceName);
        }
    }

    private void setupDefaultDeviceNameCustomization(
            String prefix, int postfixDigit) {
        when(mWifiSettingsConfigStore.get(eq(WIFI_P2P_DEVICE_NAME))).thenReturn(null);
        when(mFrameworkFacade.getSecureStringSetting(any(), eq(Settings.Secure.ANDROID_ID)))
                .thenReturn(TEST_ANDROID_ID);
        when(mWifiGlobals.getWifiP2pDeviceNamePrefix()).thenReturn(prefix);
        when(mWifiGlobals.getWifiP2pDeviceNamePostfixNumDigits()).thenReturn(postfixDigit);
    }

    /** Verify that the default device name is customized by overlay. */
    @Test
    public void testCustomizeDefaultDeviceName() throws Exception {
        setupDefaultDeviceNameCustomization("Niceboat-", -1);
        verifyCustomizeDefaultDeviceName("Niceboat-" + TEST_ANDROID_ID.substring(0, 4), false);
    }

    /** Verify that the prefix fallback to Android_ if the prefix is too long. */
    @Test
    public void testCustomizeDefaultDeviceNameTooLongPrefix() throws Exception {
        setupDefaultDeviceNameCustomization(
                StringUtil.generateRandomNumberString(
                        WifiP2pServiceImpl.DEVICE_NAME_PREFIX_LENGTH_MAX + 1), 4);
        verifyCustomizeDefaultDeviceName(WifiP2pServiceImpl.DEFAULT_DEVICE_NAME_PREFIX, true);
    }

    /** Verify that the prefix fallback to Android_ if the prefix is empty. */
    @Test
    public void testCustomizeDefaultDeviceNameEmptyPrefix() throws Exception {
        setupDefaultDeviceNameCustomization("", 6);
        verifyCustomizeDefaultDeviceName(WifiP2pServiceImpl.DEFAULT_DEVICE_NAME_PREFIX, true);
    }

    /** Verify that the postfix fallbacks to 4-digit ANDROID_ID if the length is smaller than 4. */
    @Test
    public void testCustomizeDefaultDeviceNamePostfixTooShort() throws Exception {
        setupDefaultDeviceNameCustomization("Prefix",
                WifiP2pServiceImpl.DEVICE_NAME_POSTFIX_LENGTH_MIN - 1);
        verifyCustomizeDefaultDeviceName("Prefix" + TEST_ANDROID_ID.substring(0, 4), true);
    }

    /** Verify that the postfix fallbacks to 4-digit ANDROID_ID if the length is 0.*/
    @Test
    public void testCustomizeDefaultDeviceNamePostfixIsZeroLength() throws Exception {
        setupDefaultDeviceNameCustomization("Prefix", 0);
        verifyCustomizeDefaultDeviceName("Prefix" + TEST_ANDROID_ID.substring(0, 4), true);
    }

    /** Verify that the digit length exceeds the remaining bytes. */
    @Test
    public void testCustomizeDefaultDeviceNameWithFewerRemainingBytes() throws Exception {
        int postfixLength = 6;
        String prefix = StringUtil.generateRandomNumberString(
                WifiP2pServiceImpl.DEVICE_NAME_LENGTH_MAX - postfixLength + 1);
        setupDefaultDeviceNameCustomization(prefix, postfixLength);
        verifyCustomizeDefaultDeviceName(prefix, true);
    }

    /** Verify that the default device name is customized by overlay
     * when saved one is an empty string. */
    @Test
    public void testCustomizeDefaultDeviceNameWithEmptySavedName() throws Exception {
        setupDefaultDeviceNameCustomization("Niceboat-", -1);
        when(mWifiSettingsConfigStore.get(eq(WIFI_P2P_DEVICE_NAME))).thenReturn("");
        verifyCustomizeDefaultDeviceName("Niceboat-" + TEST_ANDROID_ID.substring(0, 4), false);
    }

    /**
     * Verify the caller sends WifiP2pManager.STOP_DISCOVERY.
     */
    @Test
    public void testStopDiscoverySuccess() throws Exception {
        when(mWifiNative.p2pStopFind()).thenReturn(true);
        forceP2pEnabled(mClient1);
        sendSimpleMsg(mClientMessenger, WifiP2pManager.STOP_DISCOVERY);
        verify(mWifiNative).p2pStopFind();
        verify(mClientHandler).sendMessage(mMessageCaptor.capture());
        Message message = mMessageCaptor.getValue();
        assertEquals(WifiP2pManager.STOP_DISCOVERY_SUCCEEDED, message.what);
    }

    /**
     * Verify WifiP2pManager.STOP_DISCOVERY_FAILED is returned when native call failure.
     */
    @Test
    public void testStopDiscoveryFailureWhenNativeCallFailure() throws Exception {
        when(mWifiNative.p2pStopFind()).thenReturn(false);
        forceP2pEnabled(mClient1);
        sendSimpleMsg(mClientMessenger, WifiP2pManager.STOP_DISCOVERY);
        verify(mWifiNative).p2pStopFind();
        verify(mClientHandler).sendMessage(mMessageCaptor.capture());
        Message message = mMessageCaptor.getValue();
        assertEquals(WifiP2pManager.STOP_DISCOVERY_FAILED, message.what);
        assertEquals(WifiP2pManager.ERROR, message.arg1);
    }

    /**
     * Verify WifiP2pManager.STOP_DISCOVERY_FAILED is returned when p2p is disabled.
     */
    @Test
    public void testStopDiscoveryFailureWhenP2pDisabled() throws Exception {
        sendSimpleMsg(mClientMessenger, WifiP2pManager.STOP_DISCOVERY);
        verify(mClientHandler).sendMessage(mMessageCaptor.capture());
        Message message = mMessageCaptor.getValue();
        assertEquals(WifiP2pManager.STOP_DISCOVERY_FAILED, message.what);
        assertEquals(WifiP2pManager.BUSY, message.arg1);
    }

    /**
     * Verify WifiP2pManager.STOP_DISCOVERY_FAILED is returned when p2p is unsupported.
     */
    @Test
    public void testStopDiscoveryFailureWhenP2pUnsupported() throws Exception {
        setUpWifiP2pServiceImpl(false);
        sendSimpleMsg(mClientMessenger, WifiP2pManager.STOP_DISCOVERY);
        verify(mClientHandler).sendMessage(mMessageCaptor.capture());
        Message message = mMessageCaptor.getValue();
        assertEquals(WifiP2pManager.STOP_DISCOVERY_FAILED, message.what);
        assertEquals(WifiP2pManager.P2P_UNSUPPORTED, message.arg1);
    }

    /**
     * Verify the caller sends WifiP2pManager.CANCEL_CONNECT.
     */
    @Test
    public void testCancelConnectSuccess() throws Exception {
        // Move to group creating state
        testConnectWithConfigValidAsGroupSuccess();

        sendSimpleMsg(mClientMessenger, WifiP2pManager.CANCEL_CONNECT);
        verify(mClientHandler, atLeastOnce()).sendMessage(mMessageCaptor.capture());
        Message message = mMessageCaptor.getValue();
        assertEquals(WifiP2pManager.CANCEL_CONNECT_SUCCEEDED, message.what);
    }

    /**
     * Verify WifiP2pManager.CANCEL_CONNECT_FAILED is returned when p2p is inactive.
     */
    @Test
    public void testCancelConnectFailureWhenP2pInactive() throws Exception {
        // Move to inactive state
        forceP2pEnabled(mClient1);

        sendSimpleMsg(mClientMessenger, WifiP2pManager.CANCEL_CONNECT);
        verify(mClientHandler).sendMessage(mMessageCaptor.capture());
        Message message = mMessageCaptor.getValue();
        assertEquals(WifiP2pManager.CANCEL_CONNECT_FAILED, message.what);
        assertEquals(WifiP2pManager.BUSY, message.arg1);
    }

    /**
     * Verify WifiP2pManager.CANCEL_CONNECT_FAILED is returned when p2p is disabled.
     */
    @Test
    public void testCancelConnectFailureWhenP2pDisabled() throws Exception {
        sendSimpleMsg(mClientMessenger, WifiP2pManager.CANCEL_CONNECT);
        verify(mClientHandler).sendMessage(mMessageCaptor.capture());
        Message message = mMessageCaptor.getValue();
        assertEquals(WifiP2pManager.CANCEL_CONNECT_FAILED, message.what);
        assertEquals(WifiP2pManager.BUSY, message.arg1);
    }

    /**
     * Verify WifiP2pManager.CANCEL_CONNECT_FAILED is returned when p2p is unsupported.
     */
    @Test
    public void testCancelConnectFailureWhenP2pUnsupported() throws Exception {
        setUpWifiP2pServiceImpl(false);
        sendSimpleMsg(mClientMessenger, WifiP2pManager.CANCEL_CONNECT);
        verify(mClientHandler).sendMessage(mMessageCaptor.capture());
        Message message = mMessageCaptor.getValue();
        assertEquals(WifiP2pManager.CANCEL_CONNECT_FAILED, message.what);
        assertEquals(WifiP2pManager.P2P_UNSUPPORTED, message.arg1);
    }

    /**
     * Verify the caller sends WifiP2pManager.REMOVE_GROUP.
     */
    @Test
    public void testRemoveGroupSuccess() throws Exception {
        // Move to group created state
        forceP2pEnabled(mClient1);
        WifiP2pGroup group = new WifiP2pGroup();
        group.setNetworkId(WifiP2pGroup.NETWORK_ID_PERSISTENT);
        group.setNetworkName("DIRECT-xy-NEW");
        group.setOwner(new WifiP2pDevice("thisDeviceMac"));
        group.setIsGroupOwner(true);
        group.setInterface(IFACE_NAME_P2P);
        sendGroupStartedMsg(group);
        simulateTetherReady();

        when(mWifiNative.p2pGroupRemove(eq(IFACE_NAME_P2P))).thenReturn(true);
        sendSimpleMsg(mClientMessenger, WifiP2pManager.REMOVE_GROUP);
        verify(mWifiNative).p2pGroupRemove(eq(IFACE_NAME_P2P));
        verify(mClientHandler).sendMessage(mMessageCaptor.capture());
        Message message = mMessageCaptor.getValue();
        assertEquals(WifiP2pManager.REMOVE_GROUP_SUCCEEDED, message.what);
    }

    /**
     *  Verify WifiP2pManager.REMOVE_GROUP_FAILED is returned when native call failure.
     */
    @Test
    public void testRemoveGroupFailureWhenNativeCallFailure() throws Exception {
        // Move to group created state
        forceP2pEnabled(mClient1);
        WifiP2pGroup group = new WifiP2pGroup();
        group.setNetworkId(WifiP2pGroup.NETWORK_ID_PERSISTENT);
        group.setNetworkName("DIRECT-xy-NEW");
        group.setOwner(new WifiP2pDevice("thisDeviceMac"));
        group.setIsGroupOwner(true);
        group.setInterface(IFACE_NAME_P2P);
        sendGroupStartedMsg(group);
        simulateTetherReady();

        when(mWifiNative.p2pGroupRemove(eq(IFACE_NAME_P2P))).thenReturn(false);
        sendSimpleMsg(mClientMessenger, WifiP2pManager.REMOVE_GROUP);
        verify(mWifiNative).p2pGroupRemove(eq(IFACE_NAME_P2P));
        verify(mClientHandler).sendMessage(mMessageCaptor.capture());
        Message message = mMessageCaptor.getValue();
        assertEquals(WifiP2pManager.REMOVE_GROUP_FAILED, message.what);
        assertEquals(WifiP2pManager.ERROR, message.arg1);
    }

    /**
     *  Verify WifiP2pManager.REMOVE_GROUP_FAILED is returned when p2p is creating group.
     */
    @Test
    public void testRemoveGroupFailureWhenP2pCreatingGroup() throws Exception {
        // Move to group creating state
        testConnectWithConfigValidAsGroupSuccess();

        sendSimpleMsg(mClientMessenger, WifiP2pManager.REMOVE_GROUP);
        verify(mClientHandler, atLeastOnce()).sendMessage(mMessageCaptor.capture());
        Message message = mMessageCaptor.getValue();
        assertEquals(WifiP2pManager.REMOVE_GROUP_FAILED, message.what);
        assertEquals(WifiP2pManager.BUSY, message.arg1);
    }

    /**
     *  Verify WifiP2pManager.REMOVE_GROUP_FAILED is returned when p2p is inactive.
     */
    @Test
    public void testRemoveGroupFailureWhenP2pInactive() throws Exception {
        // Move to inactive state
        forceP2pEnabled(mClient1);

        sendSimpleMsg(mClientMessenger, WifiP2pManager.REMOVE_GROUP);
        verify(mClientHandler).sendMessage(mMessageCaptor.capture());
        Message message = mMessageCaptor.getValue();
        assertEquals(WifiP2pManager.REMOVE_GROUP_FAILED, message.what);
        assertEquals(WifiP2pManager.BUSY, message.arg1);
    }

    /**
     *  Verify WifiP2pManager.REMOVE_GROUP_FAILED is returned when p2p is disabled.
     */
    @Test
    public void testRemoveGroupFailureWhenP2pDisabled() throws Exception {
        sendSimpleMsg(mClientMessenger, WifiP2pManager.REMOVE_GROUP);
        verify(mClientHandler).sendMessage(mMessageCaptor.capture());
        Message message = mMessageCaptor.getValue();
        assertEquals(WifiP2pManager.REMOVE_GROUP_FAILED, message.what);
        assertEquals(WifiP2pManager.BUSY, message.arg1);
    }

    /**
     *  Verify WifiP2pManager.REMOVE_GROUP_FAILED is returned when p2p is unsupported.
     */
    @Test
    public void testRemoveGroupFailureWhenP2pUnsupported() throws Exception {
        setUpWifiP2pServiceImpl(false);
        sendSimpleMsg(mClientMessenger, WifiP2pManager.REMOVE_GROUP);
        verify(mClientHandler).sendMessage(mMessageCaptor.capture());
        Message message = mMessageCaptor.getValue();
        assertEquals(WifiP2pManager.REMOVE_GROUP_FAILED, message.what);
        assertEquals(WifiP2pManager.P2P_UNSUPPORTED, message.arg1);
    }

    /**
     * Verify the caller sends WifiP2pManager.SET_CHANNEL.
     */
    @Test
    public void testSetChannelSuccess() throws Exception {
        // Move to enabled state
        forceP2pEnabled(mClient1);

        Bundle p2pChannels = new Bundle();
        p2pChannels.putInt("lc", 1);
        p2pChannels.putInt("oc", 2);
        when(mWifiNative.p2pSetListenChannel(anyInt())).thenReturn(true);
        when(mWifiNative.p2pSetOperatingChannel(anyInt(), any())).thenReturn(true);
        sendSetChannelMsg(mClientMessenger, p2pChannels);
        verify(mWifiNative).p2pSetListenChannel(eq(1));
        verify(mWifiNative).p2pSetOperatingChannel(eq(2), any());
        verify(mClientHandler).sendMessage(mMessageCaptor.capture());
        Message message = mMessageCaptor.getValue();
        assertEquals(WifiP2pManager.SET_CHANNEL_SUCCEEDED, message.what);
    }

    /**
     *  Verify WifiP2pManager.SET_CHANNEL_FAILED is returned when native call failure.
     */
    @Test
    public void testSetChannelFailureWhenNativeCallSetListenChannelFailure() throws Exception {
        // Move to enabled state
        forceP2pEnabled(mClient1);

        Bundle p2pChannels = new Bundle();
        p2pChannels.putInt("lc", 1);
        p2pChannels.putInt("oc", 2);
        when(mWifiNative.p2pSetListenChannel(anyInt())).thenReturn(false);
        when(mWifiNative.p2pSetOperatingChannel(anyInt(), any())).thenReturn(true);
        sendSetChannelMsg(mClientMessenger, p2pChannels);
        verify(mWifiNative).p2pSetListenChannel(eq(1));
        verify(mClientHandler).sendMessage(mMessageCaptor.capture());
        Message message = mMessageCaptor.getValue();
        assertEquals(WifiP2pManager.SET_CHANNEL_FAILED, message.what);
    }

    /**
     *  Verify WifiP2pManager.SET_CHANNEL_FAILED is returned when native call failure.
     */
    @Test
    public void testSetChannelFailureWhenNativeCallSetOperatingChannelFailure() throws Exception {
        // Move to enabled state
        forceP2pEnabled(mClient1);

        Bundle p2pChannels = new Bundle();
        p2pChannels.putInt("lc", 1);
        p2pChannels.putInt("oc", 2);
        when(mWifiNative.p2pSetListenChannel(anyInt())).thenReturn(true);
        when(mWifiNative.p2pSetOperatingChannel(anyInt(), any())).thenReturn(false);
        sendSetChannelMsg(mClientMessenger, p2pChannels);
        verify(mWifiNative).p2pSetListenChannel(eq(1));
        verify(mClientHandler).sendMessage(mMessageCaptor.capture());
        Message message = mMessageCaptor.getValue();
        assertEquals(WifiP2pManager.SET_CHANNEL_FAILED, message.what);
    }

    /**
     *  Verify WifiP2pManager.SET_CHANNEL_FAILED is returned when no permissions are held.
     */
    @Test
    public void testSetChannelFailureWhenNoPermissions() throws Exception {
        // Move to enabled state
        forceP2pEnabled(mClient1);

        // no permissions held
        when(mWifiPermissionsUtil.checkNetworkSettingsPermission(anyInt())).thenReturn(false);
        when(mWifiPermissionsUtil.checkNetworkStackPermission(anyInt())).thenReturn(false);
        when(mWifiPermissionsUtil.checkConfigOverridePermission(anyInt())).thenReturn(false);

        Bundle p2pChannels = new Bundle();
        p2pChannels.putInt("lc", 1);
        p2pChannels.putInt("oc", 2);
        sendSetChannelMsg(mClientMessenger, p2pChannels);
        verify(mClientHandler).sendMessage(mMessageCaptor.capture());
        Message message = mMessageCaptor.getValue();
        assertEquals(WifiP2pManager.SET_CHANNEL_FAILED, message.what);
        assertEquals(WifiP2pManager.ERROR, message.arg1);
    }

    /**
     *  Verify p2pSetListenChannel doesn't been called when message contain null object.
     */
    @Test
    public void testSetChannelFailureWhenObjectIsNull() throws Exception {
        when(mWifiNative.p2pSetListenChannel(anyInt())).thenReturn(true);
        when(mWifiNative.p2pSetOperatingChannel(anyInt(), any())).thenReturn(true);

        // Move to enabled state
        forceP2pEnabled(mClient1);

        when(mWifiNative.p2pSetListenChannel(anyInt())).thenReturn(false);
        when(mWifiNative.p2pSetOperatingChannel(anyInt(), any())).thenReturn(true);
        sendSetChannelMsg(mClientMessenger, null);
        // Should be called only once on entering P2pEnabledState.
        verify(mWifiNative, times(1)).p2pSetListenChannel(anyInt());
        verify(mWifiNative, times(1)).p2pSetOperatingChannel(anyInt(), any());
    }

    /**
     * Verify the caller sends WifiP2pManager.START_WPS with push button configuration.
     */
    @Test
    public void testStartWpsWithPbcSuccess() throws Exception {
        // Move to group created state
        forceP2pEnabled(mClient1);
        WifiP2pGroup group = new WifiP2pGroup();
        group.setNetworkId(WifiP2pGroup.NETWORK_ID_PERSISTENT);
        group.setNetworkName("DIRECT-xy-NEW");
        group.setOwner(new WifiP2pDevice("thisDeviceMac"));
        group.setIsGroupOwner(true);
        group.setInterface(IFACE_NAME_P2P);
        sendGroupStartedMsg(group);
        simulateTetherReady();

        when(mWifiNative.startWpsPbc(anyString(), any())).thenReturn(true);
        WpsInfo wps = new WpsInfo();
        wps.setup = WpsInfo.PBC;
        sendStartWpsMsg(mClientMessenger, wps);
        verify(mWifiNative).startWpsPbc(eq(IFACE_NAME_P2P), isNull());
        verify(mClientHandler).sendMessage(mMessageCaptor.capture());
        Message message = mMessageCaptor.getValue();
        assertEquals(WifiP2pManager.START_WPS_SUCCEEDED, message.what);
    }

    /**
     * Verify the caller sends WifiP2pManager.START_WPS with pin display.
     */
    @Test
    public void testStartWpsWithPinDisplaySuccess() throws Exception {
        // TODO(hsiuchangchen): This test item is related to UI.
    }

    /**
     * Verify the caller sends WifiP2pManager.START_WPS with pin keypad.
     */
    @Test
    public void testStartWpsWithPinKeypadSuccess() throws Exception {
        // Move to group created state
        forceP2pEnabled(mClient1);
        WifiP2pGroup group = new WifiP2pGroup();
        group.setNetworkId(WifiP2pGroup.NETWORK_ID_PERSISTENT);
        group.setNetworkName("DIRECT-xy-NEW");
        group.setOwner(new WifiP2pDevice("thisDeviceMac"));
        group.setIsGroupOwner(true);
        group.setInterface(IFACE_NAME_P2P);
        sendGroupStartedMsg(group);
        simulateTetherReady();

        when(mWifiNative.startWpsPinKeypad(anyString(), anyString())).thenReturn(true);
        WpsInfo wps = new WpsInfo();
        wps.setup = WpsInfo.KEYPAD;
        wps.pin = "1234";
        sendStartWpsMsg(mClientMessenger, wps);
        verify(mWifiNative).startWpsPinKeypad(eq(IFACE_NAME_P2P), eq("1234"));
        verify(mClientHandler).sendMessage(mMessageCaptor.capture());
        Message message = mMessageCaptor.getValue();
        assertEquals(WifiP2pManager.START_WPS_SUCCEEDED, message.what);
    }

    /**
     * Verify WifiP2pManager.START_WPS_FAILED is returned when message contain null object.
     */
    @Test
    public void testStartWpsFailureWhenObjectIsNull() throws Exception {
        // Move to group created state
        forceP2pEnabled(mClient1);
        WifiP2pGroup group = new WifiP2pGroup();
        group.setNetworkId(WifiP2pGroup.NETWORK_ID_PERSISTENT);
        group.setNetworkName("DIRECT-xy-NEW");
        group.setOwner(new WifiP2pDevice("thisDeviceMac"));
        group.setIsGroupOwner(true);
        group.setInterface(IFACE_NAME_P2P);
        sendGroupStartedMsg(group);
        simulateTetherReady();

        WpsInfo wps = null;
        sendStartWpsMsg(mClientMessenger, wps);
        verify(mClientHandler).sendMessage(mMessageCaptor.capture());
        Message message = mMessageCaptor.getValue();
        assertEquals(WifiP2pManager.START_WPS_FAILED, message.what);
    }

    /**
     * Verify WifiP2pManager.START_WPS_FAILED is returned when native call failure with
     * push button configuration.
     */
    @Test
    public void testStartWpsWithPbcFailureWhenNativeCallFailure() throws Exception {
        // Move to group created state
        forceP2pEnabled(mClient1);
        WifiP2pGroup group = new WifiP2pGroup();
        group.setNetworkId(WifiP2pGroup.NETWORK_ID_PERSISTENT);
        group.setNetworkName("DIRECT-xy-NEW");
        group.setOwner(new WifiP2pDevice("thisDeviceMac"));
        group.setIsGroupOwner(true);
        group.setInterface(IFACE_NAME_P2P);
        sendGroupStartedMsg(group);
        simulateTetherReady();
        when(mWifiNative.startWpsPbc(anyString(), any())).thenReturn(false);
        WpsInfo wps = new WpsInfo();
        wps.setup = WpsInfo.PBC;
        sendStartWpsMsg(mClientMessenger, wps);
        verify(mWifiNative).startWpsPbc(eq(IFACE_NAME_P2P), isNull());
        verify(mClientHandler).sendMessage(mMessageCaptor.capture());
        Message message = mMessageCaptor.getValue();
        assertEquals(WifiP2pManager.START_WPS_FAILED, message.what);
    }

    /**
     * Verify WifiP2pManager.START_WPS_FAILED is returned when native call failure with
     * pin display.
     */
    @Test
    public void testStartWpsWithPinDisplayFailureWhenNativeCallFailure() throws Exception {
        // Move to group created state
        forceP2pEnabled(mClient1);
        WifiP2pGroup group = new WifiP2pGroup();
        group.setNetworkId(WifiP2pGroup.NETWORK_ID_PERSISTENT);
        group.setNetworkName("DIRECT-xy-NEW");
        group.setOwner(new WifiP2pDevice("thisDeviceMac"));
        group.setIsGroupOwner(true);
        group.setInterface(IFACE_NAME_P2P);
        sendGroupStartedMsg(group);
        simulateTetherReady();

        when(mWifiNative.startWpsPinDisplay(anyString(), any())).thenReturn("abcd");
        WpsInfo wps = new WpsInfo();
        wps.setup = WpsInfo.DISPLAY;
        sendStartWpsMsg(mClientMessenger, wps);
        verify(mWifiNative).startWpsPinDisplay(eq(IFACE_NAME_P2P), isNull());
        verify(mClientHandler).sendMessage(mMessageCaptor.capture());
        Message message = mMessageCaptor.getValue();
        assertEquals(WifiP2pManager.START_WPS_FAILED, message.what);
    }

    /**
     * Verify WifiP2pManager.START_WPS_FAILED is returned when native call failure with
     * pin keypad.
     */
    @Test
    public void testStartWpsWithPinKeypadFailureWhenNativeCallFailure() throws Exception {
        // Move to group created state
        forceP2pEnabled(mClient1);
        WifiP2pGroup group = new WifiP2pGroup();
        group.setNetworkId(WifiP2pGroup.NETWORK_ID_PERSISTENT);
        group.setNetworkName("DIRECT-xy-NEW");
        group.setOwner(new WifiP2pDevice("thisDeviceMac"));
        group.setIsGroupOwner(true);
        group.setInterface(IFACE_NAME_P2P);
        sendGroupStartedMsg(group);
        simulateTetherReady();

        when(mWifiNative.startWpsPinKeypad(anyString(), anyString())).thenReturn(false);
        WpsInfo wps = new WpsInfo();
        wps.setup = WpsInfo.KEYPAD;
        wps.pin = "1234";
        sendStartWpsMsg(mClientMessenger, wps);
        verify(mWifiNative).startWpsPinKeypad(eq(IFACE_NAME_P2P), eq("1234"));
        verify(mClientHandler).sendMessage(mMessageCaptor.capture());
        Message message = mMessageCaptor.getValue();
        assertEquals(WifiP2pManager.START_WPS_FAILED, message.what);
    }

    /**
     *  Verify WifiP2pManager.START_WPS_FAILED is returned when p2p is inactive.
     */
    @Test
    public void testStartWpsFailureWhenP2pInactive() throws Exception {
        // Move to inactive state
        forceP2pEnabled(mClient1);

        WpsInfo wps = new WpsInfo();
        sendStartWpsMsg(mClientMessenger, wps);
        verify(mClientHandler).sendMessage(mMessageCaptor.capture());
        Message message = mMessageCaptor.getValue();
        assertEquals(WifiP2pManager.START_WPS_FAILED, message.what);
        assertEquals(WifiP2pManager.BUSY, message.arg1);
    }

    /**
     *  Verify WifiP2pManager.START_WPS_FAILED is returned when p2p is disabled.
     */
    @Test
    public void testStartWpsFailureWhenP2pDisabled() throws Exception {
        WpsInfo wps = new WpsInfo();
        sendStartWpsMsg(mClientMessenger, wps);
        verify(mClientHandler).sendMessage(mMessageCaptor.capture());
        Message message = mMessageCaptor.getValue();
        assertEquals(WifiP2pManager.START_WPS_FAILED, message.what);
        assertEquals(WifiP2pManager.BUSY, message.arg1);
    }

    /**
     *  Verify WifiP2pManager.START_WPS_FAILED is returned when p2p is unsupported.
     */
    @Test
    public void testStartWpsFailureWhenP2pUnsupported() throws Exception {
        setUpWifiP2pServiceImpl(false);
        WpsInfo wps = new WpsInfo();
        sendStartWpsMsg(mClientMessenger, wps);
        verify(mClientHandler).sendMessage(mMessageCaptor.capture());
        Message message = mMessageCaptor.getValue();
        assertEquals(WifiP2pManager.START_WPS_FAILED, message.what);
        assertEquals(WifiP2pManager.P2P_UNSUPPORTED, message.arg1);
    }

    /**
     * Verify the caller sends WifiP2pManager.SET_DEVICE_NAME.
     */
    @Test
    public void testSetDeviceNameSuccess() throws Exception {
        // Move to enabled state
        forceP2pEnabled(mClient1);
        mTestThisDevice.status = mTestThisDevice.AVAILABLE;

        mTestThisDevice.deviceName = "another-name";
        when(mWifiNative.setDeviceName(anyString())).thenReturn(true);
        when(mWifiNative.setP2pSsidPostfix(anyString())).thenReturn(true);
        sendSetDeviceNameMsg(mClientMessenger, mTestThisDevice);
        verify(mWifiNative).setDeviceName(eq(mTestThisDevice.deviceName));
        verify(mWifiNative).setP2pSsidPostfix(eq("-" + mTestThisDevice.deviceName));
        verify(mWifiSettingsConfigStore).put(
                eq(WIFI_P2P_DEVICE_NAME), eq(mTestThisDevice.deviceName));
        checkSendThisDeviceChangedBroadcast();
        verify(mClientHandler).sendMessage(mMessageCaptor.capture());
        Message message = mMessageCaptor.getValue();
        assertEquals(WifiP2pManager.SET_DEVICE_NAME_SUCCEEDED, message.what);
    }

    /**
     * Verify the caller sends WifiP2pManager.SET_DEVICE_NAME with an empty name.
     */
    @Test
    public void testSetDeviceNameFailureWithEmptyName() throws Exception {
        // Move to enabled state
        forceP2pEnabled(mClient1);
        mTestThisDevice.status = mTestThisDevice.AVAILABLE;

        // clear the one called on entering P2pEnabledState.
        reset(mWifiNative);
        mTestThisDevice.deviceName = "";
        when(mWifiNative.setDeviceName(anyString())).thenReturn(true);
        sendSetDeviceNameMsg(mClientMessenger, mTestThisDevice);
        verify(mWifiNative, never()).setDeviceName(any());
        verify(mWifiSettingsConfigStore, never()).put(any(), any());

        verify(mClientHandler).sendMessage(mMessageCaptor.capture());
        Message message = mMessageCaptor.getValue();
        assertEquals(WifiP2pManager.SET_DEVICE_NAME_FAILED, message.what);
        assertEquals(WifiP2pManager.ERROR, message.arg1);
    }

    /**
     * Verify WifiP2pManager.SET_DEVICE_NAME_FAILED is returned when native call failed.
     */
    @Test
    public void testSetDeviceNameFailureWhenNativeCallFailure() throws Exception {
        // Move to enabled state
        forceP2pEnabled(mClient1);

        // clear the one called on entering P2pEnabledState.
        reset(mWifiNative);
        when(mWifiNative.setDeviceName(anyString())).thenReturn(false);
        sendSetDeviceNameMsg(mClientMessenger, mTestThisDevice);
        verify(mWifiNative).setDeviceName(eq(mTestThisDevice.deviceName));
        verify(mClientHandler).sendMessage(mMessageCaptor.capture());
        Message message = mMessageCaptor.getValue();
        assertEquals(WifiP2pManager.SET_DEVICE_NAME_FAILED, message.what);
        assertEquals(WifiP2pManager.ERROR, message.arg1);
    }

    /**
     * Verify WifiP2pManager.SET_DEVICE_NAME_FAILED is returned when p2p device is null.
     */
    @Test
    public void testSetDeviceNameFailureWhenDeviceIsNull() throws Exception {
        // Move to enabled state
        forceP2pEnabled(mClient1);

        sendSetDeviceNameMsg(mClientMessenger, null);
        verify(mClientHandler).sendMessage(mMessageCaptor.capture());
        Message message = mMessageCaptor.getValue();
        assertEquals(WifiP2pManager.SET_DEVICE_NAME_FAILED, message.what);
        assertEquals(WifiP2pManager.ERROR, message.arg1);
    }

    /**
     * Verify WifiP2pManager.SET_DEVICE_NAME_FAILED is returned when p2p device's name is null.
     */
    @Test
    public void testSetDeviceNameFailureWhenDeviceNameIsNull() throws Exception {
        // Move to enabled state
        forceP2pEnabled(mClient1);

        mTestThisDevice.deviceName = null;
        sendSetDeviceNameMsg(mClientMessenger, mTestThisDevice);
        verify(mClientHandler).sendMessage(mMessageCaptor.capture());
        Message message = mMessageCaptor.getValue();
        assertEquals(WifiP2pManager.SET_DEVICE_NAME_FAILED, message.what);
        assertEquals(WifiP2pManager.ERROR, message.arg1);
    }

    /**
     * Verify WifiP2pManager.SET_DEVICE_NAME_FAILED is returned when p2p is disabled.
     */
    @Test
    public void testSetDeviceNameFailureWhenP2pDisabled() throws Exception {
        sendSetDeviceNameMsg(mClientMessenger, mTestThisDevice);
        verify(mClientHandler).sendMessage(mMessageCaptor.capture());
        Message message = mMessageCaptor.getValue();
        assertEquals(WifiP2pManager.SET_DEVICE_NAME_FAILED, message.what);
        assertEquals(WifiP2pManager.BUSY, message.arg1);
    }

    /**
     * Verify WifiP2pManager.SET_DEVICE_NAME_FAILED is returned when p2p is unsupported.
     */
    @Test
    public void testSetDeviceNameFailureWhenP2pUnsupported() throws Exception {
        setUpWifiP2pServiceImpl(false);
        sendSetDeviceNameMsg(mClientMessenger, mTestThisDevice);
        verify(mClientHandler).sendMessage(mMessageCaptor.capture());
        Message message = mMessageCaptor.getValue();
        assertEquals(WifiP2pManager.SET_DEVICE_NAME_FAILED, message.what);
        assertEquals(WifiP2pManager.P2P_UNSUPPORTED, message.arg1);
    }

    /**
     * Verify WifiP2pManager.SET_DEVICE_NAME_FAILED is returned when no permissions are held.
     */
    @Test
    public void testSetDeviceNameFailureWhenNoPermissions() throws Exception {
        // Move to enabled state
        forceP2pEnabled(mClient1);

        // no permissions held
        when(mWifiPermissionsUtil.checkNetworkSettingsPermission(anyInt())).thenReturn(false);
        when(mWifiPermissionsUtil.checkNetworkStackPermission(anyInt())).thenReturn(false);
        when(mWifiPermissionsUtil.checkConfigOverridePermission(anyInt())).thenReturn(false);

        sendSetDeviceNameMsg(mClientMessenger, null);
        verify(mClientHandler).sendMessage(mMessageCaptor.capture());
        Message message = mMessageCaptor.getValue();
        assertEquals(WifiP2pManager.SET_DEVICE_NAME_FAILED, message.what);
        assertEquals(WifiP2pManager.ERROR, message.arg1);
    }

    /**
     * Verify the caller sends WifiP2pManager.SET_WFD_INFO with wfd enabled.
     */
    @Test
    public void testSetWfdInfoSuccessWithWfdEnabled() throws Exception {
        // Move to enabled state
        forceP2pEnabled(mClient1);
        mTestThisDevice.status = mTestThisDevice.AVAILABLE;

        mTestThisDevice.wfdInfo = new WifiP2pWfdInfo();
        mTestThisDevice.wfdInfo.setEnabled(true);
        when(mWifiInjector.getWifiPermissionsWrapper()).thenReturn(mWifiPermissionsWrapper);
        when(mWifiPermissionsWrapper.getUidPermission(anyString(), anyInt()))
                .thenReturn(PackageManager.PERMISSION_GRANTED);
        when(mWifiNative.setWfdEnable(anyBoolean())).thenReturn(true);
        when(mWifiNative.setWfdDeviceInfo(anyString())).thenReturn(true);
        sendSetWfdInfoMsg(mClientMessenger, mTestThisDevice.wfdInfo);

        verify(mWifiInjector).getWifiPermissionsWrapper();
        verify(mWifiPermissionsWrapper).getUidPermission(
                eq(android.Manifest.permission.CONFIGURE_WIFI_DISPLAY), anyInt());
        verify(mWifiNative).setWfdEnable(eq(true));
        verify(mWifiNative).setWfdDeviceInfo(eq(mTestThisDevice.wfdInfo.getDeviceInfoHex()));
        checkSendThisDeviceChangedBroadcast();
        verify(mClientHandler).sendMessage(mMessageCaptor.capture());
        Message message = mMessageCaptor.getValue();
        assertEquals(WifiP2pManager.SET_WFD_INFO_SUCCEEDED, message.what);
    }

    /**
     * Verify the caller sends WifiP2pManager.SET_WFD_INFO with wfd is disabled.
     */
    @Test
    public void testSetWfdInfoSuccessWithWfdDisabled() throws Exception {
        // Move to enabled state
        forceP2pEnabled(mClient1);
        mTestThisDevice.status = mTestThisDevice.AVAILABLE;

        mTestThisDevice.wfdInfo = new WifiP2pWfdInfo();
        mTestThisDevice.wfdInfo.setEnabled(false);
        when(mWifiInjector.getWifiPermissionsWrapper()).thenReturn(mWifiPermissionsWrapper);
        when(mWifiPermissionsWrapper.getUidPermission(anyString(), anyInt()))
                .thenReturn(PackageManager.PERMISSION_GRANTED);
        when(mWifiNative.setWfdEnable(anyBoolean())).thenReturn(true);
        sendSetWfdInfoMsg(mClientMessenger, mTestThisDevice.wfdInfo);

        verify(mWifiInjector).getWifiPermissionsWrapper();
        verify(mWifiPermissionsWrapper).getUidPermission(
                eq(android.Manifest.permission.CONFIGURE_WIFI_DISPLAY), anyInt());
        verify(mWifiNative).setWfdEnable(eq(false));
        checkSendThisDeviceChangedBroadcast();
        verify(mClientHandler).sendMessage(mMessageCaptor.capture());
        Message message = mMessageCaptor.getValue();
        assertEquals(WifiP2pManager.SET_WFD_INFO_SUCCEEDED, message.what);
    }

    /**
     * Verify WifiP2pManager.SET_WFD_INFO_FAILED is returned when wfd permission denied.
     */
    @Test
    public void testSetWfdInfoFailureWhenWfdPermissionDenied() throws Exception {
        // Move to enabled state
        forceP2pEnabled(mClient1);
        mTestThisDevice.status = mTestThisDevice.AVAILABLE;

        mTestThisDevice.wfdInfo = new WifiP2pWfdInfo();
        when(mWifiInjector.getWifiPermissionsWrapper()).thenReturn(mWifiPermissionsWrapper);
        when(mWifiPermissionsWrapper.getUidPermission(anyString(), anyInt()))
                .thenReturn(PackageManager.PERMISSION_DENIED);
        sendSetWfdInfoMsg(mClientMessenger, mTestThisDevice.wfdInfo);
        verify(mWifiInjector).getWifiPermissionsWrapper();
        verify(mWifiPermissionsWrapper).getUidPermission(
                eq(android.Manifest.permission.CONFIGURE_WIFI_DISPLAY), anyInt());
        verify(mClientHandler).sendMessage(mMessageCaptor.capture());
        Message message = mMessageCaptor.getValue();
        assertEquals(WifiP2pManager.SET_WFD_INFO_FAILED, message.what);
        assertEquals(WifiP2pManager.ERROR, message.arg1);
    }

    /**
     * Verify WifiP2pManager.SET_WFD_INFO_FAILED is returned when wfdInfo is null.
     */
    @Test
    public void testSetWfdInfoFailureWhenWfdInfoIsNull() throws Exception {
        // Move to enabled state
        forceP2pEnabled(mClient1);
        mTestThisDevice.status = mTestThisDevice.AVAILABLE;

        mTestThisDevice.wfdInfo = null;
        when(mWifiInjector.getWifiPermissionsWrapper()).thenReturn(mWifiPermissionsWrapper);
        when(mWifiPermissionsWrapper.getUidPermission(anyString(), anyInt()))
                .thenReturn(PackageManager.PERMISSION_GRANTED);
        sendSetWfdInfoMsg(mClientMessenger, mTestThisDevice.wfdInfo);
        verify(mWifiInjector).getWifiPermissionsWrapper();
        verify(mWifiPermissionsWrapper).getUidPermission(
                eq(android.Manifest.permission.CONFIGURE_WIFI_DISPLAY), anyInt());
        verify(mClientHandler).sendMessage(mMessageCaptor.capture());
        Message message = mMessageCaptor.getValue();
        assertEquals(WifiP2pManager.SET_WFD_INFO_FAILED, message.what);
        assertEquals(WifiP2pManager.ERROR, message.arg1);
    }

    /**
     * Verify WifiP2pManager.SET_WFD_INFO_FAILED is returned when wfd is enabled
     * and native call "setWfdEnable" failure.
     */
    @Test
    public void testSetWfdInfoFailureWithWfdEnabledWhenNativeCallFailure1() throws Exception {
        // Move to enabled state
        forceP2pEnabled(mClient1);
        mTestThisDevice.status = mTestThisDevice.AVAILABLE;

        mTestThisDevice.wfdInfo = new WifiP2pWfdInfo();
        mTestThisDevice.wfdInfo.setEnabled(true);
        when(mWifiInjector.getWifiPermissionsWrapper()).thenReturn(mWifiPermissionsWrapper);
        when(mWifiPermissionsWrapper.getUidPermission(anyString(), anyInt()))
                .thenReturn(PackageManager.PERMISSION_GRANTED);
        when(mWifiNative.setWfdEnable(anyBoolean())).thenReturn(false);
        sendSetWfdInfoMsg(mClientMessenger, mTestThisDevice.wfdInfo);

        verify(mWifiInjector).getWifiPermissionsWrapper();
        verify(mWifiPermissionsWrapper).getUidPermission(
                eq(android.Manifest.permission.CONFIGURE_WIFI_DISPLAY), anyInt());
        verify(mWifiNative).setWfdEnable(eq(true));
        verify(mClientHandler).sendMessage(mMessageCaptor.capture());
        Message message = mMessageCaptor.getValue();
        assertEquals(WifiP2pManager.SET_WFD_INFO_FAILED, message.what);
        assertEquals(WifiP2pManager.ERROR, message.arg1);
    }

    /**
     * Verify WifiP2pManager.SET_WFD_INFO_FAILED is returned when wfd is enabled
     * and native call "setWfdDeviceInfo" failure.
     */
    @Test
    public void testSetWfdInfoFailureWithWfdEnabledWhenNativeCallFailure2() throws Exception {
        // Move to enabled state
        forceP2pEnabled(mClient1);
        mTestThisDevice.status = mTestThisDevice.AVAILABLE;

        mTestThisDevice.wfdInfo = new WifiP2pWfdInfo();
        mTestThisDevice.wfdInfo.setEnabled(true);
        when(mWifiInjector.getWifiPermissionsWrapper()).thenReturn(mWifiPermissionsWrapper);
        when(mWifiPermissionsWrapper.getUidPermission(anyString(), anyInt()))
                .thenReturn(PackageManager.PERMISSION_GRANTED);
        when(mWifiNative.setWfdEnable(anyBoolean())).thenReturn(true);
        when(mWifiNative.setWfdDeviceInfo(anyString())).thenReturn(false);
        sendSetWfdInfoMsg(mClientMessenger, mTestThisDevice.wfdInfo);

        verify(mWifiInjector).getWifiPermissionsWrapper();
        verify(mWifiPermissionsWrapper).getUidPermission(
                eq(android.Manifest.permission.CONFIGURE_WIFI_DISPLAY), anyInt());
        verify(mWifiNative).setWfdEnable(eq(true));
        verify(mWifiNative).setWfdDeviceInfo(eq(mTestThisDevice.wfdInfo.getDeviceInfoHex()));
        verify(mClientHandler).sendMessage(mMessageCaptor.capture());
        Message message = mMessageCaptor.getValue();
        assertEquals(WifiP2pManager.SET_WFD_INFO_FAILED, message.what);
        assertEquals(WifiP2pManager.ERROR, message.arg1);
    }

    /**
     * Verify WifiP2pManager.SET_WFD_INFO_FAILED is returned when wfd is disabled
     * and native call failure.
     */
    @Test
    public void testSetWfdInfoFailureWithWfdDisabledWhenNativeCallFailure() throws Exception {
        // Move to enabled state
        forceP2pEnabled(mClient1);
        mTestThisDevice.status = mTestThisDevice.AVAILABLE;

        mTestThisDevice.wfdInfo = new WifiP2pWfdInfo();
        mTestThisDevice.wfdInfo.setEnabled(false);
        when(mWifiInjector.getWifiPermissionsWrapper()).thenReturn(mWifiPermissionsWrapper);
        when(mWifiPermissionsWrapper.getUidPermission(anyString(), anyInt()))
                .thenReturn(PackageManager.PERMISSION_GRANTED);
        when(mWifiNative.setWfdEnable(anyBoolean())).thenReturn(false);
        sendSetWfdInfoMsg(mClientMessenger, mTestThisDevice.wfdInfo);

        verify(mWifiInjector).getWifiPermissionsWrapper();
        verify(mWifiPermissionsWrapper).getUidPermission(
                eq(android.Manifest.permission.CONFIGURE_WIFI_DISPLAY), anyInt());
        verify(mWifiNative).setWfdEnable(eq(false));
        verify(mClientHandler).sendMessage(mMessageCaptor.capture());
        Message message = mMessageCaptor.getValue();
        assertEquals(WifiP2pManager.SET_WFD_INFO_FAILED, message.what);
        assertEquals(WifiP2pManager.ERROR, message.arg1);
    }

    /**
     * Verify WifiP2pManager.SET_WFD_INFO_FAILED is returned when wfd permission denied
     * and p2p is disabled.
     */
    @Test
    public void testSetWfdInfoFailureWhenWfdPermissionDeniedAndP2pDisabled() throws Exception {
        mTestThisDevice.wfdInfo = new WifiP2pWfdInfo();
        when(mWifiInjector.getWifiPermissionsWrapper()).thenReturn(mWifiPermissionsWrapper);
        when(mWifiPermissionsWrapper.getUidPermission(anyString(), anyInt()))
                .thenReturn(PackageManager.PERMISSION_DENIED);
        sendSetWfdInfoMsg(mClientMessenger, mTestThisDevice.wfdInfo);
        verify(mWifiInjector).getWifiPermissionsWrapper();
        verify(mWifiPermissionsWrapper).getUidPermission(
                eq(android.Manifest.permission.CONFIGURE_WIFI_DISPLAY), anyInt());
        verify(mClientHandler).sendMessage(mMessageCaptor.capture());
        Message message = mMessageCaptor.getValue();
        assertEquals(WifiP2pManager.SET_WFD_INFO_FAILED, message.what);
        assertEquals(WifiP2pManager.ERROR, message.arg1);
    }

    /**
     * Verify WifiP2pManager.SET_WFD_INFO_FAILED is returned when p2p is unsupported.
     */
    @Test
    public void testSetWfdInfoFailureWhenP2pUnsupported() throws Exception {
        setUpWifiP2pServiceImpl(false);
        mTestThisDevice.wfdInfo = new WifiP2pWfdInfo();
        when(mWifiInjector.getWifiPermissionsWrapper()).thenReturn(mWifiPermissionsWrapper);
        when(mWifiPermissionsWrapper.getUidPermission(anyString(), anyInt()))
                .thenReturn(PackageManager.PERMISSION_GRANTED);
        sendSetWfdInfoMsg(mClientMessenger, mTestThisDevice.wfdInfo);
        verify(mWifiInjector).getWifiPermissionsWrapper();
        verify(mWifiPermissionsWrapper).getUidPermission(
                eq(android.Manifest.permission.CONFIGURE_WIFI_DISPLAY), anyInt());
        verify(mClientHandler).sendMessage(mMessageCaptor.capture());
        Message message = mMessageCaptor.getValue();
        assertEquals(WifiP2pManager.SET_WFD_INFO_FAILED, message.what);
        assertEquals(WifiP2pManager.P2P_UNSUPPORTED, message.arg1);
    }

    /**
     * Verify WifiP2pManager.SET_WFD_INFO_FAILED is returned when wfd permission denied
     * and p2p is unsupported.
     */
    @Test
    public void testSetWfdInfoFailureWhenWfdPermissionDeniedAndP2pUnsupported() throws Exception {
        setUpWifiP2pServiceImpl(false);
        mTestThisDevice.wfdInfo = new WifiP2pWfdInfo();
        when(mWifiInjector.getWifiPermissionsWrapper()).thenReturn(mWifiPermissionsWrapper);
        when(mWifiPermissionsWrapper.getUidPermission(anyString(), anyInt()))
                .thenReturn(PackageManager.PERMISSION_DENIED);
        sendSetWfdInfoMsg(mClientMessenger, mTestThisDevice.wfdInfo);
        verify(mWifiInjector).getWifiPermissionsWrapper();
        verify(mWifiPermissionsWrapper).getUidPermission(
                eq(android.Manifest.permission.CONFIGURE_WIFI_DISPLAY), anyInt());
        verify(mClientHandler).sendMessage(mMessageCaptor.capture());
        Message message = mMessageCaptor.getValue();
        assertEquals(WifiP2pManager.SET_WFD_INFO_FAILED, message.what);
        assertEquals(WifiP2pManager.ERROR, message.arg1);
    }

    /**
     * Verify the call setMiracastMode when p2p is enabled.
     */
    @Test
    public void testSetMiracastModeWhenP2pEnabled() throws Exception {
        // Move to enabled state
        forceP2pEnabled(mClient1);

        when(mWifiInjector.getWifiPermissionsWrapper()).thenReturn(mWifiPermissionsWrapper);
        when(mWifiPermissionsWrapper.getUidPermission(anyString(), anyInt()))
                .thenReturn(PackageManager.PERMISSION_GRANTED);
        mWifiP2pServiceImpl.setMiracastMode(0);
        mLooper.dispatchAll();
        verify(mWifiInjector).getWifiPermissionsWrapper();
        verify(mWifiPermissionsWrapper).getUidPermission(
                eq(android.Manifest.permission.CONFIGURE_WIFI_DISPLAY), anyInt());
        verify(mWifiNative).setMiracastMode(eq(0));
    }

    /**
     * Verify the call setMiracastMode when p2p is disable.
     */
    @Test
    public void testSetMiracastModeWhenP2pDisabled() throws Exception {
        when(mWifiInjector.getWifiPermissionsWrapper()).thenReturn(mWifiPermissionsWrapper);
        when(mWifiPermissionsWrapper.getUidPermission(anyString(), anyInt()))
                .thenReturn(PackageManager.PERMISSION_GRANTED);
        mWifiP2pServiceImpl.setMiracastMode(0);
        mLooper.dispatchAll();
        verify(mWifiInjector).getWifiPermissionsWrapper();
        verify(mWifiPermissionsWrapper).getUidPermission(
                eq(android.Manifest.permission.CONFIGURE_WIFI_DISPLAY), anyInt());
        verify(mWifiNative, never()).setMiracastMode(anyInt());
    }

    /**
     * Verify the call setMiracastMode when CONFIGURE_WIFI_DISPLAY permission denied.
     */
    @Test(expected = SecurityException.class)
    public void testSetMiracastModeWhenPermissionDeined() throws Exception {
        when(mWifiInjector.getWifiPermissionsWrapper()).thenReturn(mWifiPermissionsWrapper);
        when(mWifiPermissionsWrapper.getUidPermission(anyString(), anyInt()))
                .thenReturn(PackageManager.PERMISSION_DENIED);
        mWifiP2pServiceImpl.setMiracastMode(0);
        verify(mWifiInjector).getWifiPermissionsWrapper();
        verify(mWifiPermissionsWrapper).getUidPermission(
                eq(android.Manifest.permission.CONFIGURE_WIFI_DISPLAY), anyInt());
        verify(mWifiNative, never()).setMiracastMode(anyInt());
    }

    /**
     * Verify the caller sends WifiP2pManager.FACTORY_RESET when p2p is enabled.
     */
    @Test
    public void testFactoryResetSuccessWhenP2pEnabled() throws Exception {
        // Move to enabled state
        forceP2pEnabled(mClient1);

        when(mWifiInjector.getUserManager()).thenReturn(mUserManager);
        when(mPackageManager.getNameForUid(anyInt())).thenReturn("testPkg");
        when(mWifiPermissionsUtil.checkNetworkSettingsPermission(anyInt())).thenReturn(true);
        when(mUserManager.hasUserRestrictionForUser(eq(UserManager.DISALLOW_NETWORK_RESET), any()))
                .thenReturn(false);
        when(mUserManager.hasUserRestrictionForUser(eq(UserManager.DISALLOW_CONFIG_WIFI), any()))
                .thenReturn(false);
        when(mWifiNative.p2pListNetworks(any())).thenReturn(true);
        sendSimpleMsg(mClientMessenger, WifiP2pManager.FACTORY_RESET);
        checkSendP2pPersistentGroupsChangedBroadcast();
        verify(mWifiInjector).getUserManager();
        verify(mPackageManager).getNameForUid(anyInt());
        verify(mWifiPermissionsUtil).checkNetworkSettingsPermission(anyInt());
        verify(mUserManager).hasUserRestrictionForUser(
                eq(UserManager.DISALLOW_NETWORK_RESET), any());
        verify(mUserManager).hasUserRestrictionForUser(eq(UserManager.DISALLOW_CONFIG_WIFI), any());
        verify(mWifiNative, atLeastOnce()).p2pListNetworks(any());
        verify(mWifiSettingsConfigStore).put(eq(WIFI_P2P_PENDING_FACTORY_RESET), eq(false));
        verify(mClientHandler).sendMessage(mMessageCaptor.capture());
        Message message = mMessageCaptor.getValue();
        assertEquals(WifiP2pManager.FACTORY_RESET_SUCCEEDED, message.what);
    }

    /**
     * Verify the caller sends WifiP2pManager.FACTORY_RESET when p2p is disabled at first
     * and changes to enabled.
     */
    @Test
    public void testFactoryResetSuccessWhenP2pFromDisabledToEnabled() throws Exception {
        when(mWifiInjector.getUserManager()).thenReturn(mUserManager);
        when(mPackageManager.getNameForUid(anyInt())).thenReturn("testPkg");
        when(mWifiPermissionsUtil.checkNetworkSettingsPermission(anyInt())).thenReturn(true);
        when(mUserManager.hasUserRestrictionForUser(eq(UserManager.DISALLOW_NETWORK_RESET), any()))
                .thenReturn(false);
        when(mUserManager.hasUserRestrictionForUser(eq(UserManager.DISALLOW_CONFIG_WIFI), any()))
                .thenReturn(false);
        when(mWifiNative.p2pListNetworks(any())).thenReturn(true);
        sendSimpleMsg(mClientMessenger, WifiP2pManager.FACTORY_RESET);
        verify(mWifiInjector).getUserManager();
        verify(mPackageManager).getNameForUid(anyInt());
        verify(mWifiPermissionsUtil).checkNetworkSettingsPermission(anyInt());
        verify(mUserManager).hasUserRestrictionForUser(
                eq(UserManager.DISALLOW_NETWORK_RESET), any());
        verify(mUserManager).hasUserRestrictionForUser(eq(UserManager.DISALLOW_CONFIG_WIFI), any());
        verify(mWifiNative, never()).p2pListNetworks(any());
        verify(mWifiSettingsConfigStore).put(eq(WIFI_P2P_PENDING_FACTORY_RESET), eq(true));
        verify(mClientHandler).sendMessage(mMessageCaptor.capture());
        Message message = mMessageCaptor.getValue();
        assertEquals(WifiP2pManager.FACTORY_RESET_SUCCEEDED, message.what);

        // Move to enabled state
        when(mWifiSettingsConfigStore.get(eq(WIFI_P2P_PENDING_FACTORY_RESET))).thenReturn(true);
        forceP2pEnabled(mClient1);
        verify(mWifiInjector, times(2)).getUserManager();
        verify(mPackageManager, times(2)).getNameForUid(anyInt());
        verify(mWifiPermissionsUtil, times(2)).checkNetworkSettingsPermission(anyInt());
        verify(mUserManager, times(2)).hasUserRestrictionForUser(
                eq(UserManager.DISALLOW_NETWORK_RESET), any());
        verify(mUserManager, times(2)).hasUserRestrictionForUser(
                eq(UserManager.DISALLOW_CONFIG_WIFI), any());
        verify(mWifiNative, atLeastOnce()).p2pListNetworks(any());
        verify(mWifiSettingsConfigStore).get(eq(WIFI_P2P_PENDING_FACTORY_RESET));
        verify(mWifiSettingsConfigStore).put(eq(WIFI_P2P_PENDING_FACTORY_RESET), eq(false));
        checkSendP2pPersistentGroupsChangedBroadcast();
    }

    /**
     * Verify WifiP2pManager.FACTORY_RESET_FAILED is returned without network setting permission.
     */
    @Test
    public void testFactoryResetFailureWithoutNetworkSettingPermission() throws Exception {
        // Move to enabled state
        forceP2pEnabled(mClient1);

        when(mWifiInjector.getUserManager()).thenReturn(mUserManager);
        when(mPackageManager.getNameForUid(anyInt())).thenReturn("testPkg");
        when(mWifiPermissionsUtil.checkNetworkSettingsPermission(anyInt())).thenReturn(false);
        sendSimpleMsg(mClientMessenger, WifiP2pManager.FACTORY_RESET);
        verify(mWifiInjector).getUserManager();
        verify(mPackageManager).getNameForUid(anyInt());
        verify(mWifiPermissionsUtil).checkNetworkSettingsPermission(anyInt());
        verify(mClientHandler).sendMessage(mMessageCaptor.capture());
        Message message = mMessageCaptor.getValue();
        assertEquals(WifiP2pManager.FACTORY_RESET_FAILED, message.what);
        assertEquals(WifiP2pManager.ERROR, message.arg1);
    }

    /**
     * Verify WifiP2pManager.FACTORY_RESET_FAILED is returned when network reset disallow.
     */
    @Test
    public void testFactoryResetFailureWhenNetworkResetDisallow() throws Exception {
        // Move to enabled state
        forceP2pEnabled(mClient1);

        when(mWifiInjector.getUserManager()).thenReturn(mUserManager);
        when(mPackageManager.getNameForUid(anyInt())).thenReturn("testPkg");
        when(mWifiPermissionsUtil.checkNetworkSettingsPermission(anyInt())).thenReturn(true);
        when(mUserManager.hasUserRestrictionForUser(eq(UserManager.DISALLOW_NETWORK_RESET), any()))
                .thenReturn(true);
        sendSimpleMsg(mClientMessenger, WifiP2pManager.FACTORY_RESET);
        verify(mWifiInjector).getUserManager();
        verify(mPackageManager).getNameForUid(anyInt());
        verify(mWifiPermissionsUtil).checkNetworkSettingsPermission(anyInt());
        verify(mUserManager).hasUserRestrictionForUser(
                eq(UserManager.DISALLOW_NETWORK_RESET), any());
        verify(mClientHandler).sendMessage(mMessageCaptor.capture());
        Message message = mMessageCaptor.getValue();
        assertEquals(WifiP2pManager.FACTORY_RESET_FAILED, message.what);
        assertEquals(WifiP2pManager.ERROR, message.arg1);
    }

    /**
     * Verify WifiP2pManager.FACTORY_RESET_FAILED is returned when config wifi disallow.
     */
    @Test
    public void testFactoryResetFailureWhenConfigWifiDisallow() throws Exception {
        // Move to enabled state
        forceP2pEnabled(mClient1);

        when(mWifiInjector.getUserManager()).thenReturn(mUserManager);
        when(mPackageManager.getNameForUid(anyInt())).thenReturn("testPkg");
        when(mWifiPermissionsUtil.checkNetworkSettingsPermission(anyInt())).thenReturn(true);
        when(mUserManager.hasUserRestrictionForUser(eq(UserManager.DISALLOW_NETWORK_RESET), any()))
                .thenReturn(false);
        when(mUserManager.hasUserRestrictionForUser(eq(UserManager.DISALLOW_CONFIG_WIFI), any()))
                .thenReturn(true);
        sendSimpleMsg(mClientMessenger, WifiP2pManager.FACTORY_RESET);
        verify(mWifiInjector).getUserManager();
        verify(mPackageManager).getNameForUid(anyInt());
        verify(mWifiPermissionsUtil).checkNetworkSettingsPermission(anyInt());
        verify(mUserManager).hasUserRestrictionForUser(
                eq(UserManager.DISALLOW_NETWORK_RESET), any());
        verify(mUserManager).hasUserRestrictionForUser(eq(UserManager.DISALLOW_CONFIG_WIFI), any());
        verify(mClientHandler).sendMessage(mMessageCaptor.capture());
        Message message = mMessageCaptor.getValue();
        assertEquals(WifiP2pManager.FACTORY_RESET_FAILED, message.what);
        assertEquals(WifiP2pManager.ERROR, message.arg1);
    }

    /**
     * Verify WifiP2pManager.FACTORY_RESET_FAILED is returned when p2p is unsupported.
     */
    @Test
    public void testFactoryResetFailureWhenP2pUnsupported() throws Exception {
        setUpWifiP2pServiceImpl(false);

        sendSimpleMsg(mClientMessenger, WifiP2pManager.FACTORY_RESET);
        verify(mClientHandler).sendMessage(mMessageCaptor.capture());
        Message message = mMessageCaptor.getValue();
        assertEquals(WifiP2pManager.FACTORY_RESET_FAILED, message.what);
        assertEquals(WifiP2pManager.P2P_UNSUPPORTED, message.arg1);
    }

    /**
     * Verify the caller sends WifiP2pManager.SET_ONGOING_PEER_CONFIG.
     */
    @Test
    public void testSetOngingPeerConfigSuccess() throws Exception {
        forceP2pEnabled(mClient1);
        mockPeersList();
        WifiP2pConfig config = new WifiP2pConfig();
        config.deviceAddress = mTestWifiP2pDevice.deviceAddress;

        when(mWifiPermissionsUtil.checkNetworkStackPermission(anyInt())).thenReturn(true);
        sendSetOngoingPeerConfigMsg(mClientMessenger, config);

        verify(mClientHandler).sendMessage(mMessageCaptor.capture());
        Message message = mMessageCaptor.getValue();
        assertEquals(WifiP2pManager.SET_ONGOING_PEER_CONFIG_SUCCEEDED, message.what);
    }

    /**
     * Verify WifiP2pManager.SET_ONGOING_PEER_CONFIG_FAILED is returned without NETWORK_STACK
     * permission.
     */
    @Test
    public void testSetOngingPeerConfigFailureWithoutPermission() throws Exception {
        forceP2pEnabled(mClient1);
        mockPeersList();
        WifiP2pConfig config = new WifiP2pConfig();

        when(mWifiPermissionsUtil.checkNetworkStackPermission(anyInt())).thenReturn(false);
        sendSetOngoingPeerConfigMsg(mClientMessenger, config);

        verify(mClientHandler).sendMessage(mMessageCaptor.capture());
        Message message = mMessageCaptor.getValue();
        assertEquals(WifiP2pManager.SET_ONGOING_PEER_CONFIG_FAILED, message.what);
    }

    /**
     * Verify WifiP2pManager.SET_ONGOING_PEER_CONFIG_FAILED is returned with invalid peer config.
     */
    @Test
    public void testSetOngoingPeerConfigFailureWithInvalidPeerConfig() throws Exception {
        forceP2pEnabled(mClient1);
        mockPeersList();
        WifiP2pConfig config = new WifiP2pConfig();

        when(mWifiPermissionsUtil.checkNetworkStackPermission(anyInt())).thenReturn(true);
        sendSetOngoingPeerConfigMsg(mClientMessenger, config);

        verify(mClientHandler).sendMessage(mMessageCaptor.capture());
        Message message = mMessageCaptor.getValue();
        assertEquals(WifiP2pManager.SET_ONGOING_PEER_CONFIG_FAILED, message.what);
    }

    /**
     * Verify that respond with RESPONSE_ONGOING_PEER_CONFIG
     * when caller sends REQUEST_ONGOING_PEER_CONFIG and permission is granted.
     */
    @Test
    public void testRequestOngoingPeerConfigSuccess() throws Exception {
        forceP2pEnabled(mClient1);

        when(mWifiPermissionsUtil.checkNetworkStackPermission(anyInt())).thenReturn(true);
        sendSimpleMsg(mClientMessenger, WifiP2pManager.REQUEST_ONGOING_PEER_CONFIG);

        verify(mClientHandler).sendMessage(mMessageCaptor.capture());
        Message message = mMessageCaptor.getValue();
        WifiP2pConfig config = (WifiP2pConfig) message.obj;
        assertEquals(WifiP2pManager.RESPONSE_ONGOING_PEER_CONFIG, message.what);
        assertNotNull(config);
    }

    /**
     * Verify that respond with RESPONSE_ONGOING_PEER_CONFIG
     * when caller sends REQUEST_ONGOING_PEER_CONFIG and has no NETWORK_STACK permission.
     */
    @Test
    public void testRequestOngoingPeerConfigFailureWithoutPermission() throws Exception {
        forceP2pEnabled(mClient1);

        when(mWifiPermissionsUtil.checkNetworkStackPermission(anyInt())).thenReturn(false);
        sendSimpleMsg(mClientMessenger, WifiP2pManager.REQUEST_ONGOING_PEER_CONFIG);

        verify(mClientHandler).sendMessage(mMessageCaptor.capture());
        Message message = mMessageCaptor.getValue();
        WifiP2pConfig config = (WifiP2pConfig) message.obj;
        assertEquals(WifiP2pManager.RESPONSE_ONGOING_PEER_CONFIG, message.what);
        assertNull(config);
    }

    /**
     * Verify that respond with RESPONSE_PERSISTENT_GROUP_INFO
     * when caller sends REQUEST_PERSISTENT_GROUP_INFO.
     */
    @Test
    public void testRequestPersistentGroupInfoSuccess() throws Exception {
        // Ensure our own MAC address is not anonymized in the result
        when(mWifiPermissionsUtil.checkLocalMacAddressPermission(anyInt())).thenReturn(true);
        forceP2pEnabled(mClient1);

        sendSimpleMsg(mClientMessenger, WifiP2pManager.REQUEST_PERSISTENT_GROUP_INFO);

        verify(mClientHandler).sendMessage(mMessageCaptor.capture());
        Message message = mMessageCaptor.getValue();
        WifiP2pGroupList groups = (WifiP2pGroupList) message.obj;
        assertEquals(WifiP2pManager.RESPONSE_PERSISTENT_GROUP_INFO, message.what);
        // WifiP2pGroupList does not implement equals operator,
        // use toString to compare two lists.
        assertEquals(mGroups.toString(), groups.toString());
    }

    /**
     * Verify that when no permissions are held, an empty {@link WifiP2pGroupList} is returned.
     */
    @Test
    public void testRequestPersistentGroupInfoNoPermissionFailure() throws Exception {
        // Ensure our own MAC address is not anonymized in the result
        when(mWifiPermissionsUtil.checkLocalMacAddressPermission(anyInt())).thenReturn(true);
        forceP2pEnabled(mClient1);

        // no permissions held
        when(mWifiPermissionsUtil.checkNetworkSettingsPermission(anyInt())).thenReturn(false);
        when(mWifiPermissionsUtil.checkNetworkStackPermission(anyInt())).thenReturn(false);
        when(mWifiPermissionsUtil.checkReadWifiCredentialPermission(anyInt())).thenReturn(false);

        sendSimpleMsg(mClientMessenger, WifiP2pManager.REQUEST_PERSISTENT_GROUP_INFO);

        verify(mClientHandler).sendMessage(mMessageCaptor.capture());
        Message message = mMessageCaptor.getValue();
        WifiP2pGroupList groups = (WifiP2pGroupList) message.obj;
        assertEquals(WifiP2pManager.RESPONSE_PERSISTENT_GROUP_INFO, message.what);
        // WifiP2pGroupList does not implement equals operator,
        // use toString to compare two lists.
        // Expect empty WifiP2pGroupList()
        assertEquals(new WifiP2pGroupList().toString(), groups.toString());
    }

    /**
     * Verify that respond with RESPONSE_CONNECTION_INFO
     * when caller sends REQUEST_CONNECTION_INFO.
     */
    @Test
    public void testRequestConnectionInfoSuccess() throws Exception {
        forceP2pEnabled(mClient1);

        sendSimpleMsg(mClientMessenger, WifiP2pManager.REQUEST_CONNECTION_INFO);

        verify(mClientHandler).sendMessage(mMessageCaptor.capture());
        Message message = mMessageCaptor.getValue();
        WifiP2pInfo info = (WifiP2pInfo) message.obj;
        assertEquals(WifiP2pManager.RESPONSE_CONNECTION_INFO, message.what);
        // WifiP2pInfo does not implement equals operator,
        // use toString to compare two objects.
        assertEquals((new WifiP2pInfo()).toString(), info.toString());
    }

    /**
     * Verify that respond with RESPONSE_P2P_STATE
     * when caller sends REQUEST_P2P_STATE and p2p is enabled.
     */
    @Test
    public void testRequestP2pStateEnabled() throws Exception {
        forceP2pEnabled(mClient1);

        sendSimpleMsg(mClientMessenger, WifiP2pManager.REQUEST_P2P_STATE);

        verify(mClientHandler).sendMessage(mMessageCaptor.capture());
        Message message = mMessageCaptor.getValue();
        assertEquals(WifiP2pManager.RESPONSE_P2P_STATE, message.what);
        assertEquals(WifiP2pManager.WIFI_P2P_STATE_ENABLED, message.arg1);
    }

    /**
     * Verify that respond with RESPONSE_P2P_STATE
     * when caller sends REQUEST_P2P_STATE and p2p is disabled.
     */
    @Test
    public void testRequestP2pStateDisabled() throws Exception {
        sendSimpleMsg(mClientMessenger, WifiP2pManager.REQUEST_P2P_STATE);

        verify(mClientHandler).sendMessage(mMessageCaptor.capture());
        Message message = mMessageCaptor.getValue();
        assertEquals(WifiP2pManager.RESPONSE_P2P_STATE, message.what);
        assertEquals(WifiP2pManager.WIFI_P2P_STATE_DISABLED, message.arg1);
    }

    /**
     * Verify that respond with RESPONSE_DISCOVERY_STATE
     * when caller sends REQUEST_DISCOVERY_STATE and discovery is started.
     */
    @Test
    public void testRequestDiscoveryStateWhenStarted() throws Exception {
        forceP2pEnabled(mClient1);
        when(mWifiPermissionsUtil.checkCanAccessWifiDirect(any(), any(),
                anyInt(), anyBoolean())).thenReturn(false);
        when(mWifiPermissionsUtil.checkCanAccessWifiDirect(eq("testPkg1"), eq("testFeature"),
                anyInt(), anyBoolean())).thenReturn(true);
        when(mWifiNative.p2pFind(anyInt())).thenReturn(true);
        sendChannelInfoUpdateMsg("testPkg1", "testFeature", mClient1, mClientMessenger);
        sendDiscoverPeersMsg(mClientMessenger);
        verify(mWifiNative).p2pFind(anyInt());
        verify(mWifiPermissionsUtil).checkCanAccessWifiDirect(eq("testPkg1"), eq("testFeature"),
                anyInt(), eq(true));

        sendSimpleMsg(mClientMessenger, WifiP2pManager.REQUEST_DISCOVERY_STATE);

        // there are 2 responses:
        // * WifiP2pManager.DISCOVER_PEERS_SUCCEEDED
        // * WifiP2pManager.RESPONSE_DISCOVERY_STATE
        verify(mClientHandler, times(2)).sendMessage(mMessageCaptor.capture());
        List<Message> messages = mMessageCaptor.getAllValues();
        assertEquals(WifiP2pManager.DISCOVER_PEERS_SUCCEEDED, messages.get(0).what);
        assertEquals(WifiP2pManager.RESPONSE_DISCOVERY_STATE, messages.get(1).what);
        assertEquals(WifiP2pManager.WIFI_P2P_DISCOVERY_STARTED, messages.get(1).arg1);
    }

    /**
     * Verify that respond with RESPONSE_DISCOVERY_STATE
     * when caller sends REQUEST_DISCOVERY_STATE and discovery is stopped.
     */
    @Test
    public void testRequestDiscoveryStateWhenStopped() throws Exception {
        forceP2pEnabled(mClient1);

        sendSimpleMsg(mClientMessenger, WifiP2pManager.REQUEST_DISCOVERY_STATE);

        verify(mClientHandler).sendMessage(mMessageCaptor.capture());
        Message message = mMessageCaptor.getValue();
        assertEquals(WifiP2pManager.RESPONSE_DISCOVERY_STATE, message.what);
        assertEquals(WifiP2pManager.WIFI_P2P_DISCOVERY_STOPPED, message.arg1);
    }

    /**
     * Verify that respond with RESPONSE_NETWORK_INFO
     * when caller sends REQUEST_NETWORK_INFO.
     */
    @Test
    public void testRequestNetworkInfoSuccess() throws Exception {
        NetworkInfo info_gold =
                new NetworkInfo(ConnectivityManager.TYPE_WIFI_P2P, 0, "WIFI_P2P", "");

        sendSimpleMsg(mClientMessenger, WifiP2pManager.REQUEST_NETWORK_INFO);

        verify(mClientHandler).sendMessage(mMessageCaptor.capture());
        Message message = mMessageCaptor.getValue();
        NetworkInfo info = (NetworkInfo) message.obj;
        assertEquals(WifiP2pManager.RESPONSE_NETWORK_INFO, message.what);
        assertEquals(info_gold.toString(), info.toString());
    }

    /**
     * Verify the caller sends WifiP2pManager.REMOVE_LOCAL_SERVICE.
     */
    @Test
    public void testRemoveLocalServiceSuccess() throws Exception {
        forceP2pEnabled(mClient1);
        sendChannelInfoUpdateMsg("testPkg1", "testFeature", mClient1, mClientMessenger);
        verifyAddLocalService();

        sendRemoveLocalServiceMsg(mClientMessenger, mTestWifiP2pServiceInfo);
        verify(mWifiNative).p2pServiceDel(any(WifiP2pServiceInfo.class));

        assertTrue(mClientHandler.hasMessages(WifiP2pManager.REMOVE_LOCAL_SERVICE_SUCCEEDED));
    }

    /**
     * Verify the caller sends WifiP2pManager.REMOVE_LOCAL_SERVICE without client info.
     */
    @Test
    public void testRemoveLocalServiceSuccessWithoutClientInfo() throws Exception {
        forceP2pEnabled(mClient1);

        sendRemoveLocalServiceMsg(mClientMessenger, mTestWifiP2pServiceInfo);
        verify(mWifiNative, never()).p2pServiceDel(any(WifiP2pServiceInfo.class));

        assertTrue(mClientHandler.hasMessages(WifiP2pManager.REMOVE_LOCAL_SERVICE_SUCCEEDED));
    }

    /**
     * Verify the caller sends WifiP2pManager.REMOVE_LOCAL_SERVICE when service info is null.
     */
    @Test
    public void testRemoveLocalServiceSuccessWithNullServiceInfo() throws Exception {
        forceP2pEnabled(mClient1);
        sendChannelInfoUpdateMsg("testPkg1", "testFeature", mClient1, mClientMessenger);
        verifyAddLocalService();

        sendRemoveLocalServiceMsg(mClientMessenger, null);
        verify(mWifiNative, never()).p2pServiceDel(any(WifiP2pServiceInfo.class));

        assertTrue(mClientHandler.hasMessages(WifiP2pManager.REMOVE_LOCAL_SERVICE_SUCCEEDED));
    }

    /**
     * Verify that respond with REMOVE_LOCAL_SERVICE_FAILED
     * when caller sends REMOVE_LOCAL_SERVICE and p2p is disabled.
     */
    @Test
    public void testRemoveLocalServiceFailureWhenP2pDisabled() throws Exception {
        sendRemoveLocalServiceMsg(mClientMessenger, null);
        verify(mWifiNative, never()).p2pServiceDel(any(WifiP2pServiceInfo.class));

        verify(mClientHandler).sendMessage(mMessageCaptor.capture());
        Message message = mMessageCaptor.getValue();
        assertEquals(WifiP2pManager.REMOVE_LOCAL_SERVICE_FAILED, message.what);
        assertEquals(WifiP2pManager.BUSY, message.arg1);
    }

    /**
     * Verify that respond with REMOVE_LOCAL_SERVICE_FAILED
     * when caller sends REMOVE_LOCAL_SERVICE and p2p is unsupported.
     */
    @Test
    public void testRemoveLocalServiceFailureWhenP2pUnsupported() throws Exception {
        setUpWifiP2pServiceImpl(false);

        sendRemoveLocalServiceMsg(mClientMessenger, null);
        verify(mWifiNative, never()).p2pServiceDel(any(WifiP2pServiceInfo.class));

        verify(mClientHandler).sendMessage(mMessageCaptor.capture());
        Message message = mMessageCaptor.getValue();
        assertEquals(WifiP2pManager.REMOVE_LOCAL_SERVICE_FAILED, message.what);
        assertEquals(WifiP2pManager.P2P_UNSUPPORTED, message.arg1);
    }

    /**
     * Verify the caller sends WifiP2pManager.CLEAR_LOCAL_SERVICES.
     */
    @Test
    public void testClearLocalServiceSuccess() throws Exception {
        forceP2pEnabled(mClient1);
        sendChannelInfoUpdateMsg("testPkg1", "testFeature", mClient1, mClientMessenger);
        verifyAddLocalService();

        sendSimpleMsg(mClientMessenger, WifiP2pManager.CLEAR_LOCAL_SERVICES);
        verify(mWifiNative, atLeastOnce()).p2pServiceDel(any(WifiP2pServiceInfo.class));

        assertTrue(mClientHandler.hasMessages(WifiP2pManager.CLEAR_LOCAL_SERVICES_SUCCEEDED));
    }

    /**
     * Verify the caller sends WifiP2pManager.CLEAR_LOCAL_SERVICES without client info.
     */
    @Test
    public void testClearLocalServiceSuccessWithoutClientInfo() throws Exception {
        forceP2pEnabled(mClient1);

        sendSimpleMsg(mClientMessenger, WifiP2pManager.CLEAR_LOCAL_SERVICES);
        verify(mWifiNative, never()).p2pServiceDel(any(WifiP2pServiceInfo.class));

        assertTrue(mClientHandler.hasMessages(WifiP2pManager.CLEAR_LOCAL_SERVICES_SUCCEEDED));
    }

    /**
     * Verify that respond with CLEAR_LOCAL_SERVICES_FAILED
     * when caller sends CLEAR_LOCAL_SERVICES and p2p is disabled.
     */
    @Test
    public void testClearLocalServiceFailureWhenP2pDisabled() throws Exception {
        sendSimpleMsg(mClientMessenger, WifiP2pManager.CLEAR_LOCAL_SERVICES);
        verify(mWifiNative, never()).p2pServiceDel(any(WifiP2pServiceInfo.class));

        verify(mClientHandler).sendMessage(mMessageCaptor.capture());
        Message message = mMessageCaptor.getValue();
        assertEquals(WifiP2pManager.CLEAR_LOCAL_SERVICES_FAILED, message.what);
        assertEquals(WifiP2pManager.BUSY, message.arg1);
    }

    /**
     * Verify that respond with CLEAR_LOCAL_SERVICES_FAILED
     * when caller sends CLEAR_LOCAL_SERVICES and p2p is unsupported.
     */
    @Test
    public void testClearLocalServiceFailureWhenP2pUnsupported() throws Exception {
        setUpWifiP2pServiceImpl(false);

        sendSimpleMsg(mClientMessenger, WifiP2pManager.CLEAR_LOCAL_SERVICES);
        verify(mWifiNative, never()).p2pServiceDel(any(WifiP2pServiceInfo.class));

        verify(mClientHandler).sendMessage(mMessageCaptor.capture());
        Message message = mMessageCaptor.getValue();
        assertEquals(WifiP2pManager.CLEAR_LOCAL_SERVICES_FAILED, message.what);
        assertEquals(WifiP2pManager.P2P_UNSUPPORTED, message.arg1);
    }

    /**
     * Verify the caller sends WifiP2pManager.ADD_SERVICE_REQUEST without services discover.
     */
    @Test
    public void testAddServiceRequestNoOverflow() throws Exception {
        forceP2pEnabled(mClient1);
        sendChannelInfoUpdateMsg("testPkg1", "testFeature", mClient1, mClientMessenger);

        for (int i = 0; i < 256; i++) {
            reset(mTestWifiP2pServiceRequest);
            sendAddServiceRequestMsg(mClientMessenger);
            ArgumentCaptor<Integer> idCaptor = ArgumentCaptor.forClass(int.class);
            verify(mTestWifiP2pServiceRequest).setTransactionId(idCaptor.capture());
            assertTrue(idCaptor.getValue().intValue() > 0);
        }
    }

    private void verifyAddServiceRequest() throws Exception {
        sendAddServiceRequestMsg(mClientMessenger);
        assertTrue(mClientHandler.hasMessages(WifiP2pManager.ADD_SERVICE_REQUEST_SUCCEEDED));
    }

    /**
     * Verify the caller sends WifiP2pManager.ADD_SERVICE_REQUEST without services discover.
     */
    @Test
    public void testAddServiceRequestSuccessWithoutServiceDiscover() throws Exception {
        forceP2pEnabled(mClient1);
        sendChannelInfoUpdateMsg("testPkg1", "testFeature", mClient1, mClientMessenger);
        verifyAddServiceRequest();
    }

    /**
     * Verify the caller sends WifiP2pManager.ADD_SERVICE_REQUEST with services discover.
     */
    @Test
    public void testAddServiceRequestSuccessWithServiceDiscover() throws Exception {
        testDiscoverServicesSuccess();

        sendAddServiceRequestMsg(mClientMessenger);
        verify(mWifiNative, atLeastOnce()).p2pServDiscReq(eq("00:00:00:00:00:00"), anyString());

        assertTrue(mClientHandler.hasMessages(WifiP2pManager.ADD_SERVICE_REQUEST_SUCCEEDED));
    }

    /**
     * Verify WifiP2pManager.ADD_SERVICE_REQUEST_FAILED is returned with null request.
     */
    @Test
    public void testAddServiceRequestFailureWithNullRequest() throws Exception {
        forceP2pEnabled(mClient1);

        sendSimpleMsg(mClientMessenger, WifiP2pManager.ADD_SERVICE_REQUEST);

        assertTrue(mClientHandler.hasMessages(WifiP2pManager.ADD_SERVICE_REQUEST_FAILED));
    }

    /**
     * Verify WifiP2pManager.ADD_SERVICE_REQUEST_FAILED is returned without client info.
     */
    @Test
    public void testAddServiceRequestFailureWithoutClientInfo() throws Exception {
        forceP2pEnabled(mClient1);

        sendAddServiceRequestMsg(mClientMessenger);

        assertTrue(mClientHandler.hasMessages(WifiP2pManager.ADD_SERVICE_REQUEST_FAILED));
    }

    /**
     * Verify that respond with ADD_SERVICE_REQUEST_FAILED
     * when caller sends ADD_SERVICE_REQUEST and p2p is disabled.
     */
    @Test
    public void testAddServiceRequestFailureWhenP2pDisabled() throws Exception {
        sendAddServiceRequestMsg(mClientMessenger);

        verify(mClientHandler).sendMessage(mMessageCaptor.capture());
        Message message = mMessageCaptor.getValue();
        assertEquals(WifiP2pManager.ADD_SERVICE_REQUEST_FAILED, message.what);
        assertEquals(WifiP2pManager.BUSY, message.arg1);
    }

    /**
     * Verify that respond with ADD_SERVICE_REQUEST_FAILED
     * when caller sends ADD_SERVICE_REQUEST and p2p is unsupported.
     */
    @Test
    public void testAddServiceRequestFailureWhenP2pUnsupported() throws Exception {
        setUpWifiP2pServiceImpl(false);

        sendAddServiceRequestMsg(mClientMessenger);

        verify(mClientHandler).sendMessage(mMessageCaptor.capture());
        Message message = mMessageCaptor.getValue();
        assertEquals(WifiP2pManager.ADD_SERVICE_REQUEST_FAILED, message.what);
        assertEquals(WifiP2pManager.P2P_UNSUPPORTED, message.arg1);
    }

    /**
     * Verify the caller sends WifiP2pManager.REMOVE_SERVICE_REQUEST.
     */
    @Test
    public void testRemoveServiceRequestSuccess() throws Exception {
        forceP2pEnabled(mClient1);
        sendChannelInfoUpdateMsg("testPkg1", "testFeature", mClient1, mClientMessenger);
        verifyAddServiceRequest();

        sendRemoveServiceRequestMsg(mClientMessenger, mTestWifiP2pServiceRequest);

        assertTrue(mClientHandler.hasMessages(WifiP2pManager.REMOVE_SERVICE_REQUEST_SUCCEEDED));
    }

    /**
     * Verify the caller sends WifiP2pManager.REMOVE_SERVICE_REQUEST without client info.
     */
    @Test
    public void testRemoveServiceRequestSuccessWithoutClientInfo() throws Exception {
        forceP2pEnabled(mClient1);

        sendRemoveServiceRequestMsg(mClientMessenger, mTestWifiP2pServiceRequest);

        assertTrue(mClientHandler.hasMessages(WifiP2pManager.REMOVE_SERVICE_REQUEST_SUCCEEDED));
    }

    /**
     * Verify the caller sends WifiP2pManager.REMOVE_SERVICE_REQUEST when service info is null.
     */
    @Test
    public void testRemoveServiceRequestSuccessWithNullServiceInfo() throws Exception {
        forceP2pEnabled(mClient1);
        sendChannelInfoUpdateMsg("testPkg1", "testFeature", mClient1, mClientMessenger);
        verifyAddLocalService();

        sendRemoveServiceRequestMsg(mClientMessenger, null);

        assertTrue(mClientHandler.hasMessages(WifiP2pManager.REMOVE_SERVICE_REQUEST_SUCCEEDED));
    }

    /**
     * Verify that respond with REMOVE_SERVICE_REQUEST_FAILED
     * when caller sends REMOVE_SERVICE_REQUEST and p2p is disabled.
     */
    @Test
    public void testRemoveServiceRequestFailureWhenP2pDisabled() throws Exception {
        sendRemoveServiceRequestMsg(mClientMessenger, null);

        verify(mClientHandler).sendMessage(mMessageCaptor.capture());
        Message message = mMessageCaptor.getValue();
        assertEquals(WifiP2pManager.REMOVE_SERVICE_REQUEST_FAILED, message.what);
        assertEquals(WifiP2pManager.BUSY, message.arg1);
    }

    /**
     * Verify that respond with REMOVE_SERVICE_REQUEST_FAILED
     * when caller sends REMOVE_SERVICE_REQUEST and p2p is unsupported.
     */
    @Test
    public void testRemoveServiceRequestFailureWhenP2pUnsupported() throws Exception {
        setUpWifiP2pServiceImpl(false);

        sendRemoveServiceRequestMsg(mClientMessenger, null);

        verify(mClientHandler).sendMessage(mMessageCaptor.capture());
        Message message = mMessageCaptor.getValue();
        assertEquals(WifiP2pManager.REMOVE_SERVICE_REQUEST_FAILED, message.what);
        assertEquals(WifiP2pManager.P2P_UNSUPPORTED, message.arg1);
    }

    /**
     * Verify the caller sends WifiP2pManager.CLEAR_SERVICE_REQUESTS.
     */
    @Test
    public void testClearServiceRequestsSuccess() throws Exception {
        forceP2pEnabled(mClient1);
        sendChannelInfoUpdateMsg("testPkg1", "testFeature", mClient1, mClientMessenger);
        verifyAddServiceRequest();

        sendSimpleMsg(mClientMessenger, WifiP2pManager.CLEAR_SERVICE_REQUESTS);

        assertTrue(mClientHandler.hasMessages(WifiP2pManager.CLEAR_SERVICE_REQUESTS_SUCCEEDED));
    }

    /**
     * Verify the caller sends WifiP2pManager.CLEAR_SERVICE_REQUESTS without client info.
     */
    @Test
    public void testClearServiceRequestsSuccessWithoutClientInfo() throws Exception {
        forceP2pEnabled(mClient1);

        sendSimpleMsg(mClientMessenger, WifiP2pManager.CLEAR_SERVICE_REQUESTS);

        assertTrue(mClientHandler.hasMessages(WifiP2pManager.CLEAR_SERVICE_REQUESTS_SUCCEEDED));
    }

    /**
     * Verify that respond with CLEAR_SERVICE_REQUESTS_FAILED
     * when caller sends CLEAR_SERVICE_REQUEST and p2p is disabled.
     */
    @Test
    public void testClearServiceRequestsFailureWhenP2pDisabled() throws Exception {
        sendSimpleMsg(mClientMessenger, WifiP2pManager.CLEAR_SERVICE_REQUESTS);

        verify(mClientHandler).sendMessage(mMessageCaptor.capture());
        Message message = mMessageCaptor.getValue();
        assertEquals(WifiP2pManager.CLEAR_SERVICE_REQUESTS_FAILED, message.what);
        assertEquals(WifiP2pManager.BUSY, message.arg1);
    }

    /**
     * Verify that respond with CLEAR_SERVICE_REQUESTS_FAILED
     * when caller sends CLEAR_SERVICE_REQUEST and p2p is unsupported.
     */
    @Test
    public void testClearServiceRequestsFailureWhenP2pUnsupported() throws Exception {
        setUpWifiP2pServiceImpl(false);

        sendSimpleMsg(mClientMessenger, WifiP2pManager.CLEAR_SERVICE_REQUESTS);

        verify(mClientHandler).sendMessage(mMessageCaptor.capture());
        Message message = mMessageCaptor.getValue();
        assertEquals(WifiP2pManager.CLEAR_SERVICE_REQUESTS_FAILED, message.what);
        assertEquals(WifiP2pManager.P2P_UNSUPPORTED, message.arg1);
    }

    /**
     * Verify stopping discovery is executed when location mode is turned off.
     */
    @Test
    public void testStopDiscoveryWhenLocationModeIsDisabled() throws Exception {
        forceP2pEnabled(mClient1);
        simulateLocationModeChange(false);
        mLooper.dispatchAll();
        verify(mWifiNative).p2pStopFind();
    }

    /**
     * Verify a network name which is too long is rejected.
     */
    @Test
    public void testSendConnectMsgWithTooLongNetworkName() throws Exception {
        mTestWifiP2pFastConnectionConfig.networkName = "DIRECT-xy-abcdefghijklmnopqrstuvw";
        sendConnectMsg(mClientMessenger, mTestWifiP2pFastConnectionConfig);
        verify(mClientHandler).sendMessage(mMessageCaptor.capture());
        Message message = mMessageCaptor.getValue();
        assertEquals(WifiP2pManager.CONNECT_FAILED, message.what);
    }

    /**
     * Verify a network name which is too short is rejected.
     */
    @Test
    public void testSendConnectMsgWithTooShortNetworkName() throws Exception {
        mTestWifiP2pFastConnectionConfig.networkName = "DIRECT-x";
        sendConnectMsg(mClientMessenger, mTestWifiP2pFastConnectionConfig);
        verify(mClientHandler).sendMessage(mMessageCaptor.capture());
        Message message = mMessageCaptor.getValue();
        assertEquals(WifiP2pManager.CONNECT_FAILED, message.what);
    }

    /**
     * Verify the group owner intent value is selected correctly when no STA connection.
     */
    @Test
    public void testGroupOwnerIntentSelectionWithoutStaConnection() throws Exception {
        when(mWifiInfo.getNetworkId()).thenReturn(WifiConfiguration.INVALID_NETWORK_ID);
        when(mWifiInfo.getFrequency()).thenReturn(2412);
        forceP2pEnabled(mClient1);
        sendChannelInfoUpdateMsg("testPkg1", "testFeature", mClient1, mClientMessenger);

        mockEnterProvisionDiscoveryState();

        WifiP2pProvDiscEvent pdEvent = new WifiP2pProvDiscEvent();
        pdEvent.device = mTestWifiP2pDevice;
        sendSimpleMsg(null,
                WifiP2pMonitor.P2P_PROV_DISC_PBC_RSP_EVENT,
                pdEvent);

        ArgumentCaptor<WifiP2pConfig> configCaptor =
                ArgumentCaptor.forClass(WifiP2pConfig.class);
        verify(mWifiNative).p2pConnect(configCaptor.capture(), anyBoolean());
        WifiP2pConfig config = configCaptor.getValue();
        assertEquals(WifiP2pServiceImpl.DEFAULT_GROUP_OWNER_INTENT + 1,
                config.groupOwnerIntent);
    }

    /**
     * Verify the group owner intent value is selected correctly when 2.4GHz STA connection.
     */
    @Test
    public void testGroupOwnerIntentSelectionWith24GStaConnection() throws Exception {
        when(mWifiInfo.getNetworkId()).thenReturn(1);
        when(mWifiInfo.getFrequency()).thenReturn(2412);
        forceP2pEnabled(mClient1);
        sendChannelInfoUpdateMsg("testPkg1", "testFeature", mClient1, mClientMessenger);

        mockEnterProvisionDiscoveryState();

        WifiP2pProvDiscEvent pdEvent = new WifiP2pProvDiscEvent();
        pdEvent.device = mTestWifiP2pDevice;
        sendSimpleMsg(null,
                WifiP2pMonitor.P2P_PROV_DISC_PBC_RSP_EVENT,
                pdEvent);

        ArgumentCaptor<WifiP2pConfig> configCaptor =
                ArgumentCaptor.forClass(WifiP2pConfig.class);
        verify(mWifiNative).p2pConnect(configCaptor.capture(), anyBoolean());
        WifiP2pConfig config = configCaptor.getValue();
        assertEquals(WifiP2pConfig.GROUP_OWNER_INTENT_MIN,
                config.groupOwnerIntent);
    }

    /**
     * Verify the group owner intent value is selected correctly when 5GHz STA connection.
     */
    @Test
    public void testGroupOwnerIntentSelectionWith5GHzStaConnection() throws Exception {
        when(mWifiInfo.getNetworkId()).thenReturn(1);
        when(mWifiInfo.getFrequency()).thenReturn(5200);
        forceP2pEnabled(mClient1);
        sendChannelInfoUpdateMsg("testPkg1", "testFeature", mClient1, mClientMessenger);

        mockEnterProvisionDiscoveryState();

        WifiP2pProvDiscEvent pdEvent = new WifiP2pProvDiscEvent();
        pdEvent.device = mTestWifiP2pDevice;
        sendSimpleMsg(null,
                WifiP2pMonitor.P2P_PROV_DISC_PBC_RSP_EVENT,
                pdEvent);

        ArgumentCaptor<WifiP2pConfig> configCaptor =
                ArgumentCaptor.forClass(WifiP2pConfig.class);
        verify(mWifiNative).p2pConnect(configCaptor.capture(), anyBoolean());
        WifiP2pConfig config = configCaptor.getValue();
        assertEquals(WifiP2pConfig.GROUP_OWNER_INTENT_MAX - 1,
                config.groupOwnerIntent);
    }

    /**
     * Verify the group owner intent value is selected correctly when 6GHz STA connection.
     */
    @Test
    public void testGroupOwnerIntentSelectionWith6GHzStaConnection() throws Exception {
        when(mWifiInfo.getNetworkId()).thenReturn(1);
        when(mWifiInfo.getFrequency()).thenReturn(6000);
        forceP2pEnabled(mClient1);
        sendChannelInfoUpdateMsg("testPkg1", "testFeature", mClient1, mClientMessenger);

        mockEnterProvisionDiscoveryState();

        WifiP2pProvDiscEvent pdEvent = new WifiP2pProvDiscEvent();
        pdEvent.device = mTestWifiP2pDevice;
        sendSimpleMsg(null,
                WifiP2pMonitor.P2P_PROV_DISC_PBC_RSP_EVENT,
                pdEvent);

        ArgumentCaptor<WifiP2pConfig> configCaptor =
                ArgumentCaptor.forClass(WifiP2pConfig.class);
        verify(mWifiNative).p2pConnect(configCaptor.capture(), anyBoolean());
        WifiP2pConfig config = configCaptor.getValue();
        assertEquals(WifiP2pServiceImpl.DEFAULT_GROUP_OWNER_INTENT,
                config.groupOwnerIntent);
    }

    private List<CoexUnsafeChannel> setupCoexMock(int restrictionBits) {
        assumeTrue(SdkLevel.isAtLeastS());
        List<CoexUnsafeChannel> unsafeChannels = new ArrayList<>();
        unsafeChannels.add(new CoexUnsafeChannel(WifiScanner.WIFI_BAND_24_GHZ, 1));
        unsafeChannels.add(new CoexUnsafeChannel(WifiScanner.WIFI_BAND_24_GHZ, 2));
        unsafeChannels.add(new CoexUnsafeChannel(WifiScanner.WIFI_BAND_24_GHZ, 3));
        unsafeChannels.add(new CoexUnsafeChannel(WifiScanner.WIFI_BAND_5_GHZ, 36));
        unsafeChannels.add(new CoexUnsafeChannel(WifiScanner.WIFI_BAND_5_GHZ, 40));
        unsafeChannels.add(new CoexUnsafeChannel(WifiScanner.WIFI_BAND_5_GHZ, 165));
        when(mCoexManager.getCoexRestrictions()).thenReturn(restrictionBits);
        when(mCoexManager.getCoexUnsafeChannels()).thenReturn(unsafeChannels);
        when(mWifiNative.p2pSetListenChannel(anyInt())).thenReturn(true);
        when(mWifiNative.p2pSetOperatingChannel(anyInt(), any())).thenReturn(true);
        return unsafeChannels;
    }

    /** Verify P2P unsafe channels are set if P2P bit presents in restriction bits. */
    @Test
    public void testCoexCallbackWithWifiP2pUnsafeChannels() throws Exception {
        assumeTrue(SdkLevel.isAtLeastS());
        setupCoexMock(0);
        assertNotNull(mCoexListener);
        forceP2pEnabled(mClient1);
        mLooper.dispatchAll();

        List<CoexUnsafeChannel> unsafeChannels =
                setupCoexMock(WifiManager.COEX_RESTRICTION_WIFI_DIRECT);
        mCoexListener.onCoexUnsafeChannelsChanged();
        mLooper.dispatchAll();

        // On entering P2pEnabledState, these are called once first.
        verify(mWifiNative, times(2)).p2pSetListenChannel(eq(0));
        ArgumentCaptor<List<CoexUnsafeChannel>> unsafeChannelsCaptor =
                ArgumentCaptor.forClass(List.class);
        verify(mWifiNative, times(2)).p2pSetOperatingChannel(eq(0), unsafeChannelsCaptor.capture());
        List<List<CoexUnsafeChannel>> capturedUnsafeChannelsList =
                unsafeChannelsCaptor.getAllValues();
        // The second one is what we sent.
        assertEquals(unsafeChannels, capturedUnsafeChannelsList.get(1));
    }

    /** Verify P2P unsafe channels are cleared if P2P bit does not present in restriction bits. */
    @Test
    public void testCoexCallbackWithoutWifiP2pInRestrictionBits() throws Exception {
        assumeTrue(SdkLevel.isAtLeastS());
        setupCoexMock(0);
        assertNotNull(mCoexListener);
        forceP2pEnabled(mClient1);
        mLooper.dispatchAll();

        mCoexListener.onCoexUnsafeChannelsChanged();
        mLooper.dispatchAll();

        // On entering P2pEnabledState, these are called once first.
        verify(mWifiNative, times(2)).p2pSetListenChannel(eq(0));
        ArgumentCaptor<List<CoexUnsafeChannel>> unsafeChannelsCaptor =
                ArgumentCaptor.forClass(List.class);
        verify(mWifiNative, times(2)).p2pSetOperatingChannel(eq(0), unsafeChannelsCaptor.capture());
        List<List<CoexUnsafeChannel>> capturedUnsafeChannelsList =
                unsafeChannelsCaptor.getAllValues();
        // The second one is what we sent.
        assertEquals(0, capturedUnsafeChannelsList.get(1).size());
    }

    /**
     * Verify the caller sends WifiP2pManager.SET_WFD_INFO with wfd enabled
     * and WFD R2 device info.
     */
    @Test
    public void testSetWfdR2InfoSuccessWithWfdEnabled() throws Exception {
        assumeTrue(SdkLevel.isAtLeastS());
        // Move to enabled state
        forceP2pEnabled(mClient1);
        mTestThisDevice.status = mTestThisDevice.AVAILABLE;

        mTestThisDevice.wfdInfo = new WifiP2pWfdInfo();
        mTestThisDevice.wfdInfo.setEnabled(true);
        mTestThisDevice.wfdInfo.setR2DeviceType(WifiP2pWfdInfo.DEVICE_TYPE_WFD_SOURCE);
        when(mWifiInjector.getWifiPermissionsWrapper()).thenReturn(mWifiPermissionsWrapper);
        when(mWifiPermissionsWrapper.getUidPermission(anyString(), anyInt()))
                .thenReturn(PackageManager.PERMISSION_GRANTED);
        when(mWifiNative.setWfdEnable(anyBoolean())).thenReturn(true);
        when(mWifiNative.setWfdDeviceInfo(anyString())).thenReturn(true);
        when(mWifiNative.setWfdR2DeviceInfo(anyString())).thenReturn(true);
        sendSetWfdInfoMsg(mClientMessenger, mTestThisDevice.wfdInfo);

        verify(mWifiInjector).getWifiPermissionsWrapper();
        verify(mWifiPermissionsWrapper).getUidPermission(
                eq(android.Manifest.permission.CONFIGURE_WIFI_DISPLAY), anyInt());
        verify(mWifiNative).setWfdEnable(eq(true));
        verify(mWifiNative).setWfdDeviceInfo(eq(mTestThisDevice.wfdInfo.getDeviceInfoHex()));
        verify(mWifiNative).setWfdR2DeviceInfo(eq(mTestThisDevice.wfdInfo.getR2DeviceInfoHex()));
        checkSendThisDeviceChangedBroadcast();
        verify(mClientHandler).sendMessage(mMessageCaptor.capture());
        Message message = mMessageCaptor.getValue();
        assertEquals(WifiP2pManager.SET_WFD_INFO_SUCCEEDED, message.what);
    }

    /**
     * Verify WifiP2pManager.SET_WFD_INFO_FAILED is returned when wfd is enabled,
     * WFD R2 device, and native call "setWfdR2DeviceInfo" failure.
     */
    @Test
    public void testSetWfdR2InfoFailureWithWfdEnabledWhenNativeCallFailure2() throws Exception {
        assumeTrue(SdkLevel.isAtLeastS());
        // Move to enabled state
        forceP2pEnabled(mClient1);
        mTestThisDevice.status = mTestThisDevice.AVAILABLE;

        mTestThisDevice.wfdInfo = new WifiP2pWfdInfo();
        mTestThisDevice.wfdInfo.setEnabled(true);
        mTestThisDevice.wfdInfo.setR2DeviceType(WifiP2pWfdInfo.DEVICE_TYPE_WFD_SOURCE);
        when(mWifiInjector.getWifiPermissionsWrapper()).thenReturn(mWifiPermissionsWrapper);
        when(mWifiPermissionsWrapper.getUidPermission(anyString(), anyInt()))
                .thenReturn(PackageManager.PERMISSION_GRANTED);
        when(mWifiNative.setWfdEnable(anyBoolean())).thenReturn(true);
        when(mWifiNative.setWfdDeviceInfo(anyString())).thenReturn(true);
        when(mWifiNative.setWfdR2DeviceInfo(anyString())).thenReturn(false);
        sendSetWfdInfoMsg(mClientMessenger, mTestThisDevice.wfdInfo);

        verify(mWifiInjector).getWifiPermissionsWrapper();
        verify(mWifiPermissionsWrapper).getUidPermission(
                eq(android.Manifest.permission.CONFIGURE_WIFI_DISPLAY), anyInt());
        verify(mWifiNative).setWfdEnable(eq(true));
        verify(mWifiNative).setWfdDeviceInfo(eq(mTestThisDevice.wfdInfo.getDeviceInfoHex()));
        verify(mWifiNative).setWfdR2DeviceInfo(eq(mTestThisDevice.wfdInfo.getR2DeviceInfoHex()));
        verify(mClientHandler).sendMessage(mMessageCaptor.capture());
        Message message = mMessageCaptor.getValue();
        assertEquals(WifiP2pManager.SET_WFD_INFO_FAILED, message.what);
        assertEquals(WifiP2pManager.ERROR, message.arg1);
    }

    /**
     * Verify that P2P group is removed during group creating failure.
     */
    @Test
    public void testGroupCreatingFailureDueToTethering() throws Exception {
        when(mWifiNative.p2pGroupAdd(anyBoolean())).thenReturn(true);
        when(mWifiNative.p2pGroupRemove(eq(IFACE_NAME_P2P))).thenReturn(true);
        when(mWifiPermissionsUtil.checkCanAccessWifiDirect(eq("testPkg1"), eq("testFeature"),
                anyInt(), anyBoolean())).thenReturn(true);

        WifiP2pGroup group = new WifiP2pGroup();
        group.setNetworkId(WifiP2pGroup.NETWORK_ID_PERSISTENT);
        group.setNetworkName("DIRECT-xy-NEW");
        group.setOwner(new WifiP2pDevice("thisDeviceMac"));
        group.setIsGroupOwner(true);
        group.setInterface(IFACE_NAME_P2P);

        forceP2pEnabled(mClient1);
        sendChannelInfoUpdateMsg("testPkg1", "testFeature", mClient1, mClientMessenger);
        mLooper.dispatchAll();
        sendCreateGroupMsg(mClientMessenger, WifiP2pGroup.NETWORK_ID_TEMPORARY, null);
        mLooper.dispatchAll();

        sendGroupStartedMsg(group);
        mLooper.dispatchAll();

        mLooper.moveTimeForward(120 * 1000 * 2);
        mLooper.dispatchAll();

        verify(mWifiNative).p2pGroupRemove(group.getInterface());
    }

    /**
     * Verify the idle timer is cancelled after leaving inactive state.
     */
    @Test
    public void testIdleTimeoutCancelledAfterLeavingInactiveState() throws Exception {
        forceP2pEnabled(mClient1);
        sendChannelInfoUpdateMsg("testPkg1", "testFeature", mClient1, mClientMessenger);

        mockPeersList();
        sendConnectMsg(mClientMessenger, mTestWifiP2pPeerConfig);
        verify(mWifiPermissionsUtil)
                .checkCanAccessWifiDirect(eq("testPkg1"), eq("testFeature"), anyInt(), eq(false));

        ArgumentCaptor<WifiP2pConfig> configCaptor =
                ArgumentCaptor.forClass(WifiP2pConfig.class);
        verify(mWifiP2pMetrics).startConnectionEvent(
                eq(P2pConnectionEvent.CONNECTION_FRESH),
                configCaptor.capture());
        assertEquals(mTestWifiP2pPeerConfig.toString(), configCaptor.getValue().toString());
        // Verify timer is cannelled
        // Includes re-schedule 4 times:
        // 1. forceP2pEnabled(): enter InactiveState
        // 2. forceP2pEnabled: DISCOVER_PEERS
        // 3. CONNECT
        // 4. leave InactiveState
        verify(mAlarmManager, times(4)).setExact(anyInt(), anyLong(),
                eq(mWifiP2pServiceImpl.P2P_IDLE_SHUTDOWN_MESSAGE_TIMEOUT_TAG), any(), any());
        verify(mAlarmManager, times(4)).cancel(eq(mWifiP2pServiceImpl.mP2pIdleShutdownMessage));
    }

    /**
     * Verify the interface down after idle timer is triggered.
     */
    @Test
    public void testIdleTimeoutTriggered() throws Exception {
        forceP2pEnabled(mClient1);
        mWifiP2pServiceImpl.mP2pIdleShutdownMessage.onAlarm();
        mLooper.dispatchAll();
        verify(mWifiNative).teardownInterface();
        verify(mWifiMonitor).stopMonitoring(anyString());
    }

    /**
     * Verify the WFD info is set again on going back to P2pEnabledState
     * for the IdleShutdown case.
     */
    @Test
    public void testWfdInfoIsSetAtP2pEnabledStateForIdleShutdown() throws Exception {
        // Move to enabled state
        forceP2pEnabled(mClient1);
        mTestThisDevice.status = mTestThisDevice.AVAILABLE;

        mTestThisDevice.wfdInfo = new WifiP2pWfdInfo();
        mTestThisDevice.wfdInfo.setEnabled(true);
        when(mWifiInjector.getWifiPermissionsWrapper()).thenReturn(mWifiPermissionsWrapper);
        when(mWifiPermissionsWrapper.getUidPermission(anyString(), anyInt()))
                .thenReturn(PackageManager.PERMISSION_GRANTED);
        when(mWifiNative.setWfdEnable(anyBoolean())).thenReturn(true);
        when(mWifiNative.setWfdDeviceInfo(anyString())).thenReturn(true);
        sendSetWfdInfoMsg(mClientMessenger, mTestThisDevice.wfdInfo);

        // P2P is off due to IDLE and data should be kept for the resume.
        mWifiP2pServiceImpl.mP2pIdleShutdownMessage.onAlarm();
        mLooper.dispatchAll();
        verify(mWifiNative).teardownInterface();
        verify(mWifiMonitor).stopMonitoring(anyString());
        sendSimpleMsg(null, WifiP2pMonitor.SUP_DISCONNECTION_EVENT);

        reset(mWifiNative);
        when(mWifiNative.setupInterface(any(), any(), any())).thenReturn(IFACE_NAME_P2P);
        when(mWifiNative.setWfdEnable(anyBoolean())).thenReturn(true);
        when(mWifiNative.setWfdDeviceInfo(anyString())).thenReturn(true);

        // send a command to resume P2P
<<<<<<< HEAD
        sendSimpleMsg(mClientMessenger, WifiP2pManager.REQUEST_P2P_STATE);
=======
        sendSimpleMsg(mClientMessenger, WifiP2pManager.DISCOVER_PEERS);
>>>>>>> dc92eb52

        // Restore data for resuming from idle shutdown.
        verify(mWifiNative).setWfdEnable(eq(true));
        verify(mWifiNative).setWfdDeviceInfo(eq(mTestThisDevice.wfdInfo.getDeviceInfoHex()));
    }

    /**
     * Verify the WFD info is set again on going back to P2pEnabledState
     * for the normal shutdown case.
     */
    @Test
    public void testWfdInfoIsSetAtP2pEnabledStateForNormalShutdown() throws Exception {
        // Move to enabled state
        forceP2pEnabled(mClient1);
        mTestThisDevice.status = mTestThisDevice.AVAILABLE;

        mTestThisDevice.wfdInfo = new WifiP2pWfdInfo();
        mTestThisDevice.wfdInfo.setEnabled(true);
        when(mWifiInjector.getWifiPermissionsWrapper()).thenReturn(mWifiPermissionsWrapper);
        when(mWifiPermissionsWrapper.getUidPermission(anyString(), anyInt()))
                .thenReturn(PackageManager.PERMISSION_GRANTED);
        when(mWifiNative.setWfdEnable(anyBoolean())).thenReturn(true);
        when(mWifiNative.setWfdDeviceInfo(anyString())).thenReturn(true);
        sendSetWfdInfoMsg(mClientMessenger, mTestThisDevice.wfdInfo);

        // P2P is really disabled when wifi is off.
        simulateWifiStateChange(false);
        mLooper.dispatchAll();
        verify(mWifiNative).teardownInterface();
        verify(mWifiMonitor).stopMonitoring(anyString());

        reset(mWifiNative);
        when(mWifiNative.setupInterface(any(), any(), any())).thenReturn(IFACE_NAME_P2P);
        when(mWifiNative.setWfdEnable(anyBoolean())).thenReturn(true);
        when(mWifiNative.setWfdDeviceInfo(anyString())).thenReturn(true);

        // send a command to resume P2P
<<<<<<< HEAD
        sendSimpleMsg(mClientMessenger, WifiP2pManager.REQUEST_P2P_STATE);
=======
        sendSimpleMsg(mClientMessenger, WifiP2pManager.DISCOVER_PEERS);
>>>>>>> dc92eb52
        mLooper.dispatchAll();

        // In normal case, wfd info is cleared.
        verify(mWifiNative, never()).setWfdEnable(anyBoolean());
        verify(mWifiNative, never()).setWfdDeviceInfo(anyString());
    }

    /**
     * Verify the WFD info is set if WFD info is set at P2pDisabledState.
     */
    @Test
    public void testWfdInfoIsSetAtP2pEnabledWithPreSetWfdInfo() throws Exception {
        mTestThisDevice.wfdInfo = new WifiP2pWfdInfo();
        mTestThisDevice.wfdInfo.setEnabled(true);
        when(mWifiInjector.getWifiPermissionsWrapper()).thenReturn(mWifiPermissionsWrapper);
        when(mWifiPermissionsWrapper.getUidPermission(anyString(), anyInt()))
                .thenReturn(PackageManager.PERMISSION_GRANTED);
        when(mWifiNative.setWfdEnable(anyBoolean())).thenReturn(true);
        when(mWifiNative.setWfdDeviceInfo(anyString())).thenReturn(true);
        sendSetWfdInfoMsg(mClientMessenger, mTestThisDevice.wfdInfo);

        // At disabled state, WFD info is stored in the service, but not set actually.
        verify(mWifiNative, never()).setWfdEnable(anyBoolean());
        verify(mWifiNative, never()).setWfdDeviceInfo(any());

        // Move to enabled state
        forceP2pEnabled(mClient1);
        mTestThisDevice.status = mTestThisDevice.AVAILABLE;

        // Restore data for resuming from idle shutdown.
        verify(mWifiNative).setWfdEnable(eq(true));
        verify(mWifiNative).setWfdDeviceInfo(eq(mTestThisDevice.wfdInfo.getDeviceInfoHex()));
    }
}<|MERGE_RESOLUTION|>--- conflicted
+++ resolved
@@ -4548,11 +4548,7 @@
         when(mWifiNative.setWfdDeviceInfo(anyString())).thenReturn(true);
 
         // send a command to resume P2P
-<<<<<<< HEAD
         sendSimpleMsg(mClientMessenger, WifiP2pManager.REQUEST_P2P_STATE);
-=======
-        sendSimpleMsg(mClientMessenger, WifiP2pManager.DISCOVER_PEERS);
->>>>>>> dc92eb52
 
         // Restore data for resuming from idle shutdown.
         verify(mWifiNative).setWfdEnable(eq(true));
@@ -4590,11 +4586,7 @@
         when(mWifiNative.setWfdDeviceInfo(anyString())).thenReturn(true);
 
         // send a command to resume P2P
-<<<<<<< HEAD
         sendSimpleMsg(mClientMessenger, WifiP2pManager.REQUEST_P2P_STATE);
-=======
-        sendSimpleMsg(mClientMessenger, WifiP2pManager.DISCOVER_PEERS);
->>>>>>> dc92eb52
         mLooper.dispatchAll();
 
         // In normal case, wfd info is cleared.
