/*
 * Copyright (C) 2017 The Android Open Source Project
 *
 * Licensed under the Apache License, Version 2.0 (the "License");
 * you may not use this file except in compliance with the License.
 * You may obtain a copy of the License at
 *
 *      http://www.apache.org/licenses/LICENSE-2.0
 *
 * Unless required by applicable law or agreed to in writing, software
 * distributed under the License is distributed on an "AS IS" BASIS,
 * WITHOUT WARRANTIES OR CONDITIONS OF ANY KIND, either express or implied.
 * See the License for the specific language governing permissions and
 * limitations under the License.
 */
package com.android.server.wifi;

import android.annotation.NonNull;
import android.content.Context;
import android.hardware.wifi.hostapd.V1_0.HostapdStatus;
import android.hardware.wifi.hostapd.V1_0.HostapdStatusCode;
import android.net.MacAddress;
import android.net.wifi.SoftApConfiguration;
import android.net.wifi.SoftApConfiguration.BandType;
import android.net.wifi.WifiManager;
import android.net.wifi.util.Environment;
import android.os.Build;
import android.os.Handler;
import android.os.IHwBinder.DeathRecipient;
import android.os.RemoteException;
import android.util.Log;

import com.android.internal.annotations.VisibleForTesting;
import com.android.server.wifi.WifiNative.HostapdDeathEventHandler;
import com.android.server.wifi.WifiNative.SoftApHalCallback;

import java.io.PrintWriter;
import java.util.List;

import javax.annotation.concurrent.ThreadSafe;

/**
 * To maintain thread-safety, the locking protocol is that every non-static method (regardless of
 * access level) acquires mLock.
 */
@ThreadSafe
public class HostapdHal {
    private static final String TAG = "HostapdHal";

    private final Object mLock = new Object();
    private boolean mVerboseLoggingEnabled = false;
    private boolean mVerboseHalLoggingEnabled = false;
    private final Context mContext;
    private final Handler mEventHandler;

    // Hostapd HAL interface object - might be implemented by HIDL or AIDL
    private IHostapdHal mIHostapd;

    public HostapdHal(Context context, Handler handler) {
        mContext = context;
        mEventHandler = handler;
    }

    /**
     * Enable/Disable verbose logging.
     *
     * @param enable true to enable, false to disable.
     */
    public void enableVerboseLogging(boolean verboseEnabled, boolean halVerboseEnabled) {
        synchronized (mLock) {
            mVerboseLoggingEnabled = verboseEnabled;
            mVerboseHalLoggingEnabled = halVerboseEnabled;
            if (mIHostapd != null) {
                mIHostapd.enableVerboseLogging(verboseEnabled, halVerboseEnabled);
            }
        }
    }

    /**
     * Initialize the HostapdHal. Creates the internal IHostapdHal object
     * and calls its initialize method.
     *
     * @return true if the initialization succeeded
     */
    public boolean initialize() {
        synchronized (mLock) {
            if (mVerboseLoggingEnabled) {
                Log.i(TAG, "Initializing Hostapd Service.");
            }
            if (mIHostapd != null) {
                Log.wtf(TAG, "Hostapd HAL has already been initialized.");
                return false;
            }
            mIHostapd = createIHostapdHalMockable();
            if (mIHostapd == null) {
                Log.e(TAG, "Failed to get Hostapd HAL instance");
                return false;
            }
            mIHostapd.enableVerboseLogging(mVerboseLoggingEnabled, mVerboseHalLoggingEnabled);
            if (!mIHostapd.initialize()) {
                Log.e(TAG, "Fail to init hostapd, Stopping hostapd startup");
                mIHostapd = null;
                return false;
            }
            return true;
        }
    }

    /**
     * Wrapper function to create the IHostapdHal object. Created to be mockable in unit tests.
     */
    @VisibleForTesting
    protected IHostapdHal createIHostapdHalMockable() {
        synchronized (mLock) {
            // Prefer AIDL implementation if service is declared.
            if (HostapdHalAidlImp.serviceDeclared()) {
                Log.i(TAG, "Initializing hostapd using AIDL implementation.");
                return new HostapdHalAidlImp(mContext, mEventHandler);

            } else if (HostapdHalHidlImp.serviceDeclared()) {
                Log.i(TAG, "Initializing hostapd using HIDL implementation.");
                return new HostapdHalHidlImp(mContext, mEventHandler);
            }
            Log.e(TAG, "No HIDL or AIDL service available for hostapd.");
            return null;
        }
    }

    /**
     * Returns whether or not the hostapd supports getting the AP info from the callback.
     */
    public boolean isApInfoCallbackSupported() {
        synchronized (mLock) {
            String methodStr = "isApInfoCallbackSupported";
            if (mIHostapd == null) {
                return handleNullIHostapd(methodStr);
            }
            return mIHostapd.isApInfoCallbackSupported();
        }
    }

    /**
     * Register the provided callback handler for SoftAp events.
     * <p>
     * Note that only one callback can be registered at a time - any registration overrides previous
     * registrations.
     *
     * @param ifaceName Name of the interface.
     * @param listener Callback listener for AP events.
     * @return true on success, false on failure.
     */
    public boolean registerApCallback(@NonNull String ifaceName,
            @NonNull SoftApHalCallback callback) {
        synchronized (mLock) {
            String methodStr = "registerApCallback";
            if (mIHostapd == null) {
                return handleNullIHostapd(methodStr);
            }

            if (!isApInfoCallbackSupported()) {
                Log.d(TAG, "The current HAL doesn't support event callback.");
                return false;
            }

            return mIHostapd.registerApCallback(ifaceName, callback);
        }
    }

    /**
     * Add and start a new access point.
     *
     * @param ifaceName Name of the interface.
     * @param config Configuration to use for the AP.
     * @param isMetered Indicates the network is metered or not.
     * @param onFailureListener A runnable to be triggered on failure.
     * @return true on success, false otherwise.
     */
    public boolean addAccessPoint(@NonNull String ifaceName, @NonNull SoftApConfiguration config,
                                  boolean isMetered, @NonNull Runnable onFailureListener) {
        synchronized (mLock) {
            String methodStr = "addAccessPoint";
            if (mIHostapd == null) {
                return handleNullIHostapd(methodStr);
            }
            return mIHostapd.addAccessPoint(ifaceName, config, isMetered, onFailureListener);
        }
    }

    /**
     * Remove a previously started access point.
     *
     * @param ifaceName Name of the interface.
     * @return true on success, false otherwise.
     */
    public boolean removeAccessPoint(@NonNull String ifaceName) {
        synchronized (mLock) {
            String methodStr = "removeAccessPoint";
            if (mIHostapd == null) {
                return handleNullIHostapd(methodStr);
            }
            return mIHostapd.removeAccessPoint(ifaceName);
        }
    }

    /**
     * Remove a previously connected client.
     *
     * @param ifaceName Name of the interface.
     * @param client Mac Address of the client.
     * @param reasonCode One of disconnect reason code which defined in {@link WifiManager}.
     * @return true on success, false otherwise.
     */
    public boolean forceClientDisconnect(@NonNull String ifaceName,
            @NonNull MacAddress client, int reasonCode) {
        synchronized (mLock) {
            String methodStr = "forceClientDisconnect";
            if (mIHostapd == null) {
                return handleNullIHostapd(methodStr);
            }
            return mIHostapd.forceClientDisconnect(ifaceName, client, reasonCode);
        }
    }

    /**
     * Registers a death notification for hostapd.
     * @return Returns true on success.
     */
    public boolean registerDeathHandler(@NonNull HostapdDeathEventHandler handler) {
        synchronized (mLock) {
            String methodStr = "registerDeathHandler";
            if (mIHostapd == null) {
                return handleNullIHostapd(methodStr);
            }
            return mIHostapd.registerDeathHandler(handler);
        }
    }

    /**
     * Deregisters a death notification for hostapd.
     * @return Returns true on success.
     */
    public boolean deregisterDeathHandler() {
        synchronized (mLock) {
            String methodStr = "deregisterDeathHandler";
            if (mIHostapd == null) {
                return handleNullIHostapd(methodStr);
            }
            return mIHostapd.deregisterDeathHandler();
        }
    }

    /**
     * Signals whether Initialization completed successfully.
     */
    public boolean isInitializationStarted() {
        synchronized (mLock) {
            String methodStr = "isInitializationStarted";
            if (mIHostapd == null) {
                return handleNullIHostapd(methodStr);
            }
            return mIHostapd.isInitializationStarted();
        }
    }

    /**
     * Signals whether Initialization completed successfully.
     */
    public boolean isInitializationComplete() {
        synchronized (mLock) {
            String methodStr = "isInitializationComplete";
            if (mIHostapd == null) {
                return handleNullIHostapd(methodStr);
            }
            return mIHostapd.isInitializationComplete();
        }
    }

    /**
     * Start the hostapd daemon.
     *
     * @return true on success, false otherwise.
     */
    public boolean startDaemon() {
        synchronized (mLock) {
            String methodStr = "startDaemon";
            if (mIHostapd == null) {
                return handleNullIHostapd(methodStr);
            }
            return mIHostapd.startDaemon();
        }
    }

    /**
     * Terminate the hostapd daemon & wait for it's death.
     */
    public void terminate() {
        synchronized (mLock) {
            String methodStr = "terminate";
            if (mIHostapd == null) {
                handleNullIHostapd(methodStr);
                return;
            }
            mIHostapd.terminate();
        }
    }

    private boolean handleNullIHostapd(String methodStr) {
        Log.e(TAG, "Cannot call " + methodStr + " because mIHostapd is null.");
        return false;
    }

    protected void dump(PrintWriter pw) {
        synchronized (mLock) {
            pw.println("Dump of HostapdHal");
            pw.println("AIDL service declared: " + HostapdHalAidlImp.serviceDeclared());
            pw.println("HIDL service declared: " + HostapdHalHidlImp.serviceDeclared());
            boolean initialized = mIHostapd != null;
            pw.println("Initialized: " + initialized);
            if (initialized) {
                pw.println("Implementation: " + mIHostapd.getClass().getSimpleName());
                mIHostapd.dump(pw);
            }
        }
    }

<<<<<<< HEAD
    /* ######################### Hostapd Vendor change ###################### */
    // Keep hostapd vendor changes below this line to have minimal conflicts during merge/upgrade

    /**
     * Check if needs to use hostapd vendor service.
     * @return
     */
    public boolean useVendorHostapdHal() {
        return mIHostapd.useVendorHostapdHal();
    }

    /**
     * Add and start a new vendor access point.
     *
     * @param ifaceName Name of the softap interface.
     * @param config Configuration to use for the AP.
     * @param onFailureListener A runnable to be triggered on failure.
     * @return true on success, false otherwise.
     */
    public boolean addVendorAccessPoint(@NonNull String ifaceName,
            @NonNull SoftApConfiguration config, @NonNull Runnable onFailureListener) {
        return mIHostapd.addVendorAccessPoint(ifaceName, config, onFailureListener);
=======
    /**
     * Returns whether or not the hostapd HAL supports reporting single instance died event.
     */
    public boolean isSoftApInstanceDiedHandlerSupported() {
        return Environment.isVndkApiLevelNewerThan(Build.VERSION_CODES.S);
>>>>>>> 39cedceb
    }
}<|MERGE_RESOLUTION|>--- conflicted
+++ resolved
@@ -323,7 +323,13 @@
         }
     }
 
-<<<<<<< HEAD
+    /**
+     * Returns whether or not the hostapd HAL supports reporting single instance died event.
+     */
+    public boolean isSoftApInstanceDiedHandlerSupported() {
+        return Environment.isVndkApiLevelNewerThan(Build.VERSION_CODES.S);
+    }
+
     /* ######################### Hostapd Vendor change ###################### */
     // Keep hostapd vendor changes below this line to have minimal conflicts during merge/upgrade
 
@@ -346,12 +352,5 @@
     public boolean addVendorAccessPoint(@NonNull String ifaceName,
             @NonNull SoftApConfiguration config, @NonNull Runnable onFailureListener) {
         return mIHostapd.addVendorAccessPoint(ifaceName, config, onFailureListener);
-=======
-    /**
-     * Returns whether or not the hostapd HAL supports reporting single instance died event.
-     */
-    public boolean isSoftApInstanceDiedHandlerSupported() {
-        return Environment.isVndkApiLevelNewerThan(Build.VERSION_CODES.S);
->>>>>>> 39cedceb
     }
 }