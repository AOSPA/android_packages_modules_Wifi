--- conflicted
+++ resolved
@@ -987,22 +987,7 @@
 
     private final IBatteryStats mBatteryStats;
 
-<<<<<<< HEAD
-    private BatchedScanSettings mBatchedScanSettings = null;
-
-    /**
-     * Track the worksource/cost of the current settings and track what's been noted
-     * to the battery stats, so we can mark the end of the previous when changing.
-     */
-    private WorkSource mBatchedScanWorkSource = null;
-    private int mBatchedScanCsph = 0;
-    private WorkSource mNotedBatchedScanWorkSource = null;
-    private int mNotedBatchedScanCsph = 0;
-
-    private final String mTcpBufferSizes;
-=======
     private String mTcpBufferSizes = null;
->>>>>>> ed3f1ddf
 
     // Used for debug and stats gathering
     private static int sScanAlarmIntentCount = 0;
