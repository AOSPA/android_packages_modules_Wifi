/*
 * Copyright (C) 2020 The Android Open Source Project
 *
 * Licensed under the Apache License, Version 2.0 (the "License");
 * you may not use this file except in compliance with the License.
 * You may obtain a copy of the License at
 *
 *      http://www.apache.org/licenses/LICENSE-2.0
 *
 * Unless required by applicable law or agreed to in writing, software
 * distributed under the License is distributed on an "AS IS" BASIS,
 * WITHOUT WARRANTIES OR CONDITIONS OF ANY KIND, either express or implied.
 * See the License for the specific language governing permissions and
 * limitations under the License.
 */

package com.android.server.wifi;

import android.annotation.NonNull;
import android.annotation.Nullable;
import android.content.Context;
import android.net.wifi.WifiManager;
import android.net.wifi.WifiMigration;
import android.os.Handler;
import android.text.TextUtils;
import android.util.Log;

import com.android.internal.annotations.GuardedBy;
import com.android.server.wifi.util.SettingsMigrationDataHolder;
import com.android.server.wifi.util.WifiConfigStoreEncryptionUtil;
import com.android.server.wifi.util.XmlUtil;

import org.xmlpull.v1.XmlPullParser;
import org.xmlpull.v1.XmlPullParserException;
import org.xmlpull.v1.XmlSerializer;

import java.io.FileDescriptor;
import java.io.IOException;
import java.io.PrintWriter;
import java.util.ArrayList;
import java.util.HashMap;
import java.util.Map;

/**
 * Store data for storing wifi settings. These are key (string) / value pairs that are stored in
 * WifiConfigStore.xml file in a separate section.
 */
public class WifiSettingsConfigStore {
    private static final String TAG = "WifiSettingsConfigStore";

    // List of all allowed keys.
    private static final ArrayList<Key> sKeys = new ArrayList<>();

    /******** Wifi shared pref keys ***************/
    /**
     * Indicate whether factory reset request is pending.
     */
    public static final Key<Boolean> WIFI_P2P_PENDING_FACTORY_RESET =
            new Key<>("wifi_p2p_pending_factory_reset", false);

    /**
     * Allow scans to be enabled even wifi is turned off.
     */
    public static final Key<Boolean> WIFI_SCAN_ALWAYS_AVAILABLE =
            new Key<>("wifi_scan_always_enabled", false);

    /**
     * Whether wifi scan throttle is enabled or not.
     */
    public static final Key<Boolean> WIFI_SCAN_THROTTLE_ENABLED =
            new Key<>("wifi_scan_throttle_enabled", true);

    /**
     * Setting to enable verbose logging in Wi-Fi; disabled by default, and setting to 1
     * will enable it. In the future, additional values may be supported.
     */
    public static final Key<Boolean> WIFI_VERBOSE_LOGGING_ENABLED =
            new Key<>("wifi_verbose_logging_enabled", false);

    /**
     * The Wi-Fi peer-to-peer device name
     */
    public static final Key<String> WIFI_P2P_DEVICE_NAME =
            new Key<>("wifi_p2p_device_name", null);

    /**
     * Whether Wifi scoring is enabled or not.
     */
    public static final Key<Boolean> WIFI_SCORING_ENABLED =
            new Key<>("wifi_scoring_enabled", true);

    /**
     * Whether Wifi Passpoint is enabled or not.
     */
    public static final Key<Boolean> WIFI_PASSPOINT_ENABLED =
            new Key<>("wifi_passpoint_enabled", true);

    /**
     * Whether Wifi Multi Internet is enabled for multi ap, dbs or disabled.
     */
    public static final Key<Integer> WIFI_MULTI_INTERNET_MODE =
            new Key<Integer>("wifi_multi_internet_mode",
                    WifiManager.WIFI_MULTI_INTERNET_MODE_DISABLED);

    /**
     * Store the STA factory MAC address retrieved from the driver on the first bootup.
     */
    public static final Key<String> WIFI_STA_FACTORY_MAC_ADDRESS =
            new Key<>("wifi_sta_factory_mac_address", null);

    /**
     * Store the default country code updated via {@link WifiManager#setDefaultCountryCode(String)}
     */
    public static final Key<String> WIFI_DEFAULT_COUNTRY_CODE =
            new Key<>("wifi_default_country_code", WifiCountryCode.getOemDefaultCountryCode());

    /**
     * Store the supported features retrieved from WiFi HAL and Supplicant HAL
     */
    public static final Key<Long> WIFI_NATIVE_SUPPORTED_FEATURES =
            new Key<>("wifi_native_supported_features", 0L);

<<<<<<< HEAD
    public static final Key<Boolean> WIFI_COVERAGE_EXTEND_FEATURE_ENABLED =
            new Key<>("wifi_coverage_extend_feature_enabled", false);
=======
    /**
     * Store the static chip info retrieved from WiFi HAL
     */
    public static final Key<String> WIFI_STATIC_CHIP_INFO = new Key<>("wifi_static_chip_info", "");
>>>>>>> 791948c2

    /******** Wifi shared pref keys ***************/

    private final Context mContext;
    private final Handler mHandler;
    private final SettingsMigrationDataHolder mSettingsMigrationDataHolder;
    private final WifiConfigManager mWifiConfigManager;

    private final Object mLock = new Object();
    @GuardedBy("mLock")
    private final Map<String, Object> mSettings = new HashMap<>();
    @GuardedBy("mLock")
    private final Map<String, Map<OnSettingsChangedListener, Handler>> mListeners =
            new HashMap<>();
    private WifiMigration.SettingsMigrationData mCachedMigrationData = null;

    private boolean mHasNewDataToSerialize = false;

    /**
     * Interface for a settings change listener.
     * @param <T> Type of the value.
     */
    public interface OnSettingsChangedListener<T> {
        /**
         * Invoked when a particular key settings changes.
         *
         * @param key Key that was changed.
         * @param newValue New value that was assigned to the key.
         */
        void onSettingsChanged(@NonNull Key<T> key, @Nullable T newValue);
    }

    public WifiSettingsConfigStore(@NonNull Context context, @NonNull Handler handler,
            @NonNull SettingsMigrationDataHolder settingsMigrationDataHolder,
            @NonNull WifiConfigManager wifiConfigManager,
            @NonNull WifiConfigStore wifiConfigStore) {
        mContext = context;
        mHandler = handler;
        mSettingsMigrationDataHolder = settingsMigrationDataHolder;
        mWifiConfigManager = wifiConfigManager;

        // Register our data store.
        wifiConfigStore.registerStoreData(new StoreData());
    }

    private void invokeAllListeners() {
        synchronized (mLock) {
            for (Key key : sKeys) {
                invokeListeners(key);
            }
        }
    }

    private <T> void invokeListeners(@NonNull Key<T> key) {
        synchronized (mLock) {
            if (!mSettings.containsKey(key.key)) return;
            Object newValue = mSettings.get(key.key);
            Map<OnSettingsChangedListener, Handler> listeners = mListeners.get(key.key);
            if (listeners == null || listeners.isEmpty()) return;
            for (Map.Entry<OnSettingsChangedListener, Handler> listener
                    : listeners.entrySet()) {
                // Trigger the callback in the appropriate handler.
                listener.getValue().post(() ->
                        listener.getKey().onSettingsChanged(key, newValue));
            }
        }
    }

    /**
     * Trigger config store writes and invoke listeners in the main wifi service looper's handler.
     */
    private void triggerSaveToStoreAndInvokeAllListeners() {
        mHandler.post(() -> {
            mHasNewDataToSerialize = true;
            mWifiConfigManager.saveToStore(true);

            invokeAllListeners();
        });
    }

    /**
     * Trigger config store writes and invoke listeners in the main wifi service looper's handler.
     */
    private <T> void triggerSaveToStoreAndInvokeListeners(@NonNull Key<T> key) {
        mHandler.post(() -> {
            mHasNewDataToSerialize = true;
            mWifiConfigManager.saveToStore(true);

            invokeListeners(key);
        });
    }

    /**
     * Performs a one time migration from Settings.Global values to settings store. Only
     * performed one time if the settings store is empty.
     */
    private void migrateFromSettingsIfNeeded() {
        if (!mSettings.isEmpty()) return; // already migrated.

        mCachedMigrationData = mSettingsMigrationDataHolder.retrieveData();
        if (mCachedMigrationData == null) {
            Log.e(TAG, "No settings data to migrate");
            return;
        }
        Log.i(TAG, "Migrating data out of settings to shared preferences");

        mSettings.put(WIFI_P2P_DEVICE_NAME.key,
                mCachedMigrationData.getP2pDeviceName());
        mSettings.put(WIFI_P2P_PENDING_FACTORY_RESET.key,
                mCachedMigrationData.isP2pFactoryResetPending());
        mSettings.put(WIFI_SCAN_ALWAYS_AVAILABLE.key,
                mCachedMigrationData.isScanAlwaysAvailable());
        mSettings.put(WIFI_SCAN_THROTTLE_ENABLED.key,
                mCachedMigrationData.isScanThrottleEnabled());
        mSettings.put(WIFI_VERBOSE_LOGGING_ENABLED.key,
                mCachedMigrationData.isVerboseLoggingEnabled());
        triggerSaveToStoreAndInvokeAllListeners();
    }

    /**
     * Store a value to the stored settings.
     *
     * @param key One of the settings keys.
     * @param value Value to be stored.
     */
    public <T> void put(@NonNull Key<T> key, @Nullable T value) {
        synchronized (mLock) {
            mSettings.put(key.key, value);
        }
        triggerSaveToStoreAndInvokeListeners(key);
    }

    /**
     * Retrieve a value from the stored settings.
     *
     * @param key One of the settings keys.
     * @return value stored in settings, defValue if the key does not exist.
     */
    public @Nullable <T> T get(@NonNull Key<T> key) {
        synchronized (mLock) {
            return (T) mSettings.getOrDefault(key.key, key.defaultValue);
        }
    }

    /**
     * Register for settings change listener.
     *
     * @param key One of the settings keys.
     * @param listener Listener to be registered.
     * @param handler Handler to post the listener
     */
    public <T> void registerChangeListener(@NonNull Key<T> key,
            @NonNull OnSettingsChangedListener<T> listener, @NonNull Handler handler) {
        synchronized (mLock) {
            mListeners.computeIfAbsent(
                    key.key, ignore -> new HashMap<>()).put(listener, handler);
        }
    }

    /**
     * Unregister for settings change listener.
     *
     * @param key One of the settings keys.
     * @param listener Listener to be unregistered.
     */
    public <T> void unregisterChangeListener(@NonNull Key<T> key,
            @NonNull OnSettingsChangedListener<T> listener) {
        synchronized (mLock) {
            Map<OnSettingsChangedListener, Handler> listeners = mListeners.get(key.key);
            if (listeners == null || listeners.isEmpty()) {
                Log.e(TAG, "No listeners for " + key);
                return;
            }
            if (listeners.remove(listener) == null) {
                Log.e(TAG, "Unknown listener for " + key);
            }
        }
    }

    /**
     * Dump output for debugging.
     */
    public void dump(FileDescriptor fd, PrintWriter pw, String[] args) {
        pw.println();
        pw.println("Dump of " + TAG);
        pw.println("Settings:");
        for (Map.Entry<String, Object> entry : mSettings.entrySet()) {
            pw.print(entry.getKey());
            pw.print("=");
            pw.println(entry.getValue());
        }
        if (mCachedMigrationData == null) return;
        pw.println("Migration data:");
        pw.print(WIFI_P2P_DEVICE_NAME.key);
        pw.print("=");
        pw.println(mCachedMigrationData.getP2pDeviceName());
        pw.print(WIFI_P2P_PENDING_FACTORY_RESET.key);
        pw.print("=");
        pw.println(mCachedMigrationData.isP2pFactoryResetPending());
        pw.print(WIFI_SCAN_ALWAYS_AVAILABLE.key);
        pw.print("=");
        pw.println(mCachedMigrationData.isScanAlwaysAvailable());
        pw.print(WIFI_SCAN_THROTTLE_ENABLED.key);
        pw.print("=");
        pw.println(mCachedMigrationData.isScanThrottleEnabled());
        pw.print(WIFI_VERBOSE_LOGGING_ENABLED.key);
        pw.print("=");
        pw.println(mCachedMigrationData.isVerboseLoggingEnabled());
        pw.println();
    }

    /**
     * Base class to store string key and its default value.
     * @param <T> Type of the value.
     */
    public static class Key<T> {
        public final String key;
        public final T defaultValue;

        private Key(@NonNull String key, T defaultValue) {
            this.key = key;
            this.defaultValue = defaultValue;
            sKeys.add(this);
        }

        @Override
        public String toString() {
            return "[Key " + key + ", DefaultValue: " + defaultValue + "]";
        }
    }

    /**
     * Store data for persisting the settings data to config store.
     */
    private class StoreData implements WifiConfigStore.StoreData {
        private static final String XML_TAG_SECTION_HEADER = "Settings";
        private static final String XML_TAG_VALUES = "Values";

        @Override
        public void serializeData(XmlSerializer out,
                @Nullable WifiConfigStoreEncryptionUtil encryptionUtil)
                throws XmlPullParserException, IOException {
            synchronized (mLock) {
                XmlUtil.writeNextValue(out, XML_TAG_VALUES, mSettings);
            }
        }

        @Override
        public void deserializeData(XmlPullParser in, int outerTagDepth,
                @WifiConfigStore.Version int version,
                @Nullable WifiConfigStoreEncryptionUtil encryptionUtil)
                throws XmlPullParserException, IOException {
            if (in == null) {
                // Empty read triggers the migration since it indicates that there is no settings
                // data stored in the settings store.
                migrateFromSettingsIfNeeded();
                return;
            }
            Map<String, Object> values = null;
            while (!XmlUtil.isNextSectionEnd(in, outerTagDepth)) {
                String[] valueName = new String[1];
                Object value = XmlUtil.readCurrentValue(in, valueName);
                if (TextUtils.isEmpty(valueName[0])) {
                    throw new XmlPullParserException("Missing value name");
                }
                switch (valueName[0]) {
                    case XML_TAG_VALUES:
                        values = (Map) value;
                        break;
                    default:
                        Log.w(TAG, "Ignoring unknown tag under " + XML_TAG_SECTION_HEADER + ": "
                                + valueName[0]);
                        break;
                }
            }
            if (values != null) {
                synchronized (mLock) {
                    mSettings.putAll(values);
                    // Invoke all the registered listeners.
                    invokeAllListeners();
                }
            }
        }

        @Override
        public void resetData() {
            synchronized (mLock) {
                mSettings.clear();
            }
        }

        @Override
        public boolean hasNewDataToSerialize() {
            return mHasNewDataToSerialize;
        }

        @Override
        public String getName() {
            return XML_TAG_SECTION_HEADER;
        }

        @Override
        public @WifiConfigStore.StoreFileId int getStoreFileId() {
            // Shared general store.
            return WifiConfigStore.STORE_FILE_SHARED_GENERAL;
        }
    }
}<|MERGE_RESOLUTION|>--- conflicted
+++ resolved
@@ -120,15 +120,13 @@
     public static final Key<Long> WIFI_NATIVE_SUPPORTED_FEATURES =
             new Key<>("wifi_native_supported_features", 0L);
 
-<<<<<<< HEAD
+    /**
+     * Store the static chip info retrieved from WiFi HAL
+     */
+    public static final Key<String> WIFI_STATIC_CHIP_INFO = new Key<>("wifi_static_chip_info", "");
+
     public static final Key<Boolean> WIFI_COVERAGE_EXTEND_FEATURE_ENABLED =
             new Key<>("wifi_coverage_extend_feature_enabled", false);
-=======
-    /**
-     * Store the static chip info retrieved from WiFi HAL
-     */
-    public static final Key<String> WIFI_STATIC_CHIP_INFO = new Key<>("wifi_static_chip_info", "");
->>>>>>> 791948c2
 
     /******** Wifi shared pref keys ***************/
 
