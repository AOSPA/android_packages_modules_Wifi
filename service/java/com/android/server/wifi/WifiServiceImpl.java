--- conflicted
+++ resolved
@@ -797,12 +797,8 @@
             mTetheredSoftApTracker.handleBootCompleted();
             mLohsSoftApTracker.handleBootCompleted();
             mWifiInjector.getSarManager().handleBootCompleted();
-<<<<<<< HEAD
-            mIsBootComplete = true;
 
             handleBootCompletedForCoverageExtendFeature();
-=======
->>>>>>> 494bb497
         });
     }
 
