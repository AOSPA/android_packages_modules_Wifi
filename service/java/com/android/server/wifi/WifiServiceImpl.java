--- conflicted
+++ resolved
@@ -103,11 +103,8 @@
 import android.net.wifi.hotspot2.IProvisioningCallback;
 import android.net.wifi.hotspot2.OsuProvider;
 import android.net.wifi.hotspot2.PasspointConfiguration;
-<<<<<<< HEAD
 import android.net.wifi.SupplicantState;
-=======
 import android.net.wifi.util.ScanResultUtil;
->>>>>>> dc92eb52
 import android.os.AsyncTask;
 import android.os.Binder;
 import android.os.Build;
@@ -3522,10 +3519,10 @@
         return 0;
     }
 
-<<<<<<< HEAD
     public String getCapabilities(String capaType) {
         return "";
-=======
+    }
+
     /**
      * see {@link android.net.wifi.WifiManager#addDriverCountryCodeChangedListener(
      * WifiManager.OnDriverCountryCodeChangedListener)}
@@ -3594,7 +3591,6 @@
         // post operation to handler thread
         mWifiThreadRunner.post(() ->
                 mCountryCodeTracker.unregisterDriverCountryCodeChangedListener(listener));
->>>>>>> dc92eb52
     }
 
      /**
