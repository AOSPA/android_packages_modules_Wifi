/*
 * Copyright (C) 2010 The Android Open Source Project
 *
 * Licensed under the Apache License, Version 2.0 (the "License");
 * you may not use this file except in compliance with the License.
 * You may obtain a copy of the License at
 *
 *      http://www.apache.org/licenses/LICENSE-2.0
 *
 * Unless required by applicable law or agreed to in writing, software
 * distributed under the License is distributed on an "AS IS" BASIS,
 * WITHOUT WARRANTIES OR CONDITIONS OF ANY KIND, either express or implied.
 * See the License for the specific language governing permissions and
 * limitations under the License.
 */

package com.android.server.wifi;

import static android.app.AppOpsManager.MODE_ALLOWED;
import static android.content.pm.PackageManager.PERMISSION_GRANTED;
import static android.net.wifi.WifiManager.LocalOnlyHotspotCallback.ERROR_GENERIC;
import static android.net.wifi.WifiManager.LocalOnlyHotspotCallback.ERROR_NO_CHANNEL;
import static android.net.wifi.WifiManager.PnoScanResultsCallback.REGISTER_PNO_CALLBACK_PNO_NOT_SUPPORTED;
import static android.net.wifi.WifiManager.SAP_START_FAILURE_NO_CHANNEL;
import static android.net.wifi.WifiManager.WIFI_AP_STATE_DISABLED;
import static android.net.wifi.WifiManager.WIFI_AP_STATE_DISABLING;
import static android.net.wifi.WifiManager.WIFI_AP_STATE_ENABLED;
import static android.net.wifi.WifiManager.WIFI_AP_STATE_ENABLING;
import static android.net.wifi.WifiManager.WIFI_AP_STATE_FAILED;
import static android.net.wifi.WifiManager.WIFI_FEATURE_TRUST_ON_FIRST_USE;
import static android.net.wifi.WifiManager.WIFI_INTERFACE_TYPE_AP;
import static android.net.wifi.WifiManager.WIFI_INTERFACE_TYPE_AWARE;
import static android.net.wifi.WifiManager.WIFI_INTERFACE_TYPE_DIRECT;
import static android.net.wifi.WifiManager.WIFI_INTERFACE_TYPE_STA;
import static android.net.wifi.WifiManager.WIFI_STATE_ENABLED;

import static com.android.server.wifi.ActiveModeManager.ROLE_CLIENT_LOCAL_ONLY;
import static com.android.server.wifi.ActiveModeManager.ROLE_CLIENT_SECONDARY_LONG_LIVED;
import static com.android.server.wifi.ActiveModeManager.ROLE_CLIENT_SECONDARY_TRANSIENT;
import static com.android.server.wifi.ClientModeImpl.RESET_SIM_REASON_DEFAULT_DATA_SIM_CHANGED;
import static com.android.server.wifi.ClientModeImpl.RESET_SIM_REASON_SIM_INSERTED;
import static com.android.server.wifi.ClientModeImpl.RESET_SIM_REASON_SIM_REMOVED;
import static com.android.server.wifi.HalDeviceManager.HDM_CREATE_IFACE_AP;
import static com.android.server.wifi.HalDeviceManager.HDM_CREATE_IFACE_AP_BRIDGE;
import static com.android.server.wifi.HalDeviceManager.HDM_CREATE_IFACE_NAN;
import static com.android.server.wifi.HalDeviceManager.HDM_CREATE_IFACE_P2P;
import static com.android.server.wifi.HalDeviceManager.HDM_CREATE_IFACE_STA;
import static com.android.server.wifi.SelfRecovery.REASON_API_CALL;
import static com.android.server.wifi.WifiSettingsConfigStore.SHOW_DIALOG_WHEN_THIRD_PARTY_APPS_ENABLE_WIFI;
import static com.android.server.wifi.WifiSettingsConfigStore.SHOW_DIALOG_WHEN_THIRD_PARTY_APPS_ENABLE_WIFI_SET_BY_API;
import static com.android.server.wifi.WifiSettingsConfigStore.WIFI_VERBOSE_LOGGING_ENABLED;
import static com.android.server.wifi.WifiSettingsConfigStore.WIFI_COVERAGE_EXTEND_FEATURE_ENABLED;

import android.Manifest;
import android.annotation.AnyThread;
import android.annotation.CheckResult;
import android.annotation.NonNull;
import android.annotation.Nullable;
import android.app.AppOpsManager;
import android.app.admin.DevicePolicyManager;
import android.app.admin.WifiSsidPolicy;
import android.bluetooth.BluetoothAdapter;
import android.content.AttributionSource;
import android.content.BroadcastReceiver;
import android.content.ComponentName;
import android.content.Context;
import android.content.Intent;
import android.content.IntentFilter;
import android.content.pm.ApplicationInfo;
import android.content.pm.PackageInfo;
import android.content.pm.PackageManager;
import android.content.pm.ResolveInfo;
import android.content.res.Resources;
import android.location.LocationManager;
import android.net.DhcpInfo;
import android.net.DhcpOption;
import android.net.DhcpResultsParcelable;
import android.net.InetAddresses;
import android.net.MacAddress;
import android.net.Network;
import android.net.NetworkCapabilities;
import android.net.NetworkStack;
import android.net.Uri;
import android.net.ip.IpClientUtil;
import android.net.wifi.BaseWifiService;
import android.net.wifi.CoexUnsafeChannel;
import android.net.wifi.IActionListener;
import android.net.wifi.IBooleanListener;
import android.net.wifi.ICoexCallback;
import android.net.wifi.IDppCallback;
import android.net.wifi.IInterfaceCreationInfoCallback;
import android.net.wifi.ILastCallerListener;
import android.net.wifi.ILocalOnlyHotspotCallback;
import android.net.wifi.INetworkRequestMatchCallback;
import android.net.wifi.IOnWifiActivityEnergyInfoListener;
import android.net.wifi.IOnWifiDriverCountryCodeChangedListener;
import android.net.wifi.IOnWifiUsabilityStatsListener;
import android.net.wifi.IPnoScanResultsCallback;
import android.net.wifi.IScanResultsCallback;
import android.net.wifi.ISoftApCallback;
import android.net.wifi.ISubsystemRestartCallback;
import android.net.wifi.ISuggestionConnectionStatusListener;
import android.net.wifi.ISuggestionUserApprovalStatusListener;
import android.net.wifi.ITrafficStateCallback;
import android.net.wifi.IWifiConnectedNetworkScorer;
import android.net.wifi.IWifiVerboseLoggingStatusChangedListener;
import android.net.wifi.ScanResult;
import android.net.wifi.SoftApCapability;
import android.net.wifi.SoftApConfiguration;
import android.net.wifi.SoftApInfo;
import android.net.wifi.WifiAnnotations.WifiStandard;
import android.net.wifi.WifiAvailableChannel;
import android.net.wifi.WifiClient;
import android.net.wifi.WifiConfiguration;
import android.net.wifi.WifiContext;
import android.net.wifi.WifiInfo;
import android.net.wifi.WifiManager;
import android.net.wifi.WifiManager.AddNetworkResult;
import android.net.wifi.WifiManager.CoexRestriction;
import android.net.wifi.WifiManager.DeviceMobilityState;
import android.net.wifi.WifiManager.LocalOnlyHotspotCallback;
import android.net.wifi.WifiManager.SapClientBlockedReason;
import android.net.wifi.WifiManager.SapStartFailure;
import android.net.wifi.WifiManager.SuggestionConnectionStatusListener;
import android.net.wifi.WifiManager.WifiApState;
import android.net.wifi.WifiNetworkSelectionConfig;
import android.net.wifi.WifiNetworkSuggestion;
import android.net.wifi.WifiScanner;
import android.net.wifi.WifiSsid;
import android.net.wifi.hotspot2.IProvisioningCallback;
import android.net.wifi.hotspot2.OsuProvider;
import android.net.wifi.hotspot2.PasspointConfiguration;
import android.net.wifi.SupplicantState;
import android.net.wifi.util.ScanResultUtil;
import android.os.AsyncTask;
import android.os.Binder;
import android.os.Build;
import android.os.Bundle;
import android.os.Handler;
import android.os.HandlerThread;
import android.os.IBinder;
import android.os.Looper;
import android.os.ParcelFileDescriptor;
import android.os.PersistableBundle;
import android.os.PowerManager;
import android.os.Process;
import android.os.RemoteCallbackList;
import android.os.RemoteException;
import android.os.UserHandle;
import android.os.UserManager;
import android.os.WorkSource;
import android.os.connectivity.WifiActivityEnergyInfo;
import android.provider.Settings;
import android.telephony.CarrierConfigManager;
import android.telephony.PhoneStateListener;
import android.telephony.SubscriptionManager;
import android.telephony.TelephonyManager;
import android.text.TextUtils;
import android.util.Log;
import android.util.Pair;
import android.util.SparseArray;
import android.util.SparseIntArray;

import androidx.annotation.RequiresApi;

import com.android.internal.annotations.GuardedBy;
import com.android.internal.annotations.VisibleForTesting;
import com.android.modules.utils.HandlerExecutor;
import com.android.modules.utils.ParceledListSlice;
import com.android.modules.utils.build.SdkLevel;
import com.android.net.module.util.Inet4AddressUtils;
import com.android.server.wifi.coex.CoexManager;
import com.android.server.wifi.hotspot2.PasspointManager;
import com.android.server.wifi.hotspot2.PasspointProvider;
import com.android.server.wifi.proto.nano.WifiMetricsProto.UserActionEvent;
import com.android.server.wifi.util.ActionListenerWrapper;
import com.android.server.wifi.util.ApConfigUtil;
import com.android.server.wifi.util.GeneralUtil.Mutable;
import com.android.server.wifi.util.LastCallerInfoManager;
import com.android.server.wifi.util.RssiUtil;
import com.android.server.wifi.util.WifiPermissionsUtil;
import com.android.wifi.resources.R;

import java.io.BufferedReader;
import java.io.FileDescriptor;
import java.io.FileNotFoundException;
import java.io.FileReader;
import java.io.IOException;
import java.io.PrintWriter;
import java.net.Inet4Address;
import java.net.InetAddress;
import java.security.GeneralSecurityException;
import java.security.KeyStore;
import java.security.cert.CertPath;
import java.security.cert.CertPathValidator;
import java.security.cert.CertificateFactory;
import java.security.cert.PKIXParameters;
import java.security.cert.X509Certificate;
import java.util.ArrayList;
import java.util.Arrays;
import java.util.Collections;
import java.util.HashMap;
import java.util.List;
import java.util.Map;
import java.util.Objects;
import java.util.Set;
import java.util.concurrent.CountDownLatch;
import java.util.concurrent.Executor;
import java.util.concurrent.TimeUnit;
import java.util.function.BiConsumer;
import java.util.function.Consumer;

/**
 * WifiService handles remote WiFi operation requests by implementing
 * the IWifiManager interface.
 */
public class WifiServiceImpl extends BaseWifiService {
    private static final String TAG = "WifiService";
    private static final boolean VDBG = false;

    /** Max wait time for posting blocking runnables */
    private static final int RUN_WITH_SCISSORS_TIMEOUT_MILLIS = 4000;
    @VisibleForTesting
    static final int AUTO_DISABLE_SHOW_KEY_COUNTDOWN_MILLIS = 24 * 60 * 60 * 1000;

    private final ActiveModeWarden mActiveModeWarden;
    private final ScanRequestProxy mScanRequestProxy;

    private final WifiContext mContext;
    private final FrameworkFacade mFacade;
    private final Clock mClock;

    private final PowerManager mPowerManager;
    private final AppOpsManager mAppOps;
    private final UserManager mUserManager;
    private final WifiCountryCode mCountryCode;

    /** Polls traffic stats and notifies clients */
    private final WifiTrafficPoller mWifiTrafficPoller;
    /** Tracks the persisted states for wi-fi & airplane mode */
    private final WifiSettingsStore mSettingsStore;
    /** Logs connection events and some general router and scan stats */
    private final WifiMetrics mWifiMetrics;

    private final WifiInjector mWifiInjector;
    /** Backup/Restore Module */
    private final WifiBackupRestore mWifiBackupRestore;
    private final SoftApBackupRestore mSoftApBackupRestore;
    private final CoexManager mCoexManager;
    private final WifiNetworkSuggestionsManager mWifiNetworkSuggestionsManager;
    private final WifiConfigManager mWifiConfigManager;
    private final HalDeviceManager mHalDeviceManager;
    private final WifiBlocklistMonitor mWifiBlocklistMonitor;
    private final PasspointManager mPasspointManager;
    private final WifiLog mLog;
    private final WifiConnectivityManager mWifiConnectivityManager;
    private final ConnectHelper mConnectHelper;
    private final WifiGlobals mWifiGlobals;
    private final WifiCarrierInfoManager mWifiCarrierInfoManager;
    private @WifiManager.VerboseLoggingLevel int mVerboseLoggingLevel =
            WifiManager.VERBOSE_LOGGING_LEVEL_DISABLED;
    private boolean mVerboseLoggingEnabled = false;
    private final RemoteCallbackList<IWifiVerboseLoggingStatusChangedListener>
            mRegisteredWifiLoggingStatusListeners = new RemoteCallbackList<>();

    private final FrameworkFacade mFrameworkFacade;

    private final WifiPermissionsUtil mWifiPermissionsUtil;

    private final TetheredSoftApTracker mTetheredSoftApTracker;

    private final LohsSoftApTracker mLohsSoftApTracker;

    private final BuildProperties mBuildProperties;

    private final DefaultClientModeManager mDefaultClientModeManager;

    @VisibleForTesting
    public final CountryCodeTracker mCountryCodeTracker;
    private final MultiInternetManager mMultiInternetManager;
    private boolean mIsWifiServiceStarted = false;

    /**
     * Callback for use with LocalOnlyHotspot to unregister requesting applications upon death.
     */
    public final class LocalOnlyRequestorCallback
            implements LocalOnlyHotspotRequestInfo.RequestingApplicationDeathCallback {
        /**
         * Called with requesting app has died.
         */
        @Override
        public void onLocalOnlyHotspotRequestorDeath(LocalOnlyHotspotRequestInfo requestor) {
            mLog.trace("onLocalOnlyHotspotRequestorDeath pid=%")
                    .c(requestor.getPid()).flush();
            mLohsSoftApTracker.stopByRequest(requestor);
        }
    }

    /**
     * Listen for phone call state events to get active data subcription id.
     */
    private class WifiPhoneStateListener extends PhoneStateListener {
        WifiPhoneStateListener(Looper looper) {
            super(new HandlerExecutor(new Handler(looper)));
        }

        @Override
        public void onActiveDataSubscriptionIdChanged(int subId) {
            // post operation to handler thread
            mWifiThreadRunner.post(() -> {
                Log.d(TAG, "OBSERVED active data subscription change, subId: " + subId);
                mTetheredSoftApTracker.updateSoftApCapabilityWhenCarrierConfigChanged(subId);
                mActiveModeWarden.updateSoftApCapability(
                        mTetheredSoftApTracker.getSoftApCapability(),
                        WifiManager.IFACE_IP_MODE_TETHERED);
            });
        }
    }

    private final WifiLockManager mWifiLockManager;
    private final WifiMulticastLockManager mWifiMulticastLockManager;
    private final DppManager mDppManager;
    private final WifiApConfigStore mWifiApConfigStore;
    private final WifiThreadRunner mWifiThreadRunner;
    private final HandlerThread mWifiHandlerThread;
    private final MemoryStoreImpl mMemoryStoreImpl;
    private final WifiScoreCard mWifiScoreCard;
    private final WifiHealthMonitor mWifiHealthMonitor;
    private final WifiDataStall mWifiDataStall;
    private final WifiNative mWifiNative;
    private final SimRequiredNotifier mSimRequiredNotifier;
    private final MakeBeforeBreakManager mMakeBeforeBreakManager;
    private final LastCallerInfoManager mLastCallerInfoManager;
    private final @NonNull WifiDialogManager mWifiDialogManager;
    private final SparseArray<WifiDialogManager.DialogHandle> mWifiEnableRequestDialogHandles =
            new SparseArray<>();

    private boolean mWifiTetheringDisallowed;
    private boolean mIsBootComplete;
    private boolean mIsLocationModeEnabled;

    /**
     * The wrapper of SoftApCallback is used in WifiService internally.
     * see: {@code WifiManager.SoftApCallback}
     */
    public abstract class SoftApCallbackInternal {
        /**
         * see: {@code WifiManager.SoftApCallback#onStateChanged(int, int)}
         */
        void onStateChanged(@WifiApState int state, @SapStartFailure int failureReason) {}

        /**
         * The callback which only is used in service internally and pass to WifiManager.
         * It will base on the change to send corresponding callback as below:
         * 1. onInfoChanged(SoftApInfo)
         * 2. onInfoChanged(List<SoftApInfo>)
         * 3. onConnectedClientsChanged(SoftApInfo, List<WifiClient>)
         * 4. onConnectedClientsChanged(List<WifiClient>)
         */
        void onConnectedClientsOrInfoChanged(Map<String, SoftApInfo> infos,
                Map<String, List<WifiClient>> clients, boolean isBridged) {}

        /**
         * see: {@code WifiManager.SoftApCallback#onCapabilityChanged(SoftApCapability)}
         */
        void onCapabilityChanged(@NonNull SoftApCapability softApCapability) {}

        /**
         * see: {@code WifiManager.SoftApCallback#onBlockedClientConnecting(WifiClient, int)}
         */
        void onBlockedClientConnecting(@NonNull WifiClient client,
                @SapClientBlockedReason int blockedReason) {}

        /**
         * Notify register the state of soft AP changed.
         */
        public void notifyRegisterOnStateChanged(RemoteCallbackList<ISoftApCallback> callbacks,
                int state, int failureReason) {
            int itemCount = callbacks.beginBroadcast();
            for (int i = 0; i < itemCount; i++) {
                try {
                    callbacks.getBroadcastItem(i).onStateChanged(state,
                            failureReason);
                } catch (RemoteException e) {
                    Log.e(TAG, "onStateChanged: remote exception -- " + e);
                }
            }
            callbacks.finishBroadcast();
        }


       /**
         * Notify register the connected clients to soft AP changed.
         *
         * @param clients connected clients to soft AP
         */
        public void notifyRegisterOnConnectedClientsOrInfoChanged(
                RemoteCallbackList<ISoftApCallback> callbacks, Map<String, SoftApInfo> infos,
                Map<String, List<WifiClient>> clients, boolean isBridged) {
            int itemCount = callbacks.beginBroadcast();
            for (int i = 0; i < itemCount; i++) {
                try {
                    callbacks.getBroadcastItem(i).onConnectedClientsOrInfoChanged(
                            ApConfigUtil.deepCopyForSoftApInfoMap(infos),
                            ApConfigUtil.deepCopyForWifiClientListMap(
                                    clients), isBridged, false);
                } catch (RemoteException e) {
                    Log.e(TAG, "onConnectedClientsOrInfoChanged: remote exception -- " + e);
                }
            }
            callbacks.finishBroadcast();
        }

        /**
         * Notify register capability of softap changed.
         *
         * @param capability is the softap capability. {@link SoftApCapability}
         */
        public void notifyRegisterOnCapabilityChanged(RemoteCallbackList<ISoftApCallback> callbacks,
                SoftApCapability capability) {
            int itemCount = callbacks.beginBroadcast();
            for (int i = 0; i < itemCount; i++) {
                try {
                    callbacks.getBroadcastItem(i).onCapabilityChanged(
                            capability);
                } catch (RemoteException e) {
                    Log.e(TAG, "onCapabiliyChanged: remote exception -- " + e);
                }
            }
            callbacks.finishBroadcast();
        }

        /**
         * Notify register there was a client trying to connect but device blocked the client with
         * specific reason.
         *
         * @param client the currently blocked client.
         * @param blockedReason one of blocked reason from
         * {@link WifiManager.SapClientBlockedReason}
         */
        public void notifyRegisterOnBlockedClientConnecting(
                RemoteCallbackList<ISoftApCallback> callbacks, WifiClient client,
                int blockedReason) {
            int itemCount = callbacks.beginBroadcast();
            for (int i = 0; i < itemCount; i++) {
                try {
                    callbacks.getBroadcastItem(i).onBlockedClientConnecting(client,
                            blockedReason);
                } catch (RemoteException e) {
                    Log.e(TAG, "onBlockedClientConnecting: remote exception -- " + e);
                }
            }
            callbacks.finishBroadcast();
        }
    }


    public WifiServiceImpl(WifiContext context, WifiInjector wifiInjector) {
        mContext = context;
        mWifiInjector = wifiInjector;
        mClock = wifiInjector.getClock();

        mFacade = mWifiInjector.getFrameworkFacade();
        mWifiMetrics = mWifiInjector.getWifiMetrics();
        mWifiTrafficPoller = mWifiInjector.getWifiTrafficPoller();
        mUserManager = mWifiInjector.getUserManager();
        mCountryCode = mWifiInjector.getWifiCountryCode();
        mActiveModeWarden = mWifiInjector.getActiveModeWarden();
        mScanRequestProxy = mWifiInjector.getScanRequestProxy();
        mSettingsStore = mWifiInjector.getWifiSettingsStore();
        mPowerManager = mContext.getSystemService(PowerManager.class);
        mAppOps = (AppOpsManager) mContext.getSystemService(Context.APP_OPS_SERVICE);
        mWifiLockManager = mWifiInjector.getWifiLockManager();
        mWifiMulticastLockManager = mWifiInjector.getWifiMulticastLockManager();
        mWifiBackupRestore = mWifiInjector.getWifiBackupRestore();
        mSoftApBackupRestore = mWifiInjector.getSoftApBackupRestore();
        mWifiApConfigStore = mWifiInjector.getWifiApConfigStore();
        mWifiPermissionsUtil = mWifiInjector.getWifiPermissionsUtil();
        mLog = mWifiInjector.makeLog(TAG);
        mFrameworkFacade = wifiInjector.getFrameworkFacade();
        mTetheredSoftApTracker = new TetheredSoftApTracker();
        mActiveModeWarden.registerSoftApCallback(mTetheredSoftApTracker);
        mLohsSoftApTracker = new LohsSoftApTracker();
        mActiveModeWarden.registerLohsCallback(mLohsSoftApTracker);
        mWifiNetworkSuggestionsManager = mWifiInjector.getWifiNetworkSuggestionsManager();
        mDppManager = mWifiInjector.getDppManager();
        mWifiThreadRunner = mWifiInjector.getWifiThreadRunner();
        mWifiHandlerThread = mWifiInjector.getWifiHandlerThread();
        mWifiConfigManager = mWifiInjector.getWifiConfigManager();
        mHalDeviceManager = mWifiInjector.getHalDeviceManager();
        mWifiBlocklistMonitor = mWifiInjector.getWifiBlocklistMonitor();
        mPasspointManager = mWifiInjector.getPasspointManager();
        mWifiScoreCard = mWifiInjector.getWifiScoreCard();
        mWifiHealthMonitor = wifiInjector.getWifiHealthMonitor();
        mMemoryStoreImpl = new MemoryStoreImpl(mContext, mWifiInjector,
                mWifiScoreCard,  mWifiHealthMonitor);
        mWifiConnectivityManager = wifiInjector.getWifiConnectivityManager();
        mWifiDataStall = wifiInjector.getWifiDataStall();
        mWifiNative = wifiInjector.getWifiNative();
        mCoexManager = wifiInjector.getCoexManager();
        mConnectHelper = wifiInjector.getConnectHelper();
        mWifiGlobals = wifiInjector.getWifiGlobals();
        mSimRequiredNotifier = wifiInjector.getSimRequiredNotifier();
        mWifiCarrierInfoManager = wifiInjector.getWifiCarrierInfoManager();
        mMakeBeforeBreakManager = mWifiInjector.getMakeBeforeBreakManager();
        mLastCallerInfoManager = mWifiInjector.getLastCallerInfoManager();
        mWifiDialogManager = mWifiInjector.getWifiDialogManager();
        mBuildProperties = mWifiInjector.getBuildProperties();
        mDefaultClientModeManager = mWifiInjector.getDefaultClientModeManager();
        mCountryCodeTracker = new CountryCodeTracker();
        mWifiTetheringDisallowed = false;
        mMultiInternetManager = mWifiInjector.getMultiInternetManager();
    }

    /**
     * Check if we are ready to start wifi.
     *
     * First check if we will be restarting system services to decrypt the device. If the device is
     * not encrypted, check if Wi-Fi needs to be enabled and start if needed
     *
     * This function is used only at boot time.
     */
    public void checkAndStartWifi() {
        mWifiThreadRunner.post(() -> {
            if (!mWifiConfigManager.loadFromStore()) {
                Log.e(TAG, "Failed to load from config store");
            }
            if (!mWifiGlobals.isInsecureEnterpriseConfigurationAllowed()) {
                mWifiConfigManager.updateTrustOnFirstUseFlag(isTrustOnFirstUseSupported());
            }
            mWifiConfigManager.incrementNumRebootsSinceLastUse();
            // config store is read, check if verbose logging is enabled.
            enableVerboseLoggingInternal(
                    mWifiInjector.getSettingsConfigStore().get(WIFI_VERBOSE_LOGGING_ENABLED)
                            ? WifiManager.VERBOSE_LOGGING_LEVEL_ENABLED
                            : WifiManager.VERBOSE_LOGGING_LEVEL_DISABLED);
            // Check if wi-fi needs to be enabled
            boolean wifiEnabled = mSettingsStore.isWifiToggleEnabled();
            Log.i(TAG,
                    "WifiService starting up with Wi-Fi " + (wifiEnabled ? "enabled" : "disabled"));

            mWifiInjector.getWifiScanAlwaysAvailableSettingsCompatibility().initialize();
            mWifiInjector.getWifiNotificationManager().createNotificationChannels();
            mContext.registerReceiver(
                    new BroadcastReceiver() {
                        @Override
                        public void onReceive(Context context, Intent intent) {
                            int state = intent.getIntExtra(TelephonyManager.EXTRA_SIM_STATE,
                                    TelephonyManager.SIM_STATE_UNKNOWN);
                            if (TelephonyManager.SIM_STATE_ABSENT == state) {
                                Log.d(TAG, "resetting networks because SIM was removed");
                                resetCarrierNetworks(RESET_SIM_REASON_SIM_REMOVED);
                            }
                        }
                    },
                    new IntentFilter(TelephonyManager.ACTION_SIM_CARD_STATE_CHANGED),
                    null,
                    new Handler(mWifiHandlerThread.getLooper()));

            mContext.registerReceiver(
                    new BroadcastReceiver() {
                        @Override
                        public void onReceive(Context context, Intent intent) {
                            int state = intent.getIntExtra(TelephonyManager.EXTRA_SIM_STATE,
                                    TelephonyManager.SIM_STATE_UNKNOWN);
                            if (TelephonyManager.SIM_STATE_LOADED == state) {
                                Log.d(TAG, "resetting networks because SIM was loaded");
                                resetCarrierNetworks(RESET_SIM_REASON_SIM_INSERTED);
                            }
                        }
                    },
                    new IntentFilter(TelephonyManager.ACTION_SIM_APPLICATION_STATE_CHANGED),
                    null,
                    new Handler(mWifiHandlerThread.getLooper()));

            mContext.registerReceiver(
                    new BroadcastReceiver() {
                        private int mLastSubId = SubscriptionManager.INVALID_SUBSCRIPTION_ID;
                        @Override
                        public void onReceive(Context context, Intent intent) {
                            final int subId = intent.getIntExtra("subscription",
                                    SubscriptionManager.INVALID_SUBSCRIPTION_ID);
                            if (subId != mLastSubId) {
                                Log.d(TAG, "resetting networks as default data SIM is changed");
                                resetCarrierNetworks(RESET_SIM_REASON_DEFAULT_DATA_SIM_CHANGED);
                                mLastSubId = subId;
                                mWifiDataStall.resetPhoneStateListener();
                            }
                        }
                    },
                    new IntentFilter(TelephonyManager.ACTION_DEFAULT_DATA_SUBSCRIPTION_CHANGED),
                    null,
                    new Handler(mWifiHandlerThread.getLooper()));

            mContext.registerReceiver(
                    new BroadcastReceiver() {
                        @Override
                        public void onReceive(Context context, Intent intent) {
                            String countryCode = intent.getStringExtra(
                                    TelephonyManager.EXTRA_NETWORK_COUNTRY);
                            Log.d(TAG, "Country code changed to :" + countryCode);
                            mCountryCode.setTelephonyCountryCodeAndUpdate(countryCode);
                        }
                    },
                    new IntentFilter(TelephonyManager.ACTION_NETWORK_COUNTRY_CHANGED),
                    null,
                    new Handler(mWifiHandlerThread.getLooper()));

            mContext.registerReceiver(
                    new BroadcastReceiver() {
                        @Override
                        public void onReceive(Context context, Intent intent) {
                            Log.d(TAG, "locale changed");
                            resetNotificationManager();
                        }
                    },
                    new IntentFilter(Intent.ACTION_LOCALE_CHANGED),
                    null,
                    new Handler(mWifiHandlerThread.getLooper()));

            mContext.registerReceiver(
                    new BroadcastReceiver() {
                        @Override
                        public void onReceive(Context context, Intent intent) {
                            if (mVerboseLoggingEnabled) {
                                Log.v(TAG, "onReceive: MODE_CHANGED_ACTION: intent=" + intent);
                            }
                            updateLocationMode();
                        }
                    },
                    new IntentFilter(LocationManager.MODE_CHANGED_ACTION),
                    null,
                    new Handler(mWifiHandlerThread.getLooper()));
            updateLocationMode();

            if (SdkLevel.isAtLeastT()) {
                mContext.registerReceiver(
                        new BroadcastReceiver() {
                            @Override
                            public void onReceive(Context context, Intent intent) {
                                Log.d(TAG, "user restrictions changed");
                                onUserRestrictionsChanged();
                            }
                        },
                        new IntentFilter(UserManager.ACTION_USER_RESTRICTIONS_CHANGED),
                        null,
                        new Handler(mWifiHandlerThread.getLooper()));
                mWifiTetheringDisallowed = mUserManager.getUserRestrictions()
                        .getBoolean(UserManager.DISALLOW_WIFI_TETHERING);
            }

            // Adding optimizations of only receiving broadcasts when wifi is enabled
            // can result in race conditions when apps toggle wifi in the background
            // without active user involvement. Always receive broadcasts.
            registerForBroadcasts();
            mInIdleMode = mPowerManager.isDeviceIdleMode();

            mActiveModeWarden.start();
            registerForCarrierConfigChange();
            mWifiInjector.getAdaptiveConnectivityEnabledSettingObserver().initialize();
            mIsWifiServiceStarted = true;
        });
    }

    private void updateLocationMode() {
        mIsLocationModeEnabled = mWifiPermissionsUtil.isLocationModeEnabled();
        mWifiConnectivityManager.setLocationModeEnabled(mIsLocationModeEnabled);
    }


    /**
     * Find which user restrictions have changed and take corresponding actions
     */
    @VisibleForTesting
    public void onUserRestrictionsChanged() {
        final Bundle restrictions = mUserManager.getUserRestrictions();
        final boolean newWifiTetheringDisallowed =
                restrictions.getBoolean(UserManager.DISALLOW_WIFI_TETHERING);

        if (newWifiTetheringDisallowed != mWifiTetheringDisallowed) {
            if (newWifiTetheringDisallowed) {
                mLog.info("stopSoftAp DISALLOW_WIFI_TETHERING set").flush();
                stopSoftApInternal(WifiManager.IFACE_IP_MODE_TETHERED);
            }
            mWifiTetheringDisallowed = newWifiTetheringDisallowed;
        }
    }

    private void resetCarrierNetworks(@ClientModeImpl.ResetSimReason int resetReason) {
        Log.d(TAG, "resetting carrier networks since SIM was changed");
        if (resetReason == RESET_SIM_REASON_SIM_INSERTED) {
            // clear all SIM related notifications since some action was taken to address
            // "missing" SIM issue
            mSimRequiredNotifier.dismissSimRequiredNotification();
        } else {
            mWifiConfigManager.resetSimNetworks();
            mWifiNetworkSuggestionsManager.resetSimNetworkSuggestions();
            mPasspointManager.resetSimPasspointNetwork();
            mWifiConfigManager.stopRestrictingAutoJoinToSubscriptionId();
        }

        // do additional handling if we are current connected to a sim auth network
        for (ClientModeManager cmm : mActiveModeWarden.getClientModeManagers()) {
            cmm.resetSimAuthNetworks(resetReason);
        }
        mWifiThreadRunner.post(mWifiNetworkSuggestionsManager::updateCarrierPrivilegedApps);
        if (resetReason == RESET_SIM_REASON_SIM_INSERTED) {
            // clear the blocklists in case any SIM based network were disabled due to the SIM
            // not being available.
            mWifiConfigManager.enableTemporaryDisabledNetworks();
            mWifiConnectivityManager.forceConnectivityScan(ClientModeImpl.WIFI_WORK_SOURCE);
        } else {
            // Remove ephemeral carrier networks from Carrier unprivileged Apps, which will lead to
            // a disconnection. Privileged App will handle by the
            // mWifiNetworkSuggestionsManager#updateCarrierPrivilegedApps
            mWifiThreadRunner.post(() -> mWifiConfigManager
                    .removeEphemeralCarrierNetworks(mWifiCarrierInfoManager
                            .getCurrentCarrierPrivilegedPackages()));
        }
    }

    public void handleBootCompleted() {
        mWifiThreadRunner.post(() -> {
            Log.d(TAG, "Handle boot completed");
            mIsBootComplete = true;
            // Register for system broadcasts.
            IntentFilter intentFilter = new IntentFilter();
            intentFilter.addAction(Intent.ACTION_USER_REMOVED);
            intentFilter.addAction(BluetoothAdapter.ACTION_CONNECTION_STATE_CHANGED);
            intentFilter.addAction(BluetoothAdapter.ACTION_STATE_CHANGED);
            intentFilter.addAction(PowerManager.ACTION_DEVICE_IDLE_MODE_CHANGED);
            intentFilter.addAction(Intent.ACTION_SHUTDOWN);
            mContext.registerReceiver(
                    new BroadcastReceiver() {
                        @Override
                        public void onReceive(Context context, Intent intent) {
                            String action = intent.getAction();
                            if (Intent.ACTION_USER_REMOVED.equals(action)) {
                                UserHandle userHandle =
                                        intent.getParcelableExtra(Intent.EXTRA_USER);
                                if (userHandle == null) {
                                    Log.e(TAG,
                                            "User removed broadcast received with no user handle");
                                    return;
                                }
                                mWifiConfigManager
                                        .removeNetworksForUser(userHandle.getIdentifier());
                            } else if (BluetoothAdapter.ACTION_CONNECTION_STATE_CHANGED
                                    .equals(action)) {
                                int state = intent.getIntExtra(
                                        BluetoothAdapter.EXTRA_CONNECTION_STATE,
                                        BluetoothAdapter.STATE_DISCONNECTED);
                                boolean isConnected =
                                        state != BluetoothAdapter.STATE_DISCONNECTED;
                                mWifiGlobals.setBluetoothConnected(isConnected);
                                for (ClientModeManager cmm :
                                        mActiveModeWarden.getClientModeManagers()) {
                                    cmm.onBluetoothConnectionStateChanged();
                                }
                            } else if (BluetoothAdapter.ACTION_STATE_CHANGED.equals(action)) {
                                int state = intent.getIntExtra(BluetoothAdapter.EXTRA_STATE,
                                        BluetoothAdapter.STATE_OFF);
                                boolean isEnabled = state != BluetoothAdapter.STATE_OFF;
                                mWifiGlobals.setBluetoothEnabled(isEnabled);
                                for (ClientModeManager cmm :
                                        mActiveModeWarden.getClientModeManagers()) {
                                    cmm.onBluetoothConnectionStateChanged();
                                }
                            } else if (PowerManager.ACTION_DEVICE_IDLE_MODE_CHANGED
                                    .equals(action)) {
                                handleIdleModeChanged();
                            } else if (Intent.ACTION_SHUTDOWN.equals(action)) {
                                handleShutDown();
                            }
                        }
                    },
                    intentFilter,
                    null,
                    new Handler(mWifiHandlerThread.getLooper()));
            mMemoryStoreImpl.start();
            mPasspointManager.initializeProvisioner(
                    mWifiInjector.getPasspointProvisionerHandlerThread().getLooper());
            mWifiInjector.getWifiNetworkFactory().register();
            mWifiInjector.getUntrustedWifiNetworkFactory().register();
            mWifiInjector.getRestrictedWifiNetworkFactory().register();
            mWifiInjector.getOemWifiNetworkFactory().register();
            mWifiInjector.getMultiInternetWifiNetworkFactory().register();
            mWifiInjector.getWifiP2pConnection().handleBootCompleted();
            // Start to listen country code change to avoid query supported channels causes boot
            // time increased.
            mCountryCode.registerListener(mCountryCodeTracker);
            mTetheredSoftApTracker.handleBootCompleted();
            mLohsSoftApTracker.handleBootCompleted();
            mWifiInjector.getSarManager().handleBootCompleted();
            mWifiInjector.getSsidTranslator().handleBootCompleted();
            updateVerboseLoggingEnabled();
<<<<<<< HEAD
            mIsBootComplete = true;

            handleBootCompletedForCoverageExtendFeature();
=======
>>>>>>> c5a95523
        });
    }

    public void handleUserSwitch(int userId) {
        Log.d(TAG, "Handle user switch " + userId);

        mWifiThreadRunner.post(() -> {
            mWifiConfigManager.handleUserSwitch(userId);
            resetNotificationManager();
        });
    }

    public void handleUserUnlock(int userId) {
        Log.d(TAG, "Handle user unlock " + userId);
        mWifiThreadRunner.post(() -> mWifiConfigManager.handleUserUnlock(userId));
    }

    public void handleUserStop(int userId) {
        Log.d(TAG, "Handle user stop " + userId);
        mWifiThreadRunner.post(() -> mWifiConfigManager.handleUserStop(userId));
    }

    /**
     * See {@link android.net.wifi.WifiManager#startScan}
     *
     * @param packageName Package name of the app that requests wifi scan.
     * @param featureId The feature in the package
     */
    @Override
    public boolean startScan(String packageName, String featureId) {
        if (enforceChangePermission(packageName) != MODE_ALLOWED) {
            return false;
        }
        int callingUid = Binder.getCallingUid();
        mWifiPermissionsUtil.checkPackage(callingUid, packageName);

        long ident = Binder.clearCallingIdentity();
        mLog.info("startScan uid=%").c(callingUid).flush();
        synchronized (this) {
            if (mInIdleMode) {
                // Need to send an immediate scan result broadcast in case the
                // caller is waiting for a result ..

                // TODO: investigate if the logic to cancel scans when idle can move to
                // WifiScanningServiceImpl.  This will 1 - clean up WifiServiceImpl and 2 -
                // avoid plumbing an awkward path to report a cancelled/failed scan.  This will
                // be sent directly until b/31398592 is fixed.
                sendFailedScanBroadcast();
                mScanPending = true;
                return false;
            }
        }
        try {
            mWifiPermissionsUtil.enforceCanAccessScanResults(packageName, featureId, callingUid,
                    null);
            Boolean scanSuccess = mWifiThreadRunner.call(() ->
                    mScanRequestProxy.startScan(callingUid, packageName), null);
            if (scanSuccess == null) {
                sendFailedScanBroadcast();
                return false;
            }
            if (!scanSuccess) {
                Log.e(TAG, "Failed to start scan");
                return false;
            }
        } catch (SecurityException e) {
            Log.w(TAG, "Permission violation - startScan not allowed for"
                    + " uid=" + callingUid + ", packageName=" + packageName + ", reason=" + e);
            return false;
        } finally {
            Binder.restoreCallingIdentity(ident);
        }
        return true;
    }

    // Send a failed scan broadcast to indicate the current scan request failed.
    private void sendFailedScanBroadcast() {
        // clear calling identity to send broadcast
        long callingIdentity = Binder.clearCallingIdentity();
        try {
            Intent intent = new Intent(WifiManager.SCAN_RESULTS_AVAILABLE_ACTION);
            intent.addFlags(Intent.FLAG_RECEIVER_REGISTERED_ONLY_BEFORE_BOOT);
            intent.putExtra(WifiManager.EXTRA_RESULTS_UPDATED, false);
            mContext.sendBroadcastAsUser(intent, UserHandle.ALL);
        } finally {
            // restore calling identity
            Binder.restoreCallingIdentity(callingIdentity);
        }

    }

    /**
     * WPS support in Client mode is deprecated.  Return null.
     */
    @Override
    public String getCurrentNetworkWpsNfcConfigurationToken() {
        // while CLs are in flight, return null here, will be removed (b/72423090)
        enforceNetworkStackPermission();
        if (mVerboseLoggingEnabled) {
            mLog.info("getCurrentNetworkWpsNfcConfigurationToken uid=%")
                    .c(Binder.getCallingUid()).flush();
        }
        return null;
    }

    private boolean mInIdleMode;
    private boolean mScanPending;

    private void handleIdleModeChanged() {
        boolean doScan = false;
        synchronized (this) {
            boolean idle = mPowerManager.isDeviceIdleMode();
            if (mInIdleMode != idle) {
                mInIdleMode = idle;
                if (!idle) {
                    if (mScanPending) {
                        mScanPending = false;
                        doScan = true;
                    }
                }
            }
        }
        if (doScan) {
            // Someone requested a scan while we were idle; do a full scan now.
            // A security check of the caller's identity was made when the request arrived via
            // Binder. Now we'll pass the current process's identity to startScan().
            startScan(mContext.getOpPackageName(), mContext.getAttributionTag());
        }
    }

    private void handleShutDown() {
        // Direct call to notify ActiveModeWarden as soon as possible with the assumption that
        // notifyShuttingDown() doesn't have codes that may cause concurrentModificationException,
        // e.g., access to a collection.
        mActiveModeWarden.notifyShuttingDown();

        // There is no explicit disconnection event in clientModeImpl during shutdown.
        // Call resetConnectionState() so that connection duration is calculated
        // before memory store write triggered by mMemoryStoreImpl.stop().
        mWifiScoreCard.resetAllConnectionStates();
        mMemoryStoreImpl.stop();
    }

    private boolean checkNetworkSettingsPermission(int pid, int uid) {
        return mContext.checkPermission(android.Manifest.permission.NETWORK_SETTINGS, pid, uid)
                == PERMISSION_GRANTED;
    }

    private boolean checkNetworkSetupWizardPermission(int pid, int uid) {
        return mContext.checkPermission(android.Manifest.permission.NETWORK_SETUP_WIZARD, pid, uid)
                == PackageManager.PERMISSION_GRANTED;
    }

    private boolean checkMainlineNetworkStackPermission(int pid, int uid) {
        return mContext.checkPermission(NetworkStack.PERMISSION_MAINLINE_NETWORK_STACK, pid, uid)
                == PackageManager.PERMISSION_GRANTED;
    }

    private boolean checkNetworkStackPermission(int pid, int uid) {
        return mContext.checkPermission(android.Manifest.permission.NETWORK_STACK, pid, uid)
                == PackageManager.PERMISSION_GRANTED;
    }

    private boolean checkNetworkManagedProvisioningPermission(int pid, int uid) {
        return mContext.checkPermission(android.Manifest.permission.NETWORK_MANAGED_PROVISIONING,
                pid, uid) == PackageManager.PERMISSION_GRANTED;
    }

    private boolean checkManageDeviceAdminsPermission(int pid, int uid) {
        return mContext.checkPermission(android.Manifest.permission.MANAGE_DEVICE_ADMINS,
                pid, uid) == PackageManager.PERMISSION_GRANTED;
    }

    /**
     * Helper method to check if the entity initiating the binder call has any of the signature only
     * permissions. Not to be confused with the concept of privileged apps, which are system apps
     * with allow-listed "privileged" permissions.
     */
    private boolean isPrivileged(int pid, int uid) {
        return checkNetworkSettingsPermission(pid, uid)
                || checkNetworkSetupWizardPermission(pid, uid)
                || checkNetworkStackPermission(pid, uid)
                || checkNetworkManagedProvisioningPermission(pid, uid)
                || isSignedWithPlatformKey(uid);
    }

    /** Whether the uid is signed with the same key as the platform. */
    private boolean isSignedWithPlatformKey(int uid) {
        return mContext.getPackageManager().checkSignatures(uid, Process.SYSTEM_UID)
                == PackageManager.SIGNATURE_MATCH;
    }

    /**
     * Helper method to check if the entity initiating the binder call has setup wizard or settings
     * permissions.
     */
    private boolean isSettingsOrSuw(int pid, int uid) {
        return checkNetworkSettingsPermission(pid, uid)
                || checkNetworkSetupWizardPermission(pid, uid);
    }

    /** Helper method to check if the entity initiating the binder call is a DO/PO app. */
    private boolean isDeviceOrProfileOwner(int uid, String packageName) {
        return mWifiPermissionsUtil.isDeviceOwner(uid, packageName)
                || mWifiPermissionsUtil.isProfileOwner(uid, packageName);
    }

    private void enforceNetworkSettingsPermission() {
        mContext.enforceCallingOrSelfPermission(android.Manifest.permission.NETWORK_SETTINGS,
                "WifiService");
    }

    private boolean checkAnyPermissionOf(String... permissions) {
        for (String permission : permissions) {
            if (mContext.checkCallingOrSelfPermission(permission) == PERMISSION_GRANTED) {
                return true;
            }
        }
        return false;
    }

    private void enforceAnyPermissionOf(String... permissions) {
        if (!checkAnyPermissionOf(permissions)) {
            throw new SecurityException("Requires one of the following permissions: "
                    + String.join(", ", permissions) + ".");
        }
    }

    private void enforceNetworkStackPermission() {
        // TODO(b/142554155): Only check for MAINLINE_NETWORK_STACK permission
        boolean granted = mContext.checkCallingOrSelfPermission(
                android.Manifest.permission.NETWORK_STACK)
                == PackageManager.PERMISSION_GRANTED;
        if (granted) {
            return;
        }
        mContext.enforceCallingOrSelfPermission(
                NetworkStack.PERMISSION_MAINLINE_NETWORK_STACK, "WifiService");
    }

    private void enforceAccessPermission() {
        mContext.enforceCallingOrSelfPermission(android.Manifest.permission.ACCESS_WIFI_STATE,
                "WifiService");
    }

    private void enforceRestartWifiSubsystemPermission() {
        mContext.enforceCallingOrSelfPermission(android.Manifest.permission.RESTART_WIFI_SUBSYSTEM,
                "WifiService");
    }

    /**
     * Checks whether the caller can change the wifi state.
     * Possible results:
     * 1. Operation is allowed. No exception thrown, and AppOpsManager.MODE_ALLOWED returned.
     * 2. Operation is not allowed, and caller must be told about this. SecurityException is thrown.
     * 3. Operation is not allowed, and caller must not be told about this (i.e. must silently
     * ignore the operation). No exception is thrown, and AppOpsManager.MODE_IGNORED returned.
     */
    @CheckResult
    private int enforceChangePermission(String callingPackage) {
        mAppOps.checkPackage(Binder.getCallingUid(), callingPackage);
        if (checkNetworkSettingsPermission(Binder.getCallingPid(), Binder.getCallingUid())) {
            return MODE_ALLOWED;
        }
        mContext.enforceCallingOrSelfPermission(android.Manifest.permission.CHANGE_WIFI_STATE,
                "WifiService");

        return mAppOps.noteOp(
                AppOpsManager.OPSTR_CHANGE_WIFI_STATE, Binder.getCallingUid(), callingPackage);
    }

    private void enforceReadCredentialPermission() {
        mContext.enforceCallingOrSelfPermission(android.Manifest.permission.READ_WIFI_CREDENTIAL,
                                                "WifiService");
    }

    private void enforceMulticastChangePermission() {
        mContext.enforceCallingOrSelfPermission(
                android.Manifest.permission.CHANGE_WIFI_MULTICAST_STATE,
                "WifiService");
    }

    private void enforceConnectivityInternalPermission() {
        mContext.enforceCallingOrSelfPermission(
                android.Manifest.permission.CONNECTIVITY_INTERNAL,
                "ConnectivityService");
    }

    private void enforceLocationPermission(String pkgName, @Nullable String featureId, int uid) {
        mWifiPermissionsUtil.enforceLocationPermission(pkgName, featureId, uid);
    }

    private void enforceCoarseLocationPermission(@Nullable String pkgName,
            @Nullable String featureId, int uid) {
        mWifiPermissionsUtil.enforceCoarseLocationPermission(pkgName, featureId, uid);
    }

    private void enforceLocationPermissionInManifest(int uid, boolean isCoarseOnly) {
        mWifiPermissionsUtil.enforceLocationPermissionInManifest(uid, isCoarseOnly);
    }

    /**
     * Helper method to check if the app is allowed to access public API's deprecated in
     * {@link Build.VERSION_CODES#Q}.
     * Note: Invoke mAppOps.checkPackage(uid, packageName) before to ensure correct package name.
     */
    private boolean isTargetSdkLessThanQOrPrivileged(String packageName, int pid, int uid) {
        return (mWifiPermissionsUtil.isTargetSdkLessThan(packageName, Build.VERSION_CODES.Q, uid)
                && !isGuestUser())
                || isPrivileged(pid, uid)
                || mWifiPermissionsUtil.isAdmin(uid, packageName)
                || mWifiPermissionsUtil.isSystem(packageName, uid)
                // TODO(b/140540984): Remove this bypass.
                || mWifiPermissionsUtil.checkSystemAlertWindowPermission(uid, packageName);
    }

    private boolean isGuestUser() {
        long ident = Binder.clearCallingIdentity();
        try {
            return mWifiPermissionsUtil.isGuestUser();
        } finally {
            Binder.restoreCallingIdentity(ident);
        }
    }

    /**
     * Helper method to check if the app is allowed to access public API's deprecated in
     * {@link Build.VERSION_CODES#R}.
     * Note: Invoke mAppOps.checkPackage(uid, packageName) before to ensure correct package name.
     */
    private boolean isTargetSdkLessThanROrPrivileged(String packageName, int pid, int uid) {
        return (mWifiPermissionsUtil.isTargetSdkLessThan(packageName, Build.VERSION_CODES.R, uid)
                && !isGuestUser())
                || isPrivileged(pid, uid)
                || mWifiPermissionsUtil.isAdmin(uid, packageName)
                || mWifiPermissionsUtil.isSystem(packageName, uid);
    }

    private boolean isPlatformOrTargetSdkLessThanT(String packageName, int uid) {
        if (!SdkLevel.isAtLeastT()) {
            return true;
        }
        return mWifiPermissionsUtil.isTargetSdkLessThan(packageName, Build.VERSION_CODES.TIRAMISU,
                uid);
    }

    /**
     * Get the current primary ClientModeManager in a thread safe manner, but blocks on the main
     * Wifi thread.
     */
    private ClientModeManager getPrimaryClientModeManagerBlockingThreadSafe() {
        return mWifiThreadRunner.call(
                () -> mActiveModeWarden.getPrimaryClientModeManager(),
                mDefaultClientModeManager);
    }

    /**
     * see {@link android.net.wifi.WifiManager#setWifiEnabled(boolean)}
     * @param enable {@code true} to enable, {@code false} to disable.
     * @return {@code true} if the enable/disable operation was
     *         started or is already in the queue.
     */
    @Override
    public synchronized boolean setWifiEnabled(String packageName, boolean enable) {
        if (enforceChangePermission(packageName) != MODE_ALLOWED) {
            return false;
        }
        int callingUid = Binder.getCallingUid();
        int callingPid = Binder.getCallingPid();
        boolean isPrivileged = isPrivileged(callingPid, callingUid);
        boolean isThirdParty = !isPrivileged
                && !isDeviceOrProfileOwner(callingUid, packageName)
                && !mWifiPermissionsUtil.isSystem(packageName, callingUid);
        boolean isTargetSdkLessThanQ = mWifiPermissionsUtil.isTargetSdkLessThan(packageName,
                Build.VERSION_CODES.Q, callingUid) && !isGuestUser();
        mWifiPermissionsUtil.checkPackage(callingUid, packageName);
        if (isThirdParty && !isTargetSdkLessThanQ) {
            mLog.info("setWifiEnabled not allowed for uid=%").c(callingUid).flush();
            return false;
        }
        // If Airplane mode is enabled, only privileged apps are allowed to toggle Wifi
        if (mSettingsStore.isAirplaneModeOn() && !isPrivileged) {
            mLog.err("setWifiEnabled in Airplane mode: only Settings can toggle wifi").flush();
            return false;
        }

        // If SoftAp is enabled, only privileged apps are allowed to toggle wifi
        if (!isPrivileged && mTetheredSoftApTracker.getState() == WIFI_AP_STATE_ENABLED) {
            mLog.err("setWifiEnabled with SoftAp enabled: only Settings can toggle wifi").flush();
            return false;
        }

        // If user restriction is set, only DO/PO is allowed to toggle wifi
        if (SdkLevel.isAtLeastT() && mUserManager.hasUserRestrictionForUser(
                UserManager.DISALLOW_CHANGE_WIFI_STATE,
                UserHandle.getUserHandleForUid(callingUid))
                && !isDeviceOrProfileOwner(callingUid, packageName)) {
            mLog.err("setWifiEnabled with user restriction: only DO/PO can toggle wifi").flush();
            return false;
        }

        // Show a user-confirmation dialog for legacy third-party apps targeting less than Q.
        if (enable && isTargetSdkLessThanQ && isThirdParty
                && showDialogWhenThirdPartyAppsEnableWifi()) {
            mLog.info("setWifiEnabled must show user confirmation dialog for uid=%").c(callingUid)
                    .flush();
            mWifiThreadRunner.post(() -> {
                if (mActiveModeWarden.getWifiState()
                        == WIFI_STATE_ENABLED) {
                    // Wi-Fi already enabled; don't need to show dialog.
                    return;
                }
                showWifiEnableRequestDialog(callingUid, callingPid, packageName);
            });
            return true;
        }
        setWifiEnabledInternal(packageName, enable, callingUid, callingPid, isPrivileged);
        return true;
    }

    @AnyThread
    private void setWifiEnabledInternal(String packageName, boolean enable,
            int callingUid, int callingPid, boolean isPrivileged) {
        mLog.info("setWifiEnabled package=% uid=% enable=% isPrivileged=%").c(packageName)
                .c(callingUid).c(enable).c(isPrivileged).flush();
        long ident = Binder.clearCallingIdentity();
        try {
            if (!mSettingsStore.handleWifiToggled(enable)) {
                // Nothing to do if wifi cannot be toggled
                return;
            }
        } finally {
            Binder.restoreCallingIdentity(ident);
        }
        if (enable) {
            // Clear out all outstanding wifi enable request dialogs.
            mWifiThreadRunner.post(() -> {
                for (int i = 0; i < mWifiEnableRequestDialogHandles.size(); i++) {
                    mWifiEnableRequestDialogHandles.valueAt(i).dismissDialog();
                }
                mWifiEnableRequestDialogHandles.clear();
            });
        }
        if (mWifiPermissionsUtil.checkNetworkSettingsPermission(callingUid)) {
            if (enable) {
                mWifiThreadRunner.post(
                        () -> mWifiConnectivityManager.setAutoJoinEnabledExternal(true, false));
                mWifiMetrics.logUserActionEvent(UserActionEvent.EVENT_TOGGLE_WIFI_ON);
            } else {
                WifiInfo wifiInfo =
                        getPrimaryClientModeManagerBlockingThreadSafe().syncRequestConnectionInfo();
                mWifiMetrics.logUserActionEvent(UserActionEvent.EVENT_TOGGLE_WIFI_OFF,
                        wifiInfo == null ? -1 : wifiInfo.getNetworkId());
            }
        }
        if (!enable) {
            mWifiInjector.getInterfaceConflictManager().reset();
        }
        mWifiMetrics.incrementNumWifiToggles(isPrivileged, enable);
        mActiveModeWarden.wifiToggled(new WorkSource(callingUid, packageName));
        mLastCallerInfoManager.put(WifiManager.API_WIFI_ENABLED, Process.myTid(),
                callingUid, callingPid, packageName, enable);
    }

    private void showWifiEnableRequestDialog(int uid, int pid, @NonNull String packageName) {
        String appName;
        try {
            PackageManager pm = mContext.getPackageManager();
            ApplicationInfo appInfo = pm.getApplicationInfo(packageName, 0);
            appName = appInfo.loadLabel(pm).toString();
        } catch (PackageManager.NameNotFoundException e) {
            appName = packageName;
        }
        WifiDialogManager.SimpleDialogCallback dialogCallback =
                new WifiDialogManager.SimpleDialogCallback() {
                    @Override
                    public void onPositiveButtonClicked() {
                        mLog.info("setWifiEnabled dialog accepted for package=% uid=%")
                                .c(packageName).c(uid).flush();
                        mWifiEnableRequestDialogHandles.delete(uid);
                        setWifiEnabledInternal(packageName, true, uid, pid, false);
                    }

                    @Override
                    public void onNegativeButtonClicked() {
                        mLog.info("setWifiEnabled dialog declined for package=% uid=%")
                                .c(packageName).c(uid).flush();
                        mWifiEnableRequestDialogHandles.delete(uid);
                    }

                    @Override
                    public void onNeutralButtonClicked() {
                        // Not used.
                    }

                    @Override
                    public void onCancelled() {
                        mLog.info("setWifiEnabled dialog cancelled for package=% uid=%")
                                .c(packageName).c(uid).flush();
                        mWifiEnableRequestDialogHandles.delete(uid);
                    }
                };
        Resources res = mContext.getResources();
        WifiDialogManager.DialogHandle dialogHandle = mWifiDialogManager.createSimpleDialog(
                res.getString(R.string.wifi_enable_request_dialog_title, appName),
                res.getString(R.string.wifi_enable_request_dialog_message),
                res.getString(R.string.wifi_enable_request_dialog_positive_button),
                res.getString(R.string.wifi_enable_request_dialog_negative_button),
                null /* neutralButtonText */,
                dialogCallback,
                mWifiThreadRunner);
        mWifiEnableRequestDialogHandles.put(uid, dialogHandle);
        dialogHandle.launchDialog();
        mLog.info("setWifiEnabled dialog launched for package=% uid=%").c(packageName)
                .c(uid).flush();
    }

    @RequiresApi(Build.VERSION_CODES.S)
    @Override
    public void registerSubsystemRestartCallback(ISubsystemRestartCallback callback) {
        if (!SdkLevel.isAtLeastS()) {
            throw new UnsupportedOperationException();
        }
        enforceAccessPermission();
        if (mVerboseLoggingEnabled) {
            mLog.info("registerSubsystemRestartCallback uid=%").c(Binder.getCallingUid()).flush();
        }

        mWifiThreadRunner.post(() -> {
            if (!mActiveModeWarden.registerSubsystemRestartCallback(callback)) {
                Log.e(TAG, "registerSubsystemRestartCallback: Failed to register callback");
            }
        });
    }

    @RequiresApi(Build.VERSION_CODES.S)
    @Override
    public void unregisterSubsystemRestartCallback(ISubsystemRestartCallback callback) {
        if (!SdkLevel.isAtLeastS()) {
            throw new UnsupportedOperationException();
        }
        enforceAccessPermission();
        if (mVerboseLoggingEnabled) {
            mLog.info("registerSubsystemRestartCallback uid=%").c(Binder.getCallingUid()).flush();
        }
        mWifiThreadRunner.post(() -> {
            if (!mActiveModeWarden.unregisterSubsystemRestartCallback(callback)) {
                Log.e(TAG, "unregisterSubsystemRestartCallback: Failed to register callback");
            }
        });
    }

    @RequiresApi(Build.VERSION_CODES.S)
    @Override
    public void restartWifiSubsystem() {
        if (!SdkLevel.isAtLeastS()) {
            throw new UnsupportedOperationException();
        }
        enforceRestartWifiSubsystemPermission();
        if (mVerboseLoggingEnabled) {
            mLog.info("restartWifiSubsystem uid=%").c(Binder.getCallingUid()).flush();
        }
        mWifiThreadRunner.post(() -> {
            WifiInfo wifiInfo =
                    mActiveModeWarden.getPrimaryClientModeManager().syncRequestConnectionInfo();
            mWifiMetrics.logUserActionEvent(UserActionEvent.EVENT_RESTART_WIFI_SUB_SYSTEM,
                    wifiInfo == null ? -1 : wifiInfo.getNetworkId());
            mWifiInjector.getSelfRecovery().trigger(REASON_API_CALL);
        });
    }

    /**
     * see {@link WifiManager#getWifiState()}
     * @return One of {@link WifiManager#WIFI_STATE_DISABLED},
     *         {@link WifiManager#WIFI_STATE_DISABLING},
     *         {@link WifiManager#WIFI_STATE_ENABLED},
     *         {@link WifiManager#WIFI_STATE_ENABLING},
     *         {@link WifiManager#WIFI_STATE_UNKNOWN}
     */
    @Override
    public int getWifiEnabledState() {
        enforceAccessPermission();
        int state = mActiveModeWarden.getWifiState();
        // If the wifi is enabling, call it on the wifi handler to get the state after wifi enabled.
        // This is only needed for pre-T.
        if (state == WifiManager.WIFI_STATE_ENABLING && !SdkLevel.isAtLeastT()) {
            state = mWifiThreadRunner.call(() -> mActiveModeWarden.getWifiState(),
                    WifiManager.WIFI_STATE_ENABLING);
        }
        if (mVerboseLoggingEnabled) {
            mLog.info("getWifiEnabledState uid=% state=%").c(Binder.getCallingUid()).c(
                    state).flush();
        }
        return state;
    }

    /**
     * see {@link WifiManager#getWifiApState()}
     * @return One of {@link WifiManager#WIFI_AP_STATE_DISABLED},
     *         {@link WifiManager#WIFI_AP_STATE_DISABLING},
     *         {@link WifiManager#WIFI_AP_STATE_ENABLED},
     *         {@link WifiManager#WIFI_AP_STATE_ENABLING},
     *         {@link WifiManager#WIFI_AP_STATE_FAILED}
     */
    @Override
    public int getWifiApEnabledState() {
        enforceAccessPermission();
        if (mVerboseLoggingEnabled) {
            mLog.info("getWifiApEnabledState uid=%").c(Binder.getCallingUid()).flush();
        }
        return mTetheredSoftApTracker.getState();
    }

    /**
     * see {@link android.net.wifi.WifiManager#updateInterfaceIpState(String, int)}
     *
     * The possible modes include: {@link WifiManager#IFACE_IP_MODE_TETHERED},
     *                             {@link WifiManager#IFACE_IP_MODE_LOCAL_ONLY},
     *                             {@link WifiManager#IFACE_IP_MODE_CONFIGURATION_ERROR}
     *
     * @param ifaceName String name of the updated interface
     * @param mode new operating mode of the interface
     *
     * @throws SecurityException if the caller does not have permission to call update
     */
    @Override
    public void updateInterfaceIpState(String ifaceName, int mode) {
        // NETWORK_STACK is a signature only permission.
        enforceNetworkStackPermission();
        mLog.info("updateInterfaceIpState uid=%").c(Binder.getCallingUid()).flush();
        // hand off the work to our handler thread
        mWifiThreadRunner.post(() -> mLohsSoftApTracker.updateInterfaceIpState(ifaceName, mode));
    }

    /**
     * see {@link WifiManager#isDefaultCoexAlgorithmEnabled()}
     * @return {@code true} if the default coex algorithm is enabled. {@code false} otherwise.
     */
    @Override
    public boolean isDefaultCoexAlgorithmEnabled() {
        return mContext.getResources().getBoolean(R.bool.config_wifiDefaultCoexAlgorithmEnabled);
    }

    /**
     * see {@link android.net.wifi.WifiManager#setCoexUnsafeChannels(List, int)}
     * @param unsafeChannels List of {@link CoexUnsafeChannel} to avoid.
     * @param restrictions Bitmap of {@link CoexRestriction} specifying the mandatory
     *                     uses of the specified channels.
     */
    @Override
    @RequiresApi(Build.VERSION_CODES.S)
    public void setCoexUnsafeChannels(
            @NonNull List<CoexUnsafeChannel> unsafeChannels, int restrictions) {
        if (!SdkLevel.isAtLeastS()) {
            throw new UnsupportedOperationException();
        }
        mContext.enforceCallingOrSelfPermission(
                Manifest.permission.WIFI_UPDATE_COEX_UNSAFE_CHANNELS, "WifiService");
        if (unsafeChannels == null) {
            throw new IllegalArgumentException("unsafeChannels cannot be null");
        }
        if (mContext.getResources().getBoolean(R.bool.config_wifiDefaultCoexAlgorithmEnabled)) {
            Log.e(TAG, "setCoexUnsafeChannels called but default coex algorithm is enabled");
            return;
        }
        mWifiThreadRunner.post(() ->
                mCoexManager.setCoexUnsafeChannels(unsafeChannels, restrictions));
    }

    /**
     * See {@link WifiManager#registerCoexCallback(WifiManager.CoexCallback)}
     */
    @RequiresApi(Build.VERSION_CODES.S)
    public void registerCoexCallback(@NonNull ICoexCallback callback) {
        if (!SdkLevel.isAtLeastS()) {
            throw new UnsupportedOperationException();
        }
        mContext.enforceCallingOrSelfPermission(
                Manifest.permission.WIFI_ACCESS_COEX_UNSAFE_CHANNELS, "WifiService");
        if (callback == null) {
            throw new IllegalArgumentException("callback must not be null");
        }
        if (mVerboseLoggingEnabled) {
            mLog.info("registerCoexCallback uid=%").c(Binder.getCallingUid()).flush();
        }
        mWifiThreadRunner.post(() -> mCoexManager.registerRemoteCoexCallback(callback));
    }

    /**
     * See {@link WifiManager#unregisterCoexCallback(WifiManager.CoexCallback)}
     */
    @RequiresApi(Build.VERSION_CODES.S)
    public void unregisterCoexCallback(@NonNull ICoexCallback callback) {
        if (!SdkLevel.isAtLeastS()) {
            throw new UnsupportedOperationException();
        }
        mContext.enforceCallingOrSelfPermission(
                Manifest.permission.WIFI_ACCESS_COEX_UNSAFE_CHANNELS, "WifiService");
        if (callback == null) {
            throw new IllegalArgumentException("callback must not be null");
        }
        if (mVerboseLoggingEnabled) {
            mLog.info("unregisterCoexCallback uid=%").c(Binder.getCallingUid()).flush();
        }
        mWifiThreadRunner.post(() -> mCoexManager.unregisterRemoteCoexCallback(callback));
    }

    private Runnable mRecoverSoftApStateIfNeeded = new Runnable() {
        @Override
        public void run() {
            mTetheredSoftApTracker.setFailedWhileEnabling();
        }
    };

    private boolean checkSetEnablingIfAllowed() {
        Boolean resultSetEnablingIfAllowed = mWifiThreadRunner.call(() -> {
            if (mWifiThreadRunner.hasCallbacks(mRecoverSoftApStateIfNeeded)) {
                Log.i(TAG, "An error happened, state is recovering, reject more requests");
                return false;
            }
            return mTetheredSoftApTracker.setEnablingIfAllowed();
        }, null);

        if (resultSetEnablingIfAllowed == null) {
            Log.i(TAG, "Timeout happened ! Recover SAP state if needed");
            mWifiThreadRunner.removeCallbacks(mRecoverSoftApStateIfNeeded);
            mWifiThreadRunner.post(mRecoverSoftApStateIfNeeded);
            return false;
        }

        if (!resultSetEnablingIfAllowed) {
            mLog.err("Tethering is already active or in recovering.").flush();
        }
        return resultSetEnablingIfAllowed;
    }

    /**
     * see {@link android.net.wifi.WifiManager#startSoftAp(WifiConfiguration)}
     * @param wifiConfig SSID, security and channel details as part of WifiConfiguration
     * @return {@code true} if softap start was triggered
     * @throws SecurityException if the caller does not have permission to start softap
     */
    @Override
    public boolean startSoftAp(WifiConfiguration wifiConfig, String packageName) {
        // NETWORK_STACK is a signature only permission.
        enforceNetworkStackPermission();
        int callingUid = Binder.getCallingUid();
        mWifiPermissionsUtil.checkPackage(callingUid, packageName);

        mLog.info("startSoftAp uid=%").c(callingUid).flush();

        SoftApConfiguration softApConfig = null;
        if (wifiConfig != null) {
            softApConfig = ApConfigUtil.fromWifiConfiguration(wifiConfig);
            if (softApConfig == null) {
                return false;
            }
        }

        // TODO: b/233363886, handle timeout in general way.
        if (!checkSetEnablingIfAllowed()) {
            return false;
        }

        WorkSource requestorWs = new WorkSource(callingUid, packageName);
        if (!mWifiThreadRunner.call(
                () -> mActiveModeWarden.canRequestMoreSoftApManagers(requestorWs), false)) {
            // Take down LOHS if it is up.
            mLohsSoftApTracker.stopAll();
        }

        if (!startSoftApInternal(new SoftApModeConfiguration(
                WifiManager.IFACE_IP_MODE_TETHERED, softApConfig,
                mTetheredSoftApTracker.getSoftApCapability()), requestorWs)) {
            mTetheredSoftApTracker.setFailedWhileEnabling();
            return false;
        }
        mLastCallerInfoManager.put(WifiManager.API_SOFT_AP, Process.myTid(),
                callingUid, Binder.getCallingPid(), packageName, true);
        return true;
    }

    /**
     * see {@link android.net.wifi.WifiManager#startTetheredHotspot(SoftApConfiguration)}
     * @param softApConfig SSID, security and channel details as part of SoftApConfiguration
     * @return {@code true} if softap start was triggered
     * @throws SecurityException if the caller does not have permission to start softap
     */
    @Override
    public boolean startTetheredHotspot(@Nullable SoftApConfiguration softApConfig,
            @NonNull String packageName) {
        // NETWORK_STACK is a signature only permission.
        enforceNetworkStackPermission();
        int callingUid = Binder.getCallingUid();
        mWifiPermissionsUtil.checkPackage(callingUid, packageName);

        // If user restriction is set, cannot start softap
        if (mWifiTetheringDisallowed) {
            mLog.err("startTetheredHotspot with user restriction: not permitted").flush();
            return false;
        }

        mLog.info("startTetheredHotspot uid=%").c(callingUid).flush();

        // TODO: b/233363886, handle timeout in general way.
        if (!checkSetEnablingIfAllowed()) {
            return false;
        }

        WorkSource requestorWs = new WorkSource(callingUid, packageName);
        if (!mWifiThreadRunner.call(
                () -> mActiveModeWarden.canRequestMoreSoftApManagers(requestorWs), false)) {
            // Take down LOHS if it is up.
            mLohsSoftApTracker.stopAll();
        }

        if (!startSoftApInternal(new SoftApModeConfiguration(
                WifiManager.IFACE_IP_MODE_TETHERED, softApConfig,
                mTetheredSoftApTracker.getSoftApCapability()), requestorWs)) {
            mTetheredSoftApTracker.setFailedWhileEnabling();
            return false;
        }
        mLastCallerInfoManager.put(WifiManager.API_TETHERED_HOTSPOT, Process.myTid(),
                callingUid, Binder.getCallingPid(), packageName, true);
        return true;
    }

    /**
     * Internal method to start softap mode. Callers of this method should have already checked
     * proper permissions beyond the NetworkStack permission.
     */
    private boolean startSoftApInternal(SoftApModeConfiguration apConfig, WorkSource requestorWs) {
        int uid = Binder.getCallingUid();
        boolean privileged = isSettingsOrSuw(Binder.getCallingPid(), uid);
        mLog.trace("startSoftApInternal uid=% mode=%")
                .c(uid).c(apConfig.getTargetMode()).flush();

        if (isSoftApForExtendingWifi(apConfig.getSoftApConfiguration())) {
            startSoftApInRepeaterMode(apConfig.getTargetMode(), apConfig.getSoftApConfiguration(),
                                     requestorWs);
            return true;
        }
        // null wifiConfig is a meaningful input for CMD_SET_AP; it means to use the persistent
        // AP config.
        SoftApConfiguration softApConfig = apConfig.getSoftApConfiguration();
        if (softApConfig != null
                && (!WifiApConfigStore.validateApWifiConfiguration(
                    softApConfig, privileged, mContext))) {
            Log.e(TAG, "Invalid SoftApConfiguration");
            return false;
        }

        mActiveModeWarden.startSoftAp(apConfig, requestorWs);
        return true;
    }

    /**
     * see {@link android.net.wifi.WifiManager#stopSoftAp()}
     * @return {@code true} if softap stop was triggered
     * @throws SecurityException if the caller does not have permission to stop softap
     */
    @Override
    public boolean stopSoftAp() {
        // NETWORK_STACK is a signature only permission.
        enforceNetworkStackPermission();

        // only permitted callers are allowed to this point - they must have gone through
        // connectivity service since this method is protected with the NETWORK_STACK PERMISSION

        mLog.info("stopSoftAp uid=%").c(Binder.getCallingUid()).flush();

        stopSoftApInternal(WifiManager.IFACE_IP_MODE_TETHERED);
        mLastCallerInfoManager.put(WifiManager.API_SOFT_AP, Process.myTid(),
                Binder.getCallingUid(), Binder.getCallingPid(), "<unknown>", false);
        return true;
    }

    /**
     * Internal method to stop softap mode.
     *
     * Callers of this method should have already checked
     * proper permissions beyond the NetworkStack permission.
     *
     * @param mode the operating mode of APs to bring down (ex,
     *             {@link WifiManager.IFACE_IP_MODE_TETHERED} or
     *             {@link WifiManager.IFACE_IP_MODE_LOCAL_ONLY}).
     *             Use {@link WifiManager.IFACE_IP_MODE_UNSPECIFIED} to stop all APs.
     */
    private void stopSoftApInternal(int mode) {
        mLog.trace("stopSoftApInternal uid=% mode=%").c(Binder.getCallingUid()).c(mode).flush();

        mSoftApExtendingWifi = false;
        mActiveModeWarden.stopSoftAp(mode);
    }

    /**
     * Internal class for tracking country code changed event.
     */
    @VisibleForTesting
    public final class CountryCodeTracker implements WifiCountryCode.ChangeListener {
        private final RemoteCallbackList<IOnWifiDriverCountryCodeChangedListener>
                mRegisteredDriverCountryCodeListeners = new RemoteCallbackList<>();

        /**
        * Register Driver Country code changed listener.
        * Note: Calling API only in handler thread.
        *
        * @param listener listener for the driver country code changed events.
        */
        public void registerDriverCountryCodeChangedListener(
                @NonNull IOnWifiDriverCountryCodeChangedListener listener,
                @NonNull WifiPermissionsUtil.CallerIdentity identity) {
            boolean result = mRegisteredDriverCountryCodeListeners.register(listener, identity);
            if (mVerboseLoggingEnabled) {
                Log.i(TAG, "registerDriverCountryCodeChangedListener, listener:" + listener
                        + ", CallerIdentity=" + identity.toString() + ", result: " + result);
            }
        }


        /**
         * Unregister Driver Country code changed listener.
         * Note: Calling API only in handler thread.
         *
         * @param listener listener to remove.
         */
        public void unregisterDriverCountryCodeChangedListener(
                @NonNull IOnWifiDriverCountryCodeChangedListener listener) {
            boolean result = mRegisteredDriverCountryCodeListeners.unregister(listener);
            if (mVerboseLoggingEnabled) {
                Log.i(TAG, "unregisterDriverCountryCodeChangedListener, listener:" + listener
                        + ", result:" + result);
            }
        }

        @Override
        public void onCountryCodeChangePending(@NonNull String countryCode) {
            // post operation to handler thread
            mWifiThreadRunner.post(() -> {
                if (mTetheredSoftApTracker != null) {
                    mTetheredSoftApTracker.notifyNewCountryCodeChangePending(countryCode);
                }
                if (mLohsSoftApTracker != null) {
                    mLohsSoftApTracker.notifyNewCountryCodeChangePending(countryCode);
                }
            });
        }

        @Override
        public void onDriverCountryCodeChanged(@Nullable String countryCode) {
            // post operation to handler thread
            mWifiThreadRunner.post(() -> {
                Log.i(TAG, "Receive onDriverCountryCodeChanged to " + countryCode
                        + ", update available channel list");
                // Update channel capability when country code is not null.
                // Because the driver country code will reset to null when driver is non-active.
                if (countryCode != null) {
                    if (!TextUtils.equals(countryCode,
                            mCountryCode.getCurrentDriverCountryCode())) {
                        Log.e(TAG, "Country code not consistent! expect " + countryCode + " actual "
                                + mCountryCode.getCurrentDriverCountryCode());
                    }
                    mTetheredSoftApTracker.updateAvailChannelListInSoftApCapability(countryCode);
                    mLohsSoftApTracker.updateAvailChannelListInSoftApCapability(countryCode);
                    mActiveModeWarden.updateSoftApCapability(
                            mTetheredSoftApTracker.getSoftApCapability(),
                            WifiManager.IFACE_IP_MODE_TETHERED);
                    // TODO: b/197529327 trigger Lohs capability callback & update available
                    // channels
                    mActiveModeWarden.updateSoftApCapability(
                            mLohsSoftApTracker.getSoftApCapability(),
                            WifiManager.IFACE_IP_MODE_LOCAL_ONLY);
                }
                if (SdkLevel.isAtLeastT()) {
                    int itemCount = mRegisteredDriverCountryCodeListeners.beginBroadcast();
                    for (int i = 0; i < itemCount; i++) {
                        try {
                            WifiPermissionsUtil.CallerIdentity identity =
                                    (WifiPermissionsUtil.CallerIdentity)
                                    mRegisteredDriverCountryCodeListeners.getBroadcastCookie(i);
                            if (!mWifiPermissionsUtil.checkCallersCoarseLocationPermission(
                                    identity.getPackageName(), identity.getFeatureId(),
                                    identity.getUid(), null)) {
                                Log.i(TAG, "ReceiverIdentity=" + identity.toString()
                                        + " doesn't have ACCESS_COARSE_LOCATION permission now");
                                continue;
                            }
                            if (mVerboseLoggingEnabled) {
                                Log.i(TAG, "onDriverCountryCodeChanged, ReceiverIdentity="
                                        + identity.toString());
                            }
                            mRegisteredDriverCountryCodeListeners.getBroadcastItem(i)
                                    .onDriverCountryCodeChanged(countryCode);
                        } catch (RemoteException e) {
                            Log.e(TAG, "onDriverCountryCodeChanged: remote exception -- " + e);
                        }
                    }
                    mRegisteredDriverCountryCodeListeners.finishBroadcast();
                }
            });
        }
    }

    /**
     * SoftAp callback
     */
    private class BaseSoftApTracker extends SoftApCallbackInternal {
        /**
         * State of tethered SoftAP
         * One of:  {@link WifiManager#WIFI_AP_STATE_DISABLED},
         *          {@link WifiManager#WIFI_AP_STATE_DISABLING},
         *          {@link WifiManager#WIFI_AP_STATE_ENABLED},
         *          {@link WifiManager#WIFI_AP_STATE_ENABLING},
         *          {@link WifiManager#WIFI_AP_STATE_FAILED}
         */
        private final Object mLock = new Object();
        private int mSoftApState = WIFI_AP_STATE_DISABLED;
        private Map<String, List<WifiClient>> mSoftApConnectedClientsMap = new HashMap();
        private Map<String, SoftApInfo> mSoftApInfoMap = new HashMap();
        private boolean mIsBridgedMode = false;
        // TODO: We need to maintain two capability. One for LTE + SAP and one for WIFI + SAP
        protected SoftApCapability mSoftApCapability = null;
        protected final RemoteCallbackList<ISoftApCallback> mRegisteredSoftApCallbacks =
                new RemoteCallbackList<>();

        public int getState() {
            synchronized (mLock) {
                return mSoftApState;
            }
        }

        public void setState(int state) {
            synchronized (mLock) {
                mSoftApState = state;
            }
        }

        public boolean setEnablingIfAllowed() {
            synchronized (mLock) {
                if (mSoftApState != WIFI_AP_STATE_DISABLED
                        && mSoftApState != WIFI_AP_STATE_FAILED) {
                    return false;
                }
                mSoftApState = WIFI_AP_STATE_ENABLING;
                return true;
            }
        }

        public void setFailedWhileEnabling() {
            synchronized (mLock) {
                if (mSoftApState == WIFI_AP_STATE_ENABLING) {
                    mSoftApState = WIFI_AP_STATE_FAILED;
                }
            }
        }

        public Map<String, List<WifiClient>> getConnectedClients() {
            synchronized (mLock) {
                return mSoftApConnectedClientsMap;
            }
        }

        public Map<String, SoftApInfo> getSoftApInfos() {
            synchronized (mLock) {
                return mSoftApInfoMap;
            }
        }

        public boolean getIsBridgedMode() {
            synchronized (mLock) {
                return mIsBridgedMode;
            }
        }

        public void notifyNewCountryCodeChangePending(@NonNull String countryCode) {
            // If country code not changed, no need to update.
            if (mSoftApCapability != null && !TextUtils.equals(mSoftApCapability.getCountryCode(),
                    countryCode)) {
                // Country code changed when we can't update channels from HAL, invalidate the soft
                // ap capability for supported channels.
                SoftApCapability newSoftApCapability = new SoftApCapability(
                        mSoftApCapability);
                for (int b : SoftApConfiguration.BAND_TYPES) {
                    newSoftApCapability.setSupportedChannelList(b, new int[0]);
                }
                // Notify the capability change
                onCapabilityChanged(newSoftApCapability);
            }
        }

        public void handleBootCompleted() {
            updateAvailChannelListInSoftApCapability(mCountryCode.getCurrentDriverCountryCode());
        }

        public SoftApCapability getSoftApCapability() {
            synchronized (mLock) {
                if (mSoftApCapability == null) {
                    mSoftApCapability = ApConfigUtil.updateCapabilityFromResource(mContext);
                    // Default country code
                    mSoftApCapability = updateSoftApCapabilityWithAvailableChannelList(
                            mSoftApCapability, mCountryCode.getCountryCode());
                }
                return mSoftApCapability;
            }
        }

        private SoftApCapability updateSoftApCapabilityWithAvailableChannelList(
                @NonNull SoftApCapability softApCapability, @Nullable String countryCode) {
            if (!mIsBootComplete) {
                // The available channel list is from wificond or HAL.
                // It might be a failure or stuck during wificond or HAL init.
                return softApCapability;
            }
            if (mCountryCode.getCurrentDriverCountryCode() != null) {
                mSoftApCapability.setCountryCode(countryCode);
            }
            return ApConfigUtil.updateSoftApCapabilityWithAvailableChannelList(
                    softApCapability, mContext, mWifiNative);
        }

        public void updateAvailChannelListInSoftApCapability(@Nullable String countryCode) {
            onCapabilityChanged(updateSoftApCapabilityWithAvailableChannelList(
                    getSoftApCapability(), countryCode));
        }

        public boolean registerSoftApCallback(ISoftApCallback callback) {
            return mRegisteredSoftApCallbacks.register(callback);
        }

        public void unregisterSoftApCallback(ISoftApCallback callback) {
            mRegisteredSoftApCallbacks.unregister(callback);
        }

        /**
         * Called when soft AP state changes.
         *
         * @param state new new AP state. One of {@link #WIFI_AP_STATE_DISABLED},
         *        {@link #WIFI_AP_STATE_DISABLING}, {@link #WIFI_AP_STATE_ENABLED},
         *        {@link #WIFI_AP_STATE_ENABLING}, {@link #WIFI_AP_STATE_FAILED}
         * @param failureReason reason when in failed state. One of
         *        {@link #SAP_START_FAILURE_GENERAL}, {@link #SAP_START_FAILURE_NO_CHANNEL}
         */
        @Override
        public void onStateChanged(int state, int failureReason) {
            synchronized (mLock) {
                mSoftApState = state;
            }

            notifyRegisterOnStateChanged(mRegisteredSoftApCallbacks, state, failureReason);

            if ((getState() == WifiManager.WIFI_AP_STATE_DISABLED) && mRestartWifiApIfRequired) {
                mWifiThreadRunner.post(() -> {
                    Log.d(TAG ,"Repeater mode: Restart SoftAP.");
                    mRestartWifiApIfRequired = false;
                    startSoftApInternal(new SoftApModeConfiguration(
                            WifiManager.IFACE_IP_MODE_TETHERED, null,
                            mTetheredSoftApTracker.getSoftApCapability()),
                        mFrameworkFacade.getSettingsWorkSource(mContext));
                });
            }
        }

        /**
         * Called when the connected clients to soft AP changes.
         *
         * @param clients connected clients to soft AP
         */
        @Override
        public void onConnectedClientsOrInfoChanged(Map<String, SoftApInfo> infos,
                Map<String, List<WifiClient>> clients, boolean isBridged) {
            synchronized (mLock) {
                mIsBridgedMode = isBridged;
                if (infos.size() == 0 && isBridged) {
                    Log.d(TAG, "ShutDown bridged mode, clear isBridged cache in Service");
                    mIsBridgedMode = false;
                }
                mSoftApConnectedClientsMap =
                        ApConfigUtil.deepCopyForWifiClientListMap(clients);
                mSoftApInfoMap = ApConfigUtil.deepCopyForSoftApInfoMap(infos);
            }
            notifyRegisterOnConnectedClientsOrInfoChanged(mRegisteredSoftApCallbacks,
                    infos, clients, isBridged);
        }

        /**
         * Called when capability of softap changes.
         *
         * @param capability is the softap capability. {@link SoftApCapability}
         */
        @Override
        public void onCapabilityChanged(SoftApCapability capability) {
            synchronized (mLock) {
                if (Objects.equals(capability, mSoftApCapability)) {
                    return;
                }
                mSoftApCapability = new SoftApCapability(capability);
            }
            notifyRegisterOnCapabilityChanged(mRegisteredSoftApCallbacks,
                    mSoftApCapability);
        }

        /**
         * Called when client trying to connect but device blocked the client with specific reason.
         *
         * @param client the currently blocked client.
         * @param blockedReason one of blocked reason from
         * {@link WifiManager.SapClientBlockedReason}
         */
        @Override
        public void onBlockedClientConnecting(WifiClient client, int blockedReason) {
            notifyRegisterOnBlockedClientConnecting(mRegisteredSoftApCallbacks, client,
                    blockedReason);
        }
    }

    private final class TetheredSoftApTracker extends BaseSoftApTracker {
        public void updateSoftApCapabilityWhenCarrierConfigChanged(int subId) {
            CarrierConfigManager carrierConfigManager =
                    mContext.getSystemService(CarrierConfigManager.class);
            if (carrierConfigManager == null) return;
            PersistableBundle carrierConfig = carrierConfigManager.getConfigForSubId(subId);
            if (carrierConfig == null) return;
            int carrierMaxClient = carrierConfig.getInt(
                    CarrierConfigManager.Wifi.KEY_HOTSPOT_MAX_CLIENT_COUNT);
            int finalSupportedClientNumber = mContext.getResources().getInteger(
                    R.integer.config_wifiHardwareSoftapMaxClientCount);
            if (carrierMaxClient > 0) {
                finalSupportedClientNumber = Math.min(finalSupportedClientNumber,
                        carrierMaxClient);
            }
            if (finalSupportedClientNumber == getSoftApCapability().getMaxSupportedClients()) {
                return;
            }
            SoftApCapability newSoftApCapability = new SoftApCapability(mSoftApCapability);
            newSoftApCapability.setMaxSupportedClients(
                    finalSupportedClientNumber);
            onCapabilityChanged(newSoftApCapability);
        }

    }

    /**
     * Implements LOHS behavior on top of the existing SoftAp API.
     */
    private final class LohsSoftApTracker extends BaseSoftApTracker {
        @GuardedBy("mLocalOnlyHotspotRequests")
        private final HashMap<Integer, LocalOnlyHotspotRequestInfo>
                mLocalOnlyHotspotRequests = new HashMap<>();

        /** Currently-active config, to be sent to shared clients registering later. */
        @GuardedBy("mLocalOnlyHotspotRequests")
        private SoftApModeConfiguration mActiveConfig = null;

        /**
         * Whether we are currently operating in exclusive mode (i.e. whether a custom config is
         * active).
         */
        @GuardedBy("mLocalOnlyHotspotRequests")
        private boolean mIsExclusive = false;

        @GuardedBy("mLocalOnlyHotspotRequests")
        private String mLohsInterfaceName;

        @GuardedBy("mLocalOnlyHotspotRequests")
        private int mLohsInterfaceMode = WifiManager.IFACE_IP_MODE_UNSPECIFIED;

        public void updateInterfaceIpState(String ifaceName, int mode) {
            // update interface IP state related to local-only hotspot
            synchronized (mLocalOnlyHotspotRequests) {
                Log.d(TAG, "updateInterfaceIpState: ifaceName=" + ifaceName + " mode=" + mode
                        + " previous LOHS mode= " + mLohsInterfaceMode);

                switch (mode) {
                    case WifiManager.IFACE_IP_MODE_LOCAL_ONLY:
                        // first make sure we have registered requests.
                        if (mLocalOnlyHotspotRequests.isEmpty()) {
                            // we don't have requests...  stop the hotspot
                            Log.wtf(TAG, "Starting LOHS without any requests?");
                            stopSoftApInternal(WifiManager.IFACE_IP_MODE_LOCAL_ONLY);
                            return;
                        }
                        // LOHS is ready to go!  Call our registered requestors!
                        mLohsInterfaceName = ifaceName;
                        mLohsInterfaceMode = mode;
                        sendHotspotStartedMessageToAllLOHSRequestInfoEntriesLocked();
                        break;
                    case WifiManager.IFACE_IP_MODE_TETHERED:
                        if (TextUtils.equals(mLohsInterfaceName, ifaceName)) {
                            /* This shouldn't happen except in a race, but if it does, tear down
                             * the LOHS and let tethering win.
                             *
                             * If concurrent SAPs are allowed, the interface names will differ,
                             * so we don't have to check the config here.
                             */
                            Log.e(TAG, "Unexpected IP mode change on " + ifaceName);
                            mLohsInterfaceName = null;
                            mLohsInterfaceMode = WifiManager.IFACE_IP_MODE_UNSPECIFIED;
                            sendHotspotFailedMessageToAllLOHSRequestInfoEntriesLocked(
                                    LocalOnlyHotspotCallback.ERROR_INCOMPATIBLE_MODE);
                        }
                        break;
                    case WifiManager.IFACE_IP_MODE_CONFIGURATION_ERROR:
                        if (ifaceName == null) {
                            // All softAps
                            mLohsInterfaceName = null;
                            mLohsInterfaceMode = mode;
                            sendHotspotFailedMessageToAllLOHSRequestInfoEntriesLocked(
                                    LocalOnlyHotspotCallback.ERROR_GENERIC);
                            stopSoftApInternal(WifiManager.IFACE_IP_MODE_UNSPECIFIED);
                        } else if (TextUtils.equals(mLohsInterfaceName, ifaceName)) {
                            mLohsInterfaceName = null;
                            mLohsInterfaceMode = mode;
                            sendHotspotFailedMessageToAllLOHSRequestInfoEntriesLocked(
                                    LocalOnlyHotspotCallback.ERROR_GENERIC);
                            stopSoftApInternal(WifiManager.IFACE_IP_MODE_LOCAL_ONLY);
                        } else {
                            // Not for LOHS. This is the wrong place to do this, but...
                            stopSoftApInternal(WifiManager.IFACE_IP_MODE_TETHERED);
                        }
                        break;
                    case WifiManager.IFACE_IP_MODE_UNSPECIFIED:
                        if (ifaceName == null || ifaceName.equals(mLohsInterfaceName)) {
                            mLohsInterfaceName = null;
                            mLohsInterfaceMode = mode;
                        }
                        break;
                    default:
                        mLog.warn("updateInterfaceIpState: unknown mode %").c(mode).flush();
                }
            }
        }

        /**
         * Helper method to send a HOTSPOT_FAILED message to all registered LocalOnlyHotspotRequest
         * callers and clear the registrations.
         *
         * Callers should already hold the mLocalOnlyHotspotRequests lock.
         */
        @GuardedBy("mLocalOnlyHotspotRequests")
        private void sendHotspotFailedMessageToAllLOHSRequestInfoEntriesLocked(int reason) {
            for (LocalOnlyHotspotRequestInfo requestor : mLocalOnlyHotspotRequests.values()) {
                try {
                    requestor.sendHotspotFailedMessage(reason);
                    requestor.unlinkDeathRecipient();
                } catch (RemoteException e) {
                    // This will be cleaned up by binder death handling
                }
            }

            // Since all callers were notified, now clear the registrations.
            mLocalOnlyHotspotRequests.clear();
        }

        /**
         * Helper method to send a HOTSPOT_STOPPED message to all registered LocalOnlyHotspotRequest
         * callers and clear the registrations.
         *
         * Callers should already hold the mLocalOnlyHotspotRequests lock.
         */
        @GuardedBy("mLocalOnlyHotspotRequests")
        private void sendHotspotStoppedMessageToAllLOHSRequestInfoEntriesLocked() {
            for (LocalOnlyHotspotRequestInfo requestor : mLocalOnlyHotspotRequests.values()) {
                try {
                    requestor.sendHotspotStoppedMessage();
                    requestor.unlinkDeathRecipient();
                } catch (RemoteException e) {
                    // This will be cleaned up by binder death handling
                }
            }

            // Since all callers were notified, now clear the registrations.
            mLocalOnlyHotspotRequests.clear();
        }

        /**
         * Add a new LOHS client
         */
        private int start(int pid, LocalOnlyHotspotRequestInfo request) {
            synchronized (mLocalOnlyHotspotRequests) {
                // does this caller already have a request?
                if (mLocalOnlyHotspotRequests.get(pid) != null) {
                    mLog.trace("caller already has an active request").flush();
                    throw new IllegalStateException(
                            "Caller already has an active LocalOnlyHotspot request");
                }

                // Never accept exclusive requests (with custom configuration) at the same time as
                // shared requests.
                if (!mLocalOnlyHotspotRequests.isEmpty()) {
                    boolean requestIsExclusive = request.getCustomConfig() != null;
                    if (mIsExclusive || requestIsExclusive) {
                        mLog.trace("Cannot share with existing LOHS request due to custom config")
                                .flush();
                        return LocalOnlyHotspotCallback.ERROR_GENERIC;
                    }
                }

                // At this point, the request is accepted.
                if (mLocalOnlyHotspotRequests.isEmpty()) {
                    mWifiThreadRunner.post(() -> {
                        startForFirstRequestLocked(request);
                    });

                } else if (mLohsInterfaceMode == WifiManager.IFACE_IP_MODE_LOCAL_ONLY) {
                    // LOHS has already started up for an earlier request, so we can send the
                    // current config to the incoming request right away.
                    try {
                        mLog.trace("LOHS already up, trigger onStarted callback").flush();
                        request.sendHotspotStartedMessage(mActiveConfig.getSoftApConfiguration());
                    } catch (RemoteException e) {
                        return LocalOnlyHotspotCallback.ERROR_GENERIC;
                    }
                }

                mLocalOnlyHotspotRequests.put(pid, request);
                return LocalOnlyHotspotCallback.REQUEST_REGISTERED;
            }
        }

        @GuardedBy("mLocalOnlyHotspotRequests")
        private void startForFirstRequestLocked(LocalOnlyHotspotRequestInfo request) {
            final SoftApCapability lohsCapability = mLohsSoftApTracker.getSoftApCapability();
            SoftApConfiguration softApConfig = mWifiApConfigStore.generateLocalOnlyHotspotConfig(
                    mContext, request.getCustomConfig(), lohsCapability);

            mActiveConfig = new SoftApModeConfiguration(
                    WifiManager.IFACE_IP_MODE_LOCAL_ONLY,
                    softApConfig, lohsCapability);
            mIsExclusive = (request.getCustomConfig() != null);
            // Report the error if we got failure in startSoftApInternal
            if (!startSoftApInternal(mActiveConfig, request.getWorkSource())) {
                onStateChanged(WIFI_AP_STATE_FAILED, ERROR_GENERIC);
            }
        }

        /**
         * Requests that any local-only hotspot be stopped.
         */
        public void stopAll() {
            synchronized (mLocalOnlyHotspotRequests) {
                if (!mLocalOnlyHotspotRequests.isEmpty()) {
                    // This is used to take down LOHS when tethering starts, and in that
                    // case we send failed instead of stopped.
                    // TODO check if that is right. Calling onFailed instead of onStopped when the
                    // hotspot is already started does not seem to match the documentation
                    sendHotspotFailedMessageToAllLOHSRequestInfoEntriesLocked(
                            LocalOnlyHotspotCallback.ERROR_INCOMPATIBLE_MODE);
                    stopIfEmptyLocked();
                }
            }
        }

        /**
         * Unregisters the LOHS request from the given process and stops LOHS if no other clients.
         */
        public void stopByPid(int pid) {
            synchronized (mLocalOnlyHotspotRequests) {
                LocalOnlyHotspotRequestInfo requestInfo = mLocalOnlyHotspotRequests.remove(pid);
                if (requestInfo == null) return;
                requestInfo.unlinkDeathRecipient();
                stopIfEmptyLocked();
            }
        }

        /**
         * Unregisters LocalOnlyHotspot request and stops the hotspot if needed.
         */
        public void stopByRequest(LocalOnlyHotspotRequestInfo request) {
            synchronized (mLocalOnlyHotspotRequests) {
                if (mLocalOnlyHotspotRequests.remove(request.getPid()) == null) {
                    mLog.trace("LocalOnlyHotspotRequestInfo not found to remove").flush();
                    return;
                }
                stopIfEmptyLocked();
            }
        }

        @GuardedBy("mLocalOnlyHotspotRequests")
        private void stopIfEmptyLocked() {
            if (mLocalOnlyHotspotRequests.isEmpty()) {
                mActiveConfig = null;
                mIsExclusive = false;
                mLohsInterfaceName = null;
                mLohsInterfaceMode = WifiManager.IFACE_IP_MODE_UNSPECIFIED;
                stopSoftApInternal(WifiManager.IFACE_IP_MODE_LOCAL_ONLY);
            }
        }

        /**
         * Helper method to send a HOTSPOT_STARTED message to all registered LocalOnlyHotspotRequest
         * callers.
         *
         * Callers should already hold the mLocalOnlyHotspotRequests lock.
         */
        @GuardedBy("mLocalOnlyHotspotRequests")
        private void sendHotspotStartedMessageToAllLOHSRequestInfoEntriesLocked() {
            for (LocalOnlyHotspotRequestInfo requestor : mLocalOnlyHotspotRequests.values()) {
                try {
                    requestor.sendHotspotStartedMessage(mActiveConfig.getSoftApConfiguration());
                } catch (RemoteException e) {
                    // This will be cleaned up by binder death handling
                }
            }
        }

        @Override
        public void onStateChanged(int state, int failureReason) {
            // The AP state update from ClientModeImpl for softap
            synchronized (mLocalOnlyHotspotRequests) {
                Log.d(TAG, "lohs.onStateChanged: currentState=" + state
                        + " previousState=" + getState() + " errorCode= " + failureReason
                        + " ifaceName=" + mLohsInterfaceName);

                // check if we have a failure - since it is possible (worst case scenario where
                // WifiController and ClientModeImpl are out of sync wrt modes) to get two FAILED
                // notifications in a row, we need to handle this first.
                if (state == WIFI_AP_STATE_FAILED) {
                    // update registered LOHS callbacks if we see a failure
                    int errorToReport = ERROR_GENERIC;
                    if (failureReason == SAP_START_FAILURE_NO_CHANNEL) {
                        errorToReport = ERROR_NO_CHANNEL;
                    }
                    // holding the required lock: send message to requestors and clear the list
                    sendHotspotFailedMessageToAllLOHSRequestInfoEntriesLocked(errorToReport);
                    // also need to clear interface ip state
                    updateInterfaceIpState(mLohsInterfaceName,
                            WifiManager.IFACE_IP_MODE_UNSPECIFIED);
                } else if (state == WIFI_AP_STATE_DISABLING || state == WIFI_AP_STATE_DISABLED) {
                    // softap is shutting down or is down...  let requestors know via the
                    // onStopped call
                    // if we are currently in hotspot mode, then trigger onStopped for registered
                    // requestors, otherwise something odd happened and we should clear state
                    if (mLohsInterfaceName != null
                            && mLohsInterfaceMode == WifiManager.IFACE_IP_MODE_LOCAL_ONLY) {
                        // holding the required lock: send message to requestors and clear the list
                        sendHotspotStoppedMessageToAllLOHSRequestInfoEntriesLocked();
                    } else {
                        // LOHS not active: report an error (still holding the required lock)
                        sendHotspotFailedMessageToAllLOHSRequestInfoEntriesLocked(ERROR_GENERIC);
                    }
                    // also clear interface ip state
                    updateInterfaceIpState(mLohsInterfaceName,
                            WifiManager.IFACE_IP_MODE_UNSPECIFIED);
                }
                // For enabling and enabled, just record the new state
                setState(state);
                notifyRegisterOnStateChanged(mRegisteredSoftApCallbacks, state, failureReason);
            }
        }
    }

    /**
     * see {@link android.net.wifi.WifiManager#registerSoftApCallback(Executor,
     * WifiManager.SoftApCallback)}
     *
     * @param callback Soft AP callback to register
     *
     * @throws SecurityException if the caller does not have permission to register a callback
     * @throws RemoteException if remote exception happens
     * @throws IllegalArgumentException if the arguments are null or invalid
     */
    @Override
    public void registerSoftApCallback(ISoftApCallback callback) {
        // verify arguments
        if (callback == null) {
            throw new IllegalArgumentException("Callback must not be null");
        }

        int uid = Binder.getCallingUid();
        int pid = Binder.getCallingPid();
        if (!mWifiPermissionsUtil.checkConfigOverridePermission(uid)
                && !checkNetworkSettingsPermission(pid, uid)
                && !checkMainlineNetworkStackPermission(pid, uid)) {
            // random apps should not be allowed to read the user specified config
            throw new SecurityException("App not allowed to read  WiFi Ap information "
                    + "(uid/pid = " + uid + "/" + pid + ")");
        }

        if (mVerboseLoggingEnabled) {
            mLog.info("registerSoftApCallback uid=%").c(Binder.getCallingUid()).flush();
        }

        // post operation to handler thread
        mWifiThreadRunner.post(() -> {
            if (!mTetheredSoftApTracker.registerSoftApCallback(callback)) {
                Log.e(TAG, "registerSoftApCallback: Failed to add callback");
                return;
            }
            // Update the client about the current state immediately after registering the callback
            try {
                callback.onStateChanged(mTetheredSoftApTracker.getState(), 0);
                callback.onConnectedClientsOrInfoChanged(mTetheredSoftApTracker.getSoftApInfos(),
                        mTetheredSoftApTracker.getConnectedClients(),
                        mTetheredSoftApTracker.getIsBridgedMode(), true);
                callback.onCapabilityChanged(mTetheredSoftApTracker.getSoftApCapability());
            } catch (RemoteException e) {
                Log.e(TAG, "registerSoftApCallback: remote exception -- " + e);
            }
        });
    }

    /**
     * see {@link android.net.wifi.WifiManager#unregisterSoftApCallback(WifiManager.SoftApCallback)}
     *
     * @param callback Soft AP callback to unregister
     *
     * @throws SecurityException if the caller does not have permission to register a callback
     */
    @Override
    public void unregisterSoftApCallback(ISoftApCallback callback) {
        int uid = Binder.getCallingUid();
        int pid = Binder.getCallingPid();
        if (!mWifiPermissionsUtil.checkConfigOverridePermission(uid)
                && !checkNetworkSettingsPermission(pid, uid)
                && !checkMainlineNetworkStackPermission(pid, uid)) {
            // random apps should not be allowed to read the user specified config
            throw new SecurityException("App not allowed to read  WiFi Ap information "
                    + "(uid/pid = " + uid + "/" + pid + ")");
        }

        if (mVerboseLoggingEnabled) {
            mLog.info("unregisterSoftApCallback uid=%").c(Binder.getCallingUid()).flush();
        }

        // post operation to handler thread
        mWifiThreadRunner.post(() ->
                mTetheredSoftApTracker.unregisterSoftApCallback(callback));
    }

    /**
     * Temporary method used for testing while start is not fully implemented.  This
     * method allows unit tests to register callbacks directly for testing mechanisms triggered by
     * softap mode changes.
     */
    @VisibleForTesting
    void registerLOHSForTest(int pid, LocalOnlyHotspotRequestInfo request) {
        mLohsSoftApTracker.start(pid, request);
    }

    /**
     * Method to start LocalOnlyHotspot.  In this method, permissions, settings and modes are
     * checked to verify that we can enter softapmode.  This method returns
     * {@link LocalOnlyHotspotCallback#REQUEST_REGISTERED} if we will attempt to start, otherwise,
     * possible startup erros may include tethering being disallowed failure reason {@link
     * LocalOnlyHotspotCallback#ERROR_TETHERING_DISALLOWED} or an incompatible mode failure reason
     * {@link LocalOnlyHotspotCallback#ERROR_INCOMPATIBLE_MODE}.
     *
     * see {@link WifiManager#startLocalOnlyHotspot(LocalOnlyHotspotCallback)}
     *
     * @param callback Callback to communicate with WifiManager and allow cleanup if the app dies.
     * @param packageName String name of the calling package.
     * @param featureId The feature in the package
     * @param customConfig Custom configuration to be applied to the hotspot, or null for a shared
     *                     hotspot with framework-generated config.
     * @param extras Bundle of extra information
     *
     * @return int return code for attempt to start LocalOnlyHotspot.
     *
     * @throws SecurityException if the caller does not have permission to start a Local Only
     * Hotspot.
     * @throws IllegalStateException if the caller attempts to start the LocalOnlyHotspot while they
     * have an outstanding request.
     */
    @Override
    public int startLocalOnlyHotspot(ILocalOnlyHotspotCallback callback, String packageName,
            String featureId, SoftApConfiguration customConfig, Bundle extras) {
        // first check if the caller has permission to start a local only hotspot
        // need to check for WIFI_STATE_CHANGE and location permission
        final int uid = Binder.getCallingUid();
        final int pid = Binder.getCallingPid();
        mWifiPermissionsUtil.checkPackage(uid, packageName);

        mLog.info("start lohs uid=% pid=%").c(uid).c(pid).flush();

        final WorkSource requestorWs;
        // Permission requirements are different with/without custom config.
        if (customConfig == null) {
            if (enforceChangePermission(packageName) != MODE_ALLOWED) {
                return LocalOnlyHotspotCallback.ERROR_GENERIC;
            }
            if (isPlatformOrTargetSdkLessThanT(packageName, uid)) {
                enforceLocationPermission(packageName, featureId, uid);
                long ident = Binder.clearCallingIdentity();
                try {
                    // also need to verify that Locations services are enabled.
                    if (!mWifiPermissionsUtil.isLocationModeEnabled()) {
                        throw new SecurityException("Location mode is not enabled.");
                    }

                } finally {
                    Binder.restoreCallingIdentity(ident);
                }
            } else {
                mWifiPermissionsUtil.enforceNearbyDevicesPermission(
                        extras.getParcelable(WifiManager.EXTRA_PARAM_KEY_ATTRIBUTION_SOURCE),
                        false, TAG + " startLocalOnlyHotspot");
            }
            // TODO(b/162344695): Exception added for LOHS. This exception is need to avoid
            // breaking existing LOHS behavior: LOHS AP iface is allowed to delete STA iface
            // (even if LOHS app has lower priority than user toggled on STA iface). This does
            // not fit in with the new context based concurrency priority in HalDeviceManager,
            // but we cannot break existing API's. So, we artificially boost the priority of
            // the request by "faking" the requestor context as settings app.
            // We probably need some UI dialog to allow the user to grant the app's LOHS
            // request. Once that UI dialog is added, we can get rid of this hack and use the UI
            // to elevate the priority of LOHS request only if user approves the request to
            // toggle wifi off for LOHS.
            requestorWs = mFrameworkFacade.getSettingsWorkSource(mContext);
        } else {
            if (isPlatformOrTargetSdkLessThanT(packageName, uid)) {
                if (!isSettingsOrSuw(Binder.getCallingPid(), Binder.getCallingUid())) {
                    throw new SecurityException(TAG + ": Permission denied");
                }
            } else {
                mWifiPermissionsUtil.enforceNearbyDevicesPermission(
                        extras.getParcelable(WifiManager.EXTRA_PARAM_KEY_ATTRIBUTION_SOURCE),
                        false, TAG + " startLocalOnlyHotspot");
            }
            // Already privileged, no need to fake.
            requestorWs = new WorkSource(uid, packageName);
        }

        // verify that tethering is not disabled
        if (mUserManager.hasUserRestrictionForUser(
                UserManager.DISALLOW_CONFIG_TETHERING, UserHandle.getUserHandleForUid(uid))) {
            return LocalOnlyHotspotCallback.ERROR_TETHERING_DISALLOWED;
        }


        // the app should be in the foreground
        long ident = Binder.clearCallingIdentity();
        try {
            // also need to verify that Locations services are enabled.
            // bypass shell with root uid
            if (uid != Process.ROOT_UID
                    && !mFrameworkFacade.isAppForeground(mContext, uid)) {
                return LocalOnlyHotspotCallback.ERROR_INCOMPATIBLE_MODE;
            }
        } finally {
            Binder.restoreCallingIdentity(ident);
        }
        // check if we are currently tethering
        if (!mActiveModeWarden.canRequestMoreSoftApManagers(requestorWs)
                && mTetheredSoftApTracker.getState() == WIFI_AP_STATE_ENABLED) {
            // Tethering is enabled, cannot start LocalOnlyHotspot
            mLog.info("Cannot start localOnlyHotspot when WiFi Tethering is active.")
                    .flush();
            return LocalOnlyHotspotCallback.ERROR_INCOMPATIBLE_MODE;
        }

        // now create the new LOHS request info object
        LocalOnlyHotspotRequestInfo request = new LocalOnlyHotspotRequestInfo(
                mWifiHandlerThread.getLooper(), requestorWs, callback,
                new LocalOnlyRequestorCallback(), customConfig);

        return mLohsSoftApTracker.start(pid, request);
    }

    /**
     * see {@link WifiManager#stopLocalOnlyHotspot()}
     *
     * @throws SecurityException if the caller does not have permission to stop a Local Only
     * Hotspot.
     */
    @Override
    public void stopLocalOnlyHotspot() {
        // don't do a permission check here. if the app's permission to change the wifi state is
        // revoked, we still want them to be able to stop a previously created hotspot (otherwise
        // it could cost the user money). When the app created the hotspot, its permission was
        // checked.
        final int uid = Binder.getCallingUid();
        final int pid = Binder.getCallingPid();

        mLog.info("stopLocalOnlyHotspot uid=% pid=%").c(uid).c(pid).flush();
        // Force to disable lohs when caller is shell with root permission
        if (uid == Process.ROOT_UID) {
            mLohsSoftApTracker.stopAll();
        } else {
            mLohsSoftApTracker.stopByPid(pid);
        }
    }

    @Override
    public void registerLocalOnlyHotspotSoftApCallback(ISoftApCallback callback, Bundle extras) {
        // verify arguments
        if (callback == null) {
            throw new IllegalArgumentException("Callback must not be null");
        }

        int uid = Binder.getCallingUid();
        int pid = Binder.getCallingPid();
        mWifiPermissionsUtil.enforceNearbyDevicesPermission(
                extras.getParcelable(WifiManager.EXTRA_PARAM_KEY_ATTRIBUTION_SOURCE),
                false, TAG + " registerLocalOnlyHotspotSoftApCallback");

        if (mVerboseLoggingEnabled) {
            mLog.info("registerSoftApCallback uid=%").c(Binder.getCallingUid()).flush();
        }

        // post operation to handler thread
        mWifiThreadRunner.post(() -> {
            if (!mLohsSoftApTracker.registerSoftApCallback(callback)) {
                Log.e(TAG, "registerSoftApCallback: Failed to add callback");
                return;
            }
            // Update the client about the current state immediately after registering the callback
            try {
                callback.onStateChanged(mLohsSoftApTracker.getState(), 0);
                callback.onConnectedClientsOrInfoChanged(mLohsSoftApTracker.getSoftApInfos(),
                        mLohsSoftApTracker.getConnectedClients(),
                        mLohsSoftApTracker.getIsBridgedMode(), true);
                callback.onCapabilityChanged(mLohsSoftApTracker.getSoftApCapability());
            } catch (RemoteException e) {
                Log.e(TAG, "registerSoftApCallback: remote exception -- " + e);
            }
        });
    }

    @Override
    public void unregisterLocalOnlyHotspotSoftApCallback(ISoftApCallback callback, Bundle extras) {
        // verify arguments
        if (callback == null) {
            throw new IllegalArgumentException("Callback must not be null");
        }
        int uid = Binder.getCallingUid();
        int pid = Binder.getCallingPid();

        mWifiPermissionsUtil.enforceNearbyDevicesPermission(
                extras.getParcelable(WifiManager.EXTRA_PARAM_KEY_ATTRIBUTION_SOURCE),
                false, TAG + " registerLocalOnlyHotspotSoftApCallback");

        if (mVerboseLoggingEnabled) {
            mLog.info("unregisterSoftApCallback uid=%").c(Binder.getCallingUid()).flush();
        }

        // post operation to handler thread
        mWifiThreadRunner.post(() ->
                mLohsSoftApTracker.unregisterSoftApCallback(callback));
    }

    /**
     * see {@link WifiManager#watchLocalOnlyHotspot(LocalOnlyHotspotObserver)}
     *
     * This call requires the android.permission.NETWORK_SETTINGS permission.
     *
     * @param callback Callback to communicate with WifiManager and allow cleanup if the app dies.
     *
     * @throws SecurityException if the caller does not have permission to watch Local Only Hotspot
     * status updates.
     * @throws IllegalStateException if the caller attempts to watch LocalOnlyHotspot updates with
     * an existing subscription.
     */
    @Override
    public void startWatchLocalOnlyHotspot(ILocalOnlyHotspotCallback callback) {
        // NETWORK_SETTINGS is a signature only permission.
        enforceNetworkSettingsPermission();

        throw new UnsupportedOperationException("LocalOnlyHotspot is still in development");
    }

    /**
     * see {@link WifiManager#unregisterLocalOnlyHotspotObserver()}
     */
    @Override
    public void stopWatchLocalOnlyHotspot() {
        // NETWORK_STACK is a signature only permission.
        enforceNetworkSettingsPermission();
        throw new UnsupportedOperationException("LocalOnlyHotspot is still in development");
    }

    /**
     * see {@link WifiManager#getWifiApConfiguration()}
     * @return soft access point configuration
     * @throws SecurityException if the caller does not have permission to retrieve the softap
     * config
     */
    @Nullable
    @Override
    public WifiConfiguration getWifiApConfiguration() {
        enforceAccessPermission();
        int uid = Binder.getCallingUid();
        // only allow Settings UI to get the saved SoftApConfig
        if (!mWifiPermissionsUtil.checkConfigOverridePermission(uid)) {
            // random apps should not be allowed to read the user specified config
            throw new SecurityException("App not allowed to read or update stored WiFi Ap config "
                    + "(uid = " + uid + ")");
        }

        if (mVerboseLoggingEnabled) {
            mLog.info("getWifiApConfiguration uid=%").c(uid).flush();
        }

        // hand off work to the ClientModeImpl handler thread to sync work between calls
        // and SoftApManager starting up softap
        return (mWifiThreadRunner.call(mWifiApConfigStore::getApConfiguration,
                new SoftApConfiguration.Builder().build())).toWifiConfiguration();
    }

    /**
     * see {@link WifiManager#getSoftApConfiguration()}
     * @return soft access point configuration {@link SoftApConfiguration}
     * @throws SecurityException if the caller does not have permission to retrieve the softap
     * config
     */
    @NonNull
    @Override
    public SoftApConfiguration getSoftApConfiguration() {
        int uid = Binder.getCallingUid();
        if (!mWifiPermissionsUtil.checkConfigOverridePermission(uid)
                && !mWifiPermissionsUtil.checkNetworkSettingsPermission(uid)) {
            // random apps should not be allowed to read the user specified config
            throw new SecurityException("App not allowed to read or update stored WiFi Ap config "
                    + "(uid = " + uid + ")");
        }
        if (mVerboseLoggingEnabled) {
            mLog.info("getSoftApConfiguration uid=%").c(uid).flush();
        }

        // hand off work to the ClientModeImpl handler thread to sync work between calls
        // and SoftApManager starting up softap
        return mWifiThreadRunner.call(mWifiApConfigStore::getApConfiguration,
                new SoftApConfiguration.Builder().build());
    }

    /**
     * see {@link WifiManager#setWifiApConfiguration(WifiConfiguration)}
     * @param wifiConfig WifiConfiguration details for soft access point
     * @return boolean indicating success or failure of the operation
     * @throws SecurityException if the caller does not have permission to write the softap config
     */
    @Override
    public boolean setWifiApConfiguration(WifiConfiguration wifiConfig, String packageName) {
        if (enforceChangePermission(packageName) != MODE_ALLOWED) {
            return false;
        }
        int uid = Binder.getCallingUid();
        mWifiPermissionsUtil.checkPackage(uid, packageName);
        // only allow Settings UI to write the stored SoftApConfig
        if (!mWifiPermissionsUtil.checkConfigOverridePermission(uid)) {
            // random apps should not be allowed to read the user specified config
            throw new SecurityException("App not allowed to read or update stored WiFi AP config "
                    + "(uid = " + uid + ")");
        }
        mLog.info("setWifiApConfiguration uid=%").c(uid).flush();
        if (wifiConfig == null)
            return false;
        SoftApConfiguration softApConfig = ApConfigUtil.fromWifiConfiguration(wifiConfig);
        if (softApConfig == null) return false;
        if (WifiApConfigStore.validateApWifiConfiguration(
                softApConfig, false, mContext)) {
            mWifiThreadRunner.post(() -> mWifiApConfigStore.setApConfiguration(softApConfig));
            return true;
        } else {
            Log.e(TAG, "Invalid WifiConfiguration");
            return false;
        }
    }

    /**
     * see {@link WifiManager#setSoftApConfiguration(SoftApConfiguration)}
     * @param softApConfig {@link SoftApConfiguration} details for soft access point
     * @return boolean indicating success or failure of the operation
     * @throws SecurityException if the caller does not have permission to write the softap config
     */
    @Override
    public boolean setSoftApConfiguration(
            @NonNull SoftApConfiguration softApConfig, @NonNull String packageName) {
        int uid = Binder.getCallingUid();
        mWifiPermissionsUtil.checkPackage(uid, packageName);
        boolean privileged = mWifiPermissionsUtil.checkNetworkSettingsPermission(uid);
        if (!mWifiPermissionsUtil.checkConfigOverridePermission(uid)
                && !privileged) {
            // random apps should not be allowed to read the user specified config
            throw new SecurityException("App not allowed to read or update stored WiFi Ap config "
                    + "(uid = " + uid + ")");
        }
        mLog.info("setSoftApConfiguration uid=%").c(uid).flush();
        if (softApConfig == null) return false;
        if (WifiApConfigStore.validateApWifiConfiguration(softApConfig, privileged, mContext)) {
            mActiveModeWarden.updateSoftApConfiguration(softApConfig);
            mWifiThreadRunner.post(() -> mWifiApConfigStore.setApConfiguration(softApConfig));
            return true;
        } else {
            Log.e(TAG, "Invalid SoftAp Configuration");
            return false;
        }
    }

    /**
     * see {@link android.net.wifi.WifiManager#setScanAlwaysAvailable(boolean)}
     */
    @Override
    public void setScanAlwaysAvailable(boolean isAvailable, String packageName) {
        enforceNetworkSettingsPermission();
        int callingUid = Binder.getCallingUid();
        mWifiPermissionsUtil.checkPackage(callingUid, packageName);
        mLog.info("setScanAlwaysAvailable uid=% package=% isAvailable=%")
                .c(callingUid)
                .c(packageName)
                .c(isAvailable)
                .flush();
        mSettingsStore.handleWifiScanAlwaysAvailableToggled(isAvailable);
        long ident = Binder.clearCallingIdentity();
        try {
            mWifiInjector.getWifiScanAlwaysAvailableSettingsCompatibility()
                    .handleWifiScanAlwaysAvailableToggled(isAvailable);
        } finally {
            Binder.restoreCallingIdentity(ident);
        }
        mActiveModeWarden.scanAlwaysModeChanged();
    }

    /**
     * see {@link android.net.wifi.WifiManager#isScanAlwaysAvailable()}
     */
    @Override
    public boolean isScanAlwaysAvailable() {
        enforceAccessPermission();
        if (mVerboseLoggingEnabled) {
            mLog.info("isScanAlwaysAvailable uid=%").c(Binder.getCallingUid()).flush();
        }
        return mSettingsStore.isScanAlwaysAvailableToggleEnabled();
    }

    /**
     * see {@link android.net.wifi.WifiManager#disconnect()}
     */
    @Override
    public boolean disconnect(String packageName) {
        if (enforceChangePermission(packageName) != MODE_ALLOWED) {
            return false;
        }
        int callingUid = Binder.getCallingUid();
        mWifiPermissionsUtil.checkPackage(callingUid, packageName);
        if (!isTargetSdkLessThanQOrPrivileged(
                packageName, Binder.getCallingPid(), callingUid)) {
            mLog.info("disconnect not allowed for uid=%").c(callingUid).flush();
            return false;
        }
        mLog.info("disconnect uid=%").c(callingUid).flush();
        mWifiThreadRunner.post(() -> mActiveModeWarden.getPrimaryClientModeManager().disconnect());
        return true;
    }

    /**
     * see {@link android.net.wifi.WifiManager#reconnect()}
     */
    @Override
    public boolean reconnect(String packageName) {
        if (enforceChangePermission(packageName) != MODE_ALLOWED) {
            return false;
        }
        int callingUid = Binder.getCallingUid();
        mWifiPermissionsUtil.checkPackage(callingUid, packageName);
        if (!isTargetSdkLessThanQOrPrivileged(packageName, Binder.getCallingPid(), callingUid)) {
            mLog.info("reconnect not allowed for uid=%").c(callingUid).flush();
            return false;
        }
        mLog.info("reconnect uid=%").c(callingUid).flush();

        mWifiThreadRunner.post(() -> {
            mActiveModeWarden.getPrimaryClientModeManager().reconnect(new WorkSource(callingUid));
        });
        return true;
    }

    /**
     * see {@link android.net.wifi.WifiManager#reassociate()}
     */
    @Override
    public boolean reassociate(String packageName) {
        if (enforceChangePermission(packageName) != MODE_ALLOWED) {
            return false;
        }
        int callingUid = Binder.getCallingUid();
        mWifiPermissionsUtil.checkPackage(callingUid, packageName);
        if (!isTargetSdkLessThanQOrPrivileged(
                packageName, Binder.getCallingPid(), callingUid)) {
            mLog.info("reassociate not allowed for uid=%").c(callingUid).flush();
            return false;
        }
        mLog.info("reassociate uid=%").c(callingUid).flush();
        mWifiThreadRunner.post(() -> mActiveModeWarden.getPrimaryClientModeManager().reassociate());
        return true;
    }

    /**
     * Returns true if we should log the call to getSupportedFeatures.
     *
     * Because of the way getSupportedFeatures is used in WifiManager, there are
     * often clusters of several back-to-back calls; avoid repeated logging if
     * the feature set has not changed and the time interval is short.
     */
    private boolean needToLogSupportedFeatures(long features) {
        if (mVerboseLoggingEnabled) {
            long now = mClock.getElapsedSinceBootMillis();
            synchronized (this) {
                if (now > mLastLoggedSupportedFeaturesTimestamp + A_FEW_MILLISECONDS
                        || features != mLastLoggedSupportedFeatures) {
                    mLastLoggedSupportedFeaturesTimestamp = now;
                    mLastLoggedSupportedFeatures = features;
                    return true;
                }
            }
        }
        return false;
    }
    private static final int A_FEW_MILLISECONDS = 250;
    private long mLastLoggedSupportedFeatures = -1;
    private long mLastLoggedSupportedFeaturesTimestamp = 0;

    /**
     * see {@link android.net.wifi.WifiManager#getSupportedFeatures}
     */
    @Override
    public long getSupportedFeatures() {
        enforceAccessPermission();
        long features = getSupportedFeaturesInternal();
        if (needToLogSupportedFeatures(features)) {
            mLog.info("getSupportedFeatures uid=% returns %")
                    .c(Binder.getCallingUid())
                    .c(Long.toHexString(features))
                    .flush();
        }
        return features;
    }

    @Override
    public void getWifiActivityEnergyInfoAsync(IOnWifiActivityEnergyInfoListener listener) {
        if (mVerboseLoggingEnabled) {
            mLog.info("getWifiActivityEnergyInfoAsync uid=%")
                    .c(Binder.getCallingUid())
                    .flush();
        }
        // getWifiActivityEnergyInfo() performs permission checking
        WifiActivityEnergyInfo info = getWifiActivityEnergyInfo();
        try {
            listener.onWifiActivityEnergyInfo(info);
        } catch (RemoteException e) {
            Log.e(TAG, "onWifiActivityEnergyInfo: RemoteException -- ", e);
        }
    }

    private WifiActivityEnergyInfo getWifiActivityEnergyInfo() {
        enforceAccessPermission();
        if (mVerboseLoggingEnabled) {
            mLog.info("getWifiActivityEnergyInfo uid=%").c(Binder.getCallingUid()).flush();
        }
        if ((getSupportedFeatures() & WifiManager.WIFI_FEATURE_LINK_LAYER_STATS) == 0) {
            return null;
        }
        WifiLinkLayerStats stats = mWifiThreadRunner.call(
                () -> mActiveModeWarden.getPrimaryClientModeManager().getWifiLinkLayerStats(),
                null);
        if (stats == null) {
            return null;
        }

        final long rxIdleTimeMillis = stats.on_time - stats.tx_time - stats.rx_time;
        if (VDBG || rxIdleTimeMillis < 0 || stats.on_time < 0 || stats.tx_time < 0
                || stats.rx_time < 0 || stats.on_time_scan < 0) {
            Log.d(TAG, " getWifiActivityEnergyInfo: "
                    + " on_time_millis=" + stats.on_time
                    + " tx_time_millis=" + stats.tx_time
                    + " rx_time_millis=" + stats.rx_time
                    + " rxIdleTimeMillis=" + rxIdleTimeMillis
                    + " scan_time_millis=" + stats.on_time_scan);
        }

        // Convert the LinkLayerStats into WifiActivityEnergyInfo
        return new WifiActivityEnergyInfo(
                mClock.getElapsedSinceBootMillis(),
                WifiActivityEnergyInfo.STACK_STATE_STATE_IDLE,
                stats.tx_time,
                stats.rx_time,
                stats.on_time_scan,
                rxIdleTimeMillis);
    }

    /**
     * see {@link android.net.wifi.WifiManager#getConfiguredNetworks()}
     *
     * @param packageName String name of the calling package
     * @param featureId The feature in the package
     * @param callerNetworksOnly Whether to only return networks created by the caller
     * @return the list of configured networks
     */
    @Override
    public ParceledListSlice<WifiConfiguration> getConfiguredNetworks(String packageName,
            String featureId, boolean callerNetworksOnly) {
        enforceAccessPermission();
        int callingUid = Binder.getCallingUid();
        // bypass shell: can get various pkg name
        // also bypass if caller is only retrieving networks added by itself
        if (callingUid != Process.SHELL_UID && callingUid != Process.ROOT_UID) {
            mWifiPermissionsUtil.checkPackage(callingUid, packageName);
            if (!callerNetworksOnly) {
                long ident = Binder.clearCallingIdentity();
                try {
                    mWifiPermissionsUtil.enforceCanAccessScanResults(packageName, featureId,
                            callingUid, null);
                } catch (SecurityException e) {
                    Log.w(TAG, "Permission violation - getConfiguredNetworks not allowed for uid="
                            + callingUid + ", packageName=" + packageName + ", reason=" + e);
                    return new ParceledListSlice<>(new ArrayList<>());
                } finally {
                    Binder.restoreCallingIdentity(ident);
                }
            }
        }
        boolean isDeviceOrProfileOwner = isDeviceOrProfileOwner(callingUid, packageName);
        boolean isCarrierApp = mWifiInjector.makeTelephonyManager()
                .checkCarrierPrivilegesForPackageAnyPhone(packageName)
                == TelephonyManager.CARRIER_PRIVILEGE_STATUS_HAS_ACCESS;
        boolean isPrivileged = isPrivileged(getCallingPid(), callingUid);
        // Only DO, PO, carrier app or system app can use callerNetworksOnly argument
        if (callerNetworksOnly) {
            if (!isDeviceOrProfileOwner && !isCarrierApp && !isPrivileged) {
                throw new SecurityException(
                        "Not a DO, PO, carrier or privileged app");
            }
        }
        boolean isTargetSdkLessThanQOrPrivileged = isTargetSdkLessThanQOrPrivileged(
                packageName, Binder.getCallingPid(), callingUid);
        if (!isTargetSdkLessThanQOrPrivileged && !isCarrierApp) {
            mLog.info("getConfiguredNetworks not allowed for uid=%")
                    .c(callingUid).flush();
            return new ParceledListSlice<>(new ArrayList<>());
        }
        if (mVerboseLoggingEnabled) {
            mLog.info("getConfiguredNetworks uid=%").c(callingUid).flush();
        }

        int targetConfigUid = Process.INVALID_UID; // don't expose any MAC addresses
        if (isPrivileged) {
            targetConfigUid = Process.WIFI_UID; // expose all MAC addresses
        } else if (isCarrierApp || isDeviceOrProfileOwner) {
            targetConfigUid = callingUid; // expose only those configs created by the calling App
        }
        int finalTargetConfigUid = targetConfigUid;
        List<WifiConfiguration> configs = mWifiThreadRunner.call(
                () -> mWifiConfigManager.getSavedNetworks(finalTargetConfigUid),
                Collections.emptyList());
        if (isTargetSdkLessThanQOrPrivileged && !callerNetworksOnly) {
            return new ParceledListSlice<>(
                    WifiConfigurationUtil.convertMultiTypeConfigsToLegacyConfigs(configs, false));
        }
        // Should only get its own configs
        List<WifiConfiguration> creatorConfigs = new ArrayList<>();
        for (WifiConfiguration config : configs) {
            if (config.creatorUid == callingUid) {
                creatorConfigs.add(config);
            }
        }
        return new ParceledListSlice<>(
                WifiConfigurationUtil.convertMultiTypeConfigsToLegacyConfigs(
                        creatorConfigs, true));
    }

    /**
     * see {@link android.net.wifi.WifiManager#getPrivilegedConfiguredNetworks()}
     *
     * @param packageName String name of the calling package
     * @param featureId The feature in the package
     * @param extras - Bundle of extra information
     * @return the list of configured networks with real preSharedKey
     */
    @Override
    public ParceledListSlice<WifiConfiguration> getPrivilegedConfiguredNetworks(
            String packageName, String featureId, Bundle extras) {
        enforceReadCredentialPermission();
        enforceAccessPermission();
        int callingUid = Binder.getCallingUid();
        mWifiPermissionsUtil.checkPackage(callingUid, packageName);
        if (isPlatformOrTargetSdkLessThanT(packageName, callingUid)) {
            // For backward compatibility, do not check for nearby devices permission on pre-T
            // SDK version or if the app targets pre-T.
            long ident = Binder.clearCallingIdentity();
            try {
                mWifiPermissionsUtil.enforceCanAccessScanResults(packageName, featureId, callingUid,
                        null);
            } catch (SecurityException e) {
                Log.w(TAG, "Permission violation - getPrivilegedConfiguredNetworks not allowed"
                        + " for uid=" + callingUid + ", packageName=" + packageName + ", reason="
                        + e);
                return null;
            } finally {
                Binder.restoreCallingIdentity(ident);
            }
        } else {
            try {
                mWifiPermissionsUtil.enforceNearbyDevicesPermission(
                        extras.getParcelable(WifiManager.EXTRA_PARAM_KEY_ATTRIBUTION_SOURCE),
                        false, TAG + " getPrivilegedConfiguredNetworks");
            } catch (SecurityException e) {
                Log.w(TAG, "Permission violation - getPrivilegedConfiguredNetworks not allowed"
                        + " for uid=" + callingUid + ", packageName=" + packageName + ", reason="
                        + e);
                return null;
            }
        }
        if (mVerboseLoggingEnabled) {
            mLog.info("getPrivilegedConfiguredNetworks uid=%").c(callingUid).flush();
        }
        List<WifiConfiguration> configs = mWifiThreadRunner.call(
                () -> mWifiConfigManager.getConfiguredNetworksWithPasswords(),
                Collections.emptyList());
        return new ParceledListSlice<>(
                WifiConfigurationUtil.convertMultiTypeConfigsToLegacyConfigs(configs, false));
    }

    /**
     * See {@link WifiManager#getPrivilegedConnectedNetwork()}
     */
    public WifiConfiguration getPrivilegedConnectedNetwork(String packageName, String featureId,
            Bundle extras) {
        enforceReadCredentialPermission();
        enforceAccessPermission();
        int callingUid = Binder.getCallingUid();
        mWifiPermissionsUtil.checkPackage(callingUid, packageName);
        if (isPlatformOrTargetSdkLessThanT(packageName, callingUid)) {
            mWifiPermissionsUtil.enforceCanAccessScanResults(packageName, featureId, callingUid,
                    null);
        } else {
            mWifiPermissionsUtil.enforceNearbyDevicesPermission(
                    extras.getParcelable(WifiManager.EXTRA_PARAM_KEY_ATTRIBUTION_SOURCE),
                    true, TAG + " getPrivilegedConnectedNetwork");
        }
        if (mVerboseLoggingEnabled) {
            mLog.info("getPrivilegedConnectedNetwork uid=%").c(callingUid).flush();
        }

        WifiInfo wifiInfo = mWifiThreadRunner.call(
                () -> mActiveModeWarden.getPrimaryClientModeManager().syncRequestConnectionInfo(),
                new WifiInfo());
        int networkId = wifiInfo.getNetworkId();
        if (networkId < 0) {
            if (mVerboseLoggingEnabled) {
                mLog.info("getPrivilegedConnectedNetwork primary wifi not connected")
                        .flush();
            }
            return null;
        }
        WifiConfiguration config = mWifiThreadRunner.call(
                () -> mWifiConfigManager.getConfiguredNetworkWithPassword(networkId), null);
        if (config == null) {
            if (mVerboseLoggingEnabled) {
                mLog.info("getPrivilegedConnectedNetwork failed to get config").flush();
            }
            return null;
        }
        // mask out the randomized MAC address
        config.setRandomizedMacAddress(MacAddress.fromString(WifiInfo.DEFAULT_MAC_ADDRESS));
        return config;
    }

    /**
     * See {@link WifiManager#setNetworkSelectionConfig(WifiNetworkSelectionConfig)}
     */
    @Override
    @RequiresApi(Build.VERSION_CODES.TIRAMISU)
    public void setNetworkSelectionConfig(@NonNull WifiNetworkSelectionConfig nsConfig) {
        if (!SdkLevel.isAtLeastT()) {
            throw new UnsupportedOperationException();
        }
        if (nsConfig == null) {
            throw new IllegalArgumentException("Config can not be null");
        }
        if (!nsConfig.isValid()) {
            throw new IllegalArgumentException("Config is invalid.");
        }
        int uid = Binder.getCallingUid();
        if (!mWifiPermissionsUtil.checkManageWifiNetworkSelectionPermission(uid)
                && !mWifiPermissionsUtil.checkNetworkSettingsPermission(uid)) {
            throw new SecurityException("Uid=" + uid + ", is not allowed to set network selection "
                    + "config");
        }
        mLog.info("uid=% WifiNetworkSelectionConfig=%")
                .c(uid).c(nsConfig.toString()).flush();
        mWifiThreadRunner.post(() -> {
            mWifiConnectivityManager.setNetworkSelectionConfig(nsConfig);
        });
        mLastCallerInfoManager.put(
                WifiManager.API_SET_NETWORK_SELECTION_CONFIG,
                Process.myTid(),
                uid, Binder.getCallingPid(), "<unknown>", true);
    }

    /**
     * See {@link WifiManager#setThirdPartyAppEnablingWifiConfirmationDialogEnabled(boolean)}
     */
    @Override
    public void setThirdPartyAppEnablingWifiConfirmationDialogEnabled(boolean enable) {
        int uid = Binder.getCallingUid();
        if (!mWifiPermissionsUtil.checkNetworkSettingsPermission(uid)
                && !mWifiPermissionsUtil.checkNetworkSetupWizardPermission(uid)) {
            throw new SecurityException("Uid=" + uid + ", is not allowed to enable warning dialog "
                    + "to display when third party apps start wifi");
        }
        mLog.info("uid=% enableWarningDialog=%").c(uid).c(enable).flush();
        mWifiInjector.getSettingsConfigStore().put(
                SHOW_DIALOG_WHEN_THIRD_PARTY_APPS_ENABLE_WIFI, enable);
        mWifiInjector.getSettingsConfigStore().put(
                SHOW_DIALOG_WHEN_THIRD_PARTY_APPS_ENABLE_WIFI_SET_BY_API, true);
        mLastCallerInfoManager.put(
                WifiManager.API_SET_THIRD_PARTY_APPS_ENABLING_WIFI_CONFIRMATION_DIALOG,
                Process.myTid(),
                uid, Binder.getCallingPid(), "<unknown>", enable);
    }

    private boolean showDialogWhenThirdPartyAppsEnableWifi() {
        if (mWifiInjector.getSettingsConfigStore().get(
                SHOW_DIALOG_WHEN_THIRD_PARTY_APPS_ENABLE_WIFI_SET_BY_API)) {
            // API was called to override the overlay value.
            return mWifiInjector.getSettingsConfigStore().get(
                    SHOW_DIALOG_WHEN_THIRD_PARTY_APPS_ENABLE_WIFI);
        } else {
            return mContext.getResources().getBoolean(
                    R.bool.config_showConfirmationDialogForThirdPartyAppsEnablingWifi);
        }
    }

    /**
     * See {@link WifiManager#isThirdPartyAppEnablingWifiConfirmationDialogEnabled()}
     */
    @Override
    public boolean isThirdPartyAppEnablingWifiConfirmationDialogEnabled() {
        int uid = Binder.getCallingUid();
        if (!mWifiPermissionsUtil.checkNetworkSettingsPermission(uid)
                && !mWifiPermissionsUtil.checkNetworkSetupWizardPermission(uid)) {
            throw new SecurityException("Uid=" + uid + ", is not allowed to check if warning "
                    + "dialog is enabled when third party apps start wifi");
        }
        return showDialogWhenThirdPartyAppsEnableWifi();
    }

    /**
     * See {@link WifiManager#setScreenOnScanSchedule(List)}
     */
    @Override
    @RequiresApi(Build.VERSION_CODES.TIRAMISU)
    public void setScreenOnScanSchedule(int[] scanScheduleSeconds, int[] scanType) {
        if (!SdkLevel.isAtLeastT()) {
            throw new UnsupportedOperationException();
        }
        if ((scanScheduleSeconds == null && scanType != null)
                || (scanScheduleSeconds != null && scanType == null)) {
            throw new IllegalArgumentException("scanSchedule and scanType should be either both"
                    + " non-null or both null");
        }
        if (scanScheduleSeconds != null && scanScheduleSeconds.length < 1) {
            throw new IllegalArgumentException("scanSchedule should have length > 0, or be null");
        }
        if (scanType != null) {
            if (scanType.length < 1) {
                throw new IllegalArgumentException("scanType should have length > 0, or be null");
            }
            for (int type : scanType) {
                if (type < 0 || type > WifiScanner.SCAN_TYPE_MAX) {
                    throw new IllegalArgumentException("scanType=" + type
                            + " is not a valid value");
                }
            }
        }
        int uid = Binder.getCallingUid();
        if (!mWifiPermissionsUtil.checkManageWifiNetworkSelectionPermission(uid)
                && !mWifiPermissionsUtil.checkNetworkSettingsPermission(uid)) {
            throw new SecurityException("Uid=" + uid + ", is not allowed to set scan schedule");
        }
        mLog.info("scanSchedule=% scanType=% uid=%").c(Arrays.toString(scanScheduleSeconds))
                .c(Arrays.toString(scanType)).c(uid).flush();
        mWifiThreadRunner.post(() -> mWifiConnectivityManager.setExternalScreenOnScanSchedule(
                scanScheduleSeconds, scanType));
        mLastCallerInfoManager.put(WifiManager.API_SET_SCAN_SCHEDULE, Process.myTid(),
                uid, Binder.getCallingPid(), "<unknown>",
                scanScheduleSeconds != null);
    }

    @Override
    @RequiresApi(Build.VERSION_CODES.TIRAMISU)
    public void setOneShotScreenOnConnectivityScanDelayMillis(int delayMs) {
        if (!SdkLevel.isAtLeastT()) {
            throw new UnsupportedOperationException();
        }
        if (delayMs < 0) {
            throw new IllegalArgumentException("delayMs should not be negative");
        }
        int uid = Binder.getCallingUid();
        if (!mWifiPermissionsUtil.checkManageWifiNetworkSelectionPermission(uid)
                && !mWifiPermissionsUtil.checkNetworkSettingsPermission(uid)) {
            throw new SecurityException("Uid=" + uid + ", is not allowed to set screen-on scan "
                    + "delay");
        }
        mLog.info("delayMs=% uid=%").c(delayMs).c(uid).flush();
        mWifiThreadRunner.post(() ->
                mWifiConnectivityManager.setOneShotScreenOnConnectivityScanDelayMillis(delayMs));
        mLastCallerInfoManager.put(WifiManager.API_SET_ONE_SHOT_SCREEN_ON_CONNECTIVITY_SCAN_DELAY,
                Process.myTid(), uid, Binder.getCallingPid(), "<unknown>",
                delayMs > 0);
    }

    /**
     * Return a map of all matching configurations keys with corresponding scanResults (or an empty
     * map if none).
     *
     * @param scanResults The list of scan results
     * @return Map that consists of FQDN (Fully Qualified Domain Name) and corresponding
     * scanResults per network type({@link WifiManager#PASSPOINT_HOME_NETWORK} and {@link
     * WifiManager#PASSPOINT_ROAMING_NETWORK}).
     */
    @Override
    public Map<String, Map<Integer, List<ScanResult>>>
            getAllMatchingPasspointProfilesForScanResults(List<ScanResult> scanResults) {
        if (!isSettingsOrSuw(Binder.getCallingPid(), Binder.getCallingUid())) {
            throw new SecurityException(TAG + ": Permission denied");
        }
        if (mVerboseLoggingEnabled) {
            mLog.info("getMatchingPasspointConfigurations uid=%").c(Binder.getCallingUid()).flush();
        }
        if (!ScanResultUtil.validateScanResultList(scanResults)) {
            Log.e(TAG, "Attempt to retrieve passpoint with invalid scanResult List");
            return Collections.emptyMap();
        }
        return mWifiThreadRunner.call(
            () -> mPasspointManager.getAllMatchingPasspointProfilesForScanResults(scanResults),
                Collections.emptyMap());
    }

    /**
     * See {@link WifiManager#setSsidsAllowlist(Set)}
     */
    @Override
    public void setSsidsAllowlist(@NonNull String packageName, @NonNull List<WifiSsid> ssids) {
        int uid = Binder.getCallingUid();
        mWifiPermissionsUtil.checkPackage(uid, packageName);
        boolean hasPermission = mWifiPermissionsUtil.checkNetworkSettingsPermission(uid)
                || isDeviceOrProfileOwner(uid, packageName);
        if (!hasPermission && SdkLevel.isAtLeastT()) {
            // MANAGE_WIFI_NETWORK_SELECTION is a new permission added in T.
            hasPermission = mWifiPermissionsUtil.checkManageWifiNetworkSelectionPermission(uid);
        }
        if (!hasPermission) {
            throw new SecurityException(TAG + "Uid " + uid + ": Permission denied");
        }
        if (mVerboseLoggingEnabled) {
            mLog.info("setSsidsAllowlist uid=%").c(uid).flush();
        }
        mWifiThreadRunner.post(() ->
                mWifiBlocklistMonitor.setSsidsAllowlist(ssids));
    }

    /**
     * See {@link WifiManager#getSsidsAllowlist()}
     */
    @Override
    public @NonNull List<WifiSsid> getSsidsAllowlist(String packageName) {
        int uid = Binder.getCallingUid();
        mWifiPermissionsUtil.checkPackage(uid, packageName);
        boolean hasPermission = mWifiPermissionsUtil.checkNetworkSettingsPermission(uid)
                || isDeviceOrProfileOwner(uid, packageName);
        if (!hasPermission && SdkLevel.isAtLeastT()) {
            // MANAGE_WIFI_NETWORK_SELECTION is a new permission added in T.
            hasPermission = mWifiPermissionsUtil.checkManageWifiNetworkSelectionPermission(uid);
        }
        if (!hasPermission) {
            throw new SecurityException(TAG + " Uid " + uid + ": Permission denied");
        }
        if (mVerboseLoggingEnabled) {
            mLog.info("getSsidsAllowlist uid=%").c(uid).flush();
        }
        return mWifiThreadRunner.call(
                () -> mWifiBlocklistMonitor.getSsidsAllowlist(), Collections.EMPTY_LIST);
    }

    /**
     * Returns list of OSU (Online Sign-Up) providers associated with the given list of ScanResult.
     *
     * @param scanResults a list of ScanResult that has Passpoint APs.
     * @return Map that consists of {@link OsuProvider} and a matching list of {@link ScanResult}.
     */
    @Override
    public Map<OsuProvider, List<ScanResult>> getMatchingOsuProviders(
            List<ScanResult> scanResults) {
        if (!isSettingsOrSuw(Binder.getCallingPid(), Binder.getCallingUid())) {
            throw new SecurityException(TAG + ": Permission denied");
        }
        if (mVerboseLoggingEnabled) {
            mLog.info("getMatchingOsuProviders uid=%").c(Binder.getCallingUid()).flush();
        }

        if (!ScanResultUtil.validateScanResultList(scanResults)) {
            Log.w(TAG, "Attempt to retrieve OsuProviders with invalid scanResult List");
            return Collections.emptyMap();
        }
        return mWifiThreadRunner.call(
            () -> mPasspointManager.getMatchingOsuProviders(scanResults), Collections.emptyMap());
    }

    /**
     * Returns the matching Passpoint configurations for given OSU(Online Sign-Up) providers.
     *
     * @param osuProviders a list of {@link OsuProvider}
     * @return Map that consists of {@link OsuProvider} and matching {@link PasspointConfiguration}.
     */
    @Override
    public Map<OsuProvider, PasspointConfiguration> getMatchingPasspointConfigsForOsuProviders(
            List<OsuProvider> osuProviders) {
        if (!isSettingsOrSuw(Binder.getCallingPid(), Binder.getCallingUid())) {
            throw new SecurityException(TAG + ": Permission denied");
        }
        if (mVerboseLoggingEnabled) {
            mLog.info("getMatchingPasspointConfigsForOsuProviders uid=%").c(
                    Binder.getCallingUid()).flush();
        }
        if (osuProviders == null) {
            Log.e(TAG, "Attempt to retrieve Passpoint configuration with null osuProviders");
            return new HashMap<>();
        }
        return mWifiThreadRunner.call(
            () -> mPasspointManager.getMatchingPasspointConfigsForOsuProviders(osuProviders),
                Collections.emptyMap());
    }

    /**
     * Returns the corresponding wifi configurations for given FQDN (Fully Qualified Domain Name)
     * list.
     *
     * An empty list will be returned when no match is found.
     *
     * @param fqdnList a list of FQDN
     * @return List of {@link WifiConfiguration} converted from {@link PasspointProvider}
     */
    @Override
    public List<WifiConfiguration> getWifiConfigsForPasspointProfiles(List<String> fqdnList) {
        if (!isSettingsOrSuw(Binder.getCallingPid(), Binder.getCallingUid())) {
            throw new SecurityException(TAG + ": Permission denied");
        }
        if (mVerboseLoggingEnabled) {
            mLog.info("getWifiConfigsForPasspointProfiles uid=%").c(
                    Binder.getCallingUid()).flush();
        }
        if (fqdnList == null) {
            Log.e(TAG, "Attempt to retrieve WifiConfiguration with null fqdn List");
            return new ArrayList<>();
        }
        return mWifiThreadRunner.call(
            () -> mPasspointManager.getWifiConfigsForPasspointProfiles(fqdnList),
                Collections.emptyList());
    }

    /**
     * Returns a list of Wifi configurations for matched available WifiNetworkSuggestion
     * corresponding to the given scan results.
     *
     * An empty list will be returned when no match is found or all matched suggestions is not
     * available(not allow user manually connect, user not approved or open network).
     *
     * @param scanResults a list of {@link ScanResult}.
     * @return a list of {@link WifiConfiguration} from matched {@link WifiNetworkSuggestion}.
     */
    @Override
    public List<WifiConfiguration> getWifiConfigForMatchedNetworkSuggestionsSharedWithUser(
            List<ScanResult> scanResults) {
        if (!isSettingsOrSuw(Binder.getCallingPid(), Binder.getCallingUid())) {
            throw new SecurityException(TAG + ": Permission denied");
        }
        if (mVerboseLoggingEnabled) {
            mLog.info("getWifiConfigsForMatchedNetworkSuggestions uid=%").c(
                    Binder.getCallingUid()).flush();
        }
        if (!ScanResultUtil.validateScanResultList(scanResults)) {
            Log.w(TAG, "Attempt to retrieve WifiConfiguration with invalid scanResult List");
            return new ArrayList<>();
        }
        return mWifiThreadRunner.call(
                () -> mWifiNetworkSuggestionsManager
                        .getWifiConfigForMatchedNetworkSuggestionsSharedWithUser(scanResults),
                Collections.emptyList());
    }

    /**
     * see {@link WifiManager#addNetworkPrivileged(WifiConfiguration)}
     * @return WifiManager.AddNetworkResult Object.
     */
    @Override
    public @NonNull WifiManager.AddNetworkResult addOrUpdateNetworkPrivileged(
            WifiConfiguration config, String packageName) {
        int pid = Binder.getCallingPid();
        int uid = Binder.getCallingUid();
        mWifiPermissionsUtil.checkPackage(uid, packageName);
        boolean hasPermission = isPrivileged(pid, uid)
                || mWifiPermissionsUtil.isAdmin(uid, packageName)
                || mWifiPermissionsUtil.isSystem(packageName, uid);
        if (!hasPermission) {
            throw new SecurityException("Caller is not a device owner, profile owner, system app,"
                    + " or privileged app");
        }
        return addOrUpdateNetworkInternal(config, packageName, uid, packageName, false);
    }

    /**
     * see {@link android.net.wifi.WifiManager#addOrUpdateNetwork(WifiConfiguration)}
     * @return the supplicant-assigned identifier for the new or updated
     * network if the operation succeeds, or {@code -1} if it fails
     */
    @Override
    public int addOrUpdateNetwork(WifiConfiguration config, String packageName, Bundle extras) {
        int uidToUse = getMockableCallingUid();
        String packageNameToUse = packageName;
        boolean overrideCreator = false;

        // if we're being called from the SYSTEM_UID then allow usage of the AttributionSource to
        // reassign the WifiConfiguration to another app (reassignment == creatorUid)
        if (SdkLevel.isAtLeastS() && UserHandle.getAppId(uidToUse) == Process.SYSTEM_UID) {
            if (extras == null) {
                throw new SecurityException("extras bundle is null");
            }
            AttributionSource as = extras.getParcelable(
                    WifiManager.EXTRA_PARAM_KEY_ATTRIBUTION_SOURCE);
            if (as == null) {
                throw new SecurityException("addOrUpdateNetwork attributionSource is null");
            }

            if (!as.checkCallingUid()) {
                throw new SecurityException(
                        "addOrUpdateNetwork invalid (checkCallingUid fails) attribution source="
                                + as);
            }

            // an attribution chain is either of size 1: unregistered (valid by definition) or
            // size >1: in which case all are validated.
            if (as.getNext() != null) {
                AttributionSource asIt = as;
                AttributionSource asLast = as;
                do {
                    if (!asIt.isTrusted(mContext)) {
                        throw new SecurityException(
                                "addOrUpdateNetwork invalid (isTrusted fails) attribution source="
                                        + asIt);
                    }
                    asIt = asIt.getNext();
                    if (asIt != null) asLast = asIt;
                } while (asIt != null);

                // use the last AttributionSource in the chain - i.e. the original caller
                uidToUse = asLast.getUid();
                packageNameToUse = asLast.getPackageName();
                if (config.networkId >= 0) {
                    /**
                     * only allow to override the creator by calling the
                     * {@link WifiManager#updateNetwork(WifiConfiguration)}
                     */
                    overrideCreator = true;
                }
            }
        }

        if (enforceChangePermission(packageName) != MODE_ALLOWED) {
            return -1;
        }

        int callingUid = Binder.getCallingUid();
        int callingPid = Binder.getCallingPid();
        mWifiPermissionsUtil.checkPackage(callingUid, packageName);
        boolean isAdmin = mWifiPermissionsUtil.isAdmin(callingUid, packageName);
        boolean isCamera = mWifiPermissionsUtil.checkCameraPermission(callingUid);
        boolean isSystem = mWifiPermissionsUtil.isSystem(packageName, callingUid);
        boolean isPrivileged = isPrivileged(callingPid, callingUid);

        if (!isTargetSdkLessThanQOrPrivileged(packageName, callingPid, callingUid)) {
            mLog.info("addOrUpdateNetwork not allowed for uid=%").c(callingUid).flush();
            return -1;
        }
        if (mUserManager.hasUserRestrictionForUser(UserManager.DISALLOW_CONFIG_WIFI,
                UserHandle.of(mWifiPermissionsUtil.getCurrentUser()))
                && isCamera && !isAdmin) {
            mLog.info("addOrUpdateNetwork not allowed for the camera apps and therefore the user "
                    + "when DISALLOW_CONFIG_WIFI user restriction is set").flush();
            return -1;
        }
        if (SdkLevel.isAtLeastT() && mUserManager.hasUserRestrictionForUser(
                UserManager.DISALLOW_ADD_WIFI_CONFIG, UserHandle.getUserHandleForUid(callingUid))) {
            if (mWifiPermissionsUtil.isTargetSdkLessThan(
                    packageName, Build.VERSION_CODES.Q, callingUid)
                    && !(isPrivileged || isAdmin || isSystem)) {
                mLog.info("addOrUpdateNetwork not allowed for normal apps targeting SDK less than "
                        + "Q when the DISALLOW_ADD_WIFI_CONFIG user restriction is set").flush();
                return -1;
            }
            if (isCamera && !isAdmin) {
                mLog.info("addOrUpdateNetwork not allowed for camera apps and therefore the user "
                        + "when the DISALLOW_ADD_WIFI_CONFIG user restriction is set").flush();
                return -1;
            }
        }

        mLog.info("addOrUpdateNetwork uid=%").c(callingUid).flush();
        return addOrUpdateNetworkInternal(config, packageName, uidToUse,
                packageNameToUse, overrideCreator).networkId;
    }

    private @NonNull AddNetworkResult addOrUpdateNetworkInternal(WifiConfiguration config,
            String packageName, int attributedCreatorUid, String attributedCreatorPackage,
            boolean overrideCreator) {
        if (config == null) {
            Log.e(TAG, "bad network configuration");
            return new AddNetworkResult(
                    AddNetworkResult.STATUS_INVALID_CONFIGURATION, -1);
        }
        mWifiMetrics.incrementNumAddOrUpdateNetworkCalls();

        // Previously, this API is overloaded for installing Passpoint profiles.  Now
        // that we have a dedicated API for doing it, redirect the call to the dedicated API.
        if (config.isPasspoint()) {
            PasspointConfiguration passpointConfig =
                    PasspointProvider.convertFromWifiConfig(config);
            if (passpointConfig == null || passpointConfig.getCredential() == null) {
                Log.e(TAG, "Missing credential for Passpoint profile");
                return new AddNetworkResult(
                        AddNetworkResult.STATUS_ADD_PASSPOINT_FAILURE, -1);
            }

            // Copy over certificates and keys.
            X509Certificate[] x509Certificates = null;
            if (config.enterpriseConfig.getCaCertificate() != null) {
                x509Certificates =
                        new X509Certificate[]{config.enterpriseConfig.getCaCertificate()};
            }
            passpointConfig.getCredential().setCaCertificates(x509Certificates);
            passpointConfig.getCredential().setClientCertificateChain(
                    config.enterpriseConfig.getClientCertificateChain());
            passpointConfig.getCredential().setClientPrivateKey(
                    config.enterpriseConfig.getClientPrivateKey());
            if (!addOrUpdatePasspointConfiguration(passpointConfig, packageName)) {
                Log.e(TAG, "Failed to add Passpoint profile");
                return new AddNetworkResult(
                        AddNetworkResult.STATUS_ADD_PASSPOINT_FAILURE, -1);
            }
            // There is no network ID associated with a Passpoint profile.
            return new AddNetworkResult(AddNetworkResult.STATUS_SUCCESS, 0);
        }

        if (config.isEnterprise() && config.enterpriseConfig.isEapMethodServerCertUsed()
                && !config.enterpriseConfig.isMandatoryParameterSetForServerCertValidation()) {
            if (!(mWifiGlobals.isInsecureEnterpriseConfigurationAllowed()
                    && isSettingsOrSuw(Binder.getCallingPid(), Binder.getCallingUid()))) {
                Log.e(TAG, "Enterprise network configuration is missing either a Root CA "
                        + "or a domain name");
                return new AddNetworkResult(
                        AddNetworkResult.STATUS_INVALID_CONFIGURATION_ENTERPRISE, -1);
            }
            Log.w(TAG, "Insecure Enterprise network " + config.SSID
                    + " configured by Settings/SUW");
        }

        Log.i("addOrUpdateNetworkInternal", " uid = " + Binder.getCallingUid()
                + " SSID " + config.SSID
                + " nid=" + config.networkId);
        // TODO: b/171981339, add more detailed failure reason into
        //  WifiConfigManager.NetworkUpdateResult, and plumb that reason up.
        int networkId =  mWifiThreadRunner.call(
                () -> mWifiConfigManager.addOrUpdateNetwork(config, attributedCreatorUid,
                        attributedCreatorPackage, overrideCreator).getNetworkId(),
                WifiConfiguration.INVALID_NETWORK_ID);
        if (networkId >= 0) {
            return new AddNetworkResult(AddNetworkResult.STATUS_SUCCESS, networkId);
        }
        return new AddNetworkResult(
                AddNetworkResult.STATUS_ADD_WIFI_CONFIG_FAILURE, -1);
    }

    public static void verifyCert(X509Certificate caCert)
            throws GeneralSecurityException, IOException {
        CertificateFactory factory = CertificateFactory.getInstance("X.509");
        CertPathValidator validator =
                CertPathValidator.getInstance(CertPathValidator.getDefaultType());
        CertPath path = factory.generateCertPath(
                Arrays.asList(caCert));
        KeyStore ks = KeyStore.getInstance("AndroidCAStore");
        ks.load(null, null);
        PKIXParameters params = new PKIXParameters(ks);
        params.setRevocationEnabled(false);
        validator.validate(path, params);
    }

    /**
     * See {@link android.net.wifi.WifiManager#removeNetwork(int)}
     * @param netId the integer that identifies the network configuration
     * to the supplicant
     * @return {@code true} if the operation succeeded
     */
    @Override
    public boolean removeNetwork(int netId, String packageName) {
        if (enforceChangePermission(packageName) != MODE_ALLOWED) {
            return false;
        }
        int callingUid = Binder.getCallingUid();
        mWifiPermissionsUtil.checkPackage(callingUid, packageName);
        if (!isTargetSdkLessThanQOrPrivileged(
                packageName, Binder.getCallingPid(), callingUid)) {
            mLog.info("removeNetwork not allowed for uid=%").c(callingUid).flush();
            return false;
        }
        mLog.info("removeNetwork uid=%").c(callingUid).flush();
        return mWifiThreadRunner.call(
                () -> mWifiConfigManager.removeNetwork(netId, callingUid, packageName), false);
    }

    @Override
    public boolean removeNonCallerConfiguredNetworks(String packageName) {
        if (enforceChangePermission(packageName) != MODE_ALLOWED) {
            throw new SecurityException("Caller does not hold CHANGE_WIFI_STATE permission");
        }
        final int callingUid = Binder.getCallingUid();
        mWifiPermissionsUtil.checkPackage(callingUid, packageName);
        if (!mWifiPermissionsUtil.isOrganizationOwnedDeviceAdmin(callingUid, packageName)) {
            throw new SecurityException("Caller is not device owner or profile owner "
                    + "of an organization owned device");
        }
        return mWifiThreadRunner.call(
                () -> mWifiConfigManager.removeNonCallerConfiguredNetwork(callingUid), false);
    }

    /**
     * Trigger a connect request and wait for the callback to return status.
     * This preserves the legacy connect API behavior, i.e. {@link WifiManager#enableNetwork(
     * int, true)}
     * @return
     */
    private boolean triggerConnectAndReturnStatus(int netId, int callingUid,
            @NonNull String packageName) {
        final CountDownLatch countDownLatch = new CountDownLatch(1);
        final Mutable<Boolean> success = new Mutable<>(false);
        IActionListener.Stub connectListener = new IActionListener.Stub() {
            @Override
            public void onSuccess() {
                success.value = true;
                countDownLatch.countDown();
            }
            @Override
            public void onFailure(int reason) {
                success.value = false;
                countDownLatch.countDown();
            }
        };
        mWifiThreadRunner.post(() ->
                mMakeBeforeBreakManager.stopAllSecondaryTransientClientModeManagers(() ->
                        mConnectHelper.connectToNetwork(
                                new NetworkUpdateResult(netId),
                                new ActionListenerWrapper(connectListener),
                                callingUid, packageName)
                )
        );
        // now wait for response.
        try {
            countDownLatch.await(RUN_WITH_SCISSORS_TIMEOUT_MILLIS, TimeUnit.MILLISECONDS);
        } catch (InterruptedException e) {
            Log.e(TAG, "Failed to retrieve connect status");
        }
        return success.value;
    }

    /**
     * See {@link android.net.wifi.WifiManager#enableNetwork(int, boolean)}
     * @param netId the integer that identifies the network configuration
     * to the supplicant
     * @param disableOthers if true, disable all other networks.
     * @return {@code true} if the operation succeeded
     */
    @Override
    public boolean enableNetwork(int netId, boolean disableOthers, @NonNull String packageName) {
        if (enforceChangePermission(packageName) != MODE_ALLOWED) {
            return false;
        }
        if (packageName == null) {
            throw new IllegalArgumentException("packageName must not be null");
        }
        int callingUid = Binder.getCallingUid();
        mWifiPermissionsUtil.checkPackage(callingUid, packageName);
        if (!isTargetSdkLessThanQOrPrivileged(
                packageName, Binder.getCallingPid(), callingUid)) {
            mLog.info("enableNetwork not allowed for uid=%").c(callingUid).flush();
            return false;
        }
        WifiConfiguration configuration = mWifiConfigManager.getConfiguredNetwork(netId);
        if (mWifiPermissionsUtil.isAdminRestrictedNetwork(configuration)) {
            mLog.info("enableNetwork not allowed for admin restricted network Id=%")
                    .c(netId).flush();
            return false;
        }

        // TODO b/33807876 Log netId
        mLog.info("enableNetwork uid=% disableOthers=%")
                .c(callingUid)
                .c(disableOthers).flush();

        mWifiMetrics.incrementNumEnableNetworkCalls();
        if (disableOthers) {
            return triggerConnectAndReturnStatus(netId, callingUid, packageName);
        } else {
            return mWifiThreadRunner.call(
                    () -> mWifiConfigManager.enableNetwork(netId, false, callingUid, packageName),
                    false);
        }
    }

    /**
     * See {@link android.net.wifi.WifiManager#disableNetwork(int)}
     * @param netId the integer that identifies the network configuration
     * to the supplicant
     * @return {@code true} if the operation succeeded
     */
    @Override
    public boolean disableNetwork(int netId, String packageName) {
        if (enforceChangePermission(packageName) != MODE_ALLOWED) {
            return false;
        }
        int callingUid = Binder.getCallingUid();
        mWifiPermissionsUtil.checkPackage(callingUid, packageName);
        if (!isTargetSdkLessThanQOrPrivileged(
                packageName, Binder.getCallingPid(), callingUid)) {
            mLog.info("disableNetwork not allowed for uid=%").c(callingUid).flush();
            return false;
        }
        mLog.info("disableNetwork uid=%").c(callingUid).flush();
        return mWifiThreadRunner.call(
                () -> mWifiConfigManager.disableNetwork(netId, callingUid, packageName), false);
    }

    /**
     * See
     * {@link android.net.wifi.WifiManager#startRestrictingAutoJoinToSubscriptionId(int)}
     * @param subscriptionId the subscription ID of the carrier whose merged wifi networks won't be
     *                       disabled.
     */
    @Override
    @RequiresApi(Build.VERSION_CODES.S)
    public void startRestrictingAutoJoinToSubscriptionId(int subscriptionId) {
        if (!SdkLevel.isAtLeastS()) {
            throw new UnsupportedOperationException();
        }
        if (!isSettingsOrSuw(Binder.getCallingPid(), Binder.getCallingUid())) {
            throw new SecurityException(TAG + ": Permission denied");
        }

        mLog.info("startRestrictingAutoJoinToSubscriptionId=% uid=%").c(subscriptionId)
                .c(Binder.getCallingUid()).flush();
        mWifiThreadRunner.post(() -> {
            mWifiConfigManager
                    .startRestrictingAutoJoinToSubscriptionId(subscriptionId);
            // Clear all cached candidates to avoid the imminent disconnect connecting back to a
            // cached candidate that's likely no longer valid after
            // startRestrictingAutoJoinToSubscriptionId is called. Let the disconnection trigger
            // a new scan to ensure proper network selection is done.
            mWifiConnectivityManager.clearCachedCandidates();
            // always disconnect here and rely on auto-join to find the appropriate carrier network
            // to join. Even if we are currently connected to the carrier-merged wifi, it's still
            // better to disconnect here because it's possible that carrier wifi offload is
            // disabled.
            for (ClientModeManager clientModeManager : mActiveModeWarden.getClientModeManagers()) {
                if (!(clientModeManager instanceof ConcreteClientModeManager)) {
                    continue;
                }
                ConcreteClientModeManager cmm = (ConcreteClientModeManager) clientModeManager;
                if ((cmm.getRole() == ROLE_CLIENT_SECONDARY_LONG_LIVED && cmm.isSecondaryInternet())
                        || cmm.getRole() == ROLE_CLIENT_SECONDARY_TRANSIENT) {
                    clientModeManager.disconnect();
                }
            }
            // Disconnect the primary CMM last to avoid STA+STA features handling the
            // primary STA disconnecting (such as promoting the secondary to primary), potentially
            // resulting in messy and unexpected state transitions.
            mActiveModeWarden.getPrimaryClientModeManager().disconnect();
        });
    }

    /**
     * See {@link android.net.wifi.WifiManager#stopRestrictingAutoJoinToSubscriptionId()}
     */
    @Override
    @RequiresApi(Build.VERSION_CODES.S)
    public void stopRestrictingAutoJoinToSubscriptionId() {
        if (!SdkLevel.isAtLeastS()) {
            throw new UnsupportedOperationException();
        }
        if (!isSettingsOrSuw(Binder.getCallingPid(), Binder.getCallingUid())) {
            throw new SecurityException(TAG + ": Permission denied");
        }

        mLog.info("stopRestrictingAutoJoinToSubscriptionId uid=%")
                .c(Binder.getCallingUid()).flush();
        mWifiThreadRunner.post(() ->
                mWifiConfigManager.stopRestrictingAutoJoinToSubscriptionId());
    }

    /**
     * See {@link android.net.wifi.WifiManager#allowAutojoinGlobal(boolean)}
     * @param choice the OEM's choice to allow auto-join
     */
    @Override
    public void allowAutojoinGlobal(boolean choice, String packageName, Bundle extras) {
        int callingUid = Binder.getCallingUid();
        boolean isDeviceAdmin = mWifiPermissionsUtil.isAdmin(callingUid, packageName);
        if (!mWifiPermissionsUtil.checkNetworkSettingsPermission(callingUid)
                && !mWifiPermissionsUtil.checkManageWifiNetworkSelectionPermission(callingUid)
                && !isDeviceAdmin) {
            throw new SecurityException("Uid " + callingUid
                    + " is not allowed to set wifi global autojoin");
        }
        mLog.info("allowAutojoinGlobal=% uid=%").c(choice).c(callingUid).flush();
        if (!isDeviceAdmin && SdkLevel.isAtLeastS()) {
            // direct caller is not device admin but there exists and attribution chain. Check
            // if the original caller is device admin.
            AttributionSource as = extras.getParcelable(
                    WifiManager.EXTRA_PARAM_KEY_ATTRIBUTION_SOURCE);
            if (as != null) {
                AttributionSource asLast = as;
                while (asLast.getNext() != null) {
                    asLast = asLast.getNext();
                }
                isDeviceAdmin = mWifiPermissionsUtil.isAdmin(asLast.getUid(),
                        asLast.getPackageName());
            }
        }
        boolean finalIsDeviceAdmin = isDeviceAdmin;
        mWifiThreadRunner.post(() -> mWifiConnectivityManager.setAutoJoinEnabledExternal(choice,
                finalIsDeviceAdmin));
        mLastCallerInfoManager.put(WifiManager.API_AUTOJOIN_GLOBAL, Process.myTid(),
                callingUid, Binder.getCallingPid(), "<unknown>", choice);
    }

    /**
     * See {@link WifiManager#queryAutojoinGlobal(Executor, Consumer)}
     */
    @Override
    public void queryAutojoinGlobal(@NonNull IBooleanListener listener) {
        if (listener == null) {
            throw new IllegalArgumentException("listener should not be null");
        }
        int callingUid = Binder.getCallingUid();
        if (!mWifiPermissionsUtil.checkNetworkSettingsPermission(callingUid)
                && !mWifiPermissionsUtil.checkManageWifiNetworkSelectionPermission(callingUid)
                && !isDeviceOrProfileOwner(callingUid, mContext.getOpPackageName())) {
            throw new SecurityException("Uid " + callingUid
                    + " is not allowed to get wifi global autojoin");
        }
        mWifiThreadRunner.post(() -> {
            try {
                listener.onResult(mWifiConnectivityManager.getAutoJoinEnabledExternal());
            } catch (RemoteException e) {
                Log.e(TAG, e.getMessage());
            }
        });
    }

    /**
     * See {@link android.net.wifi.WifiManager#allowAutojoin(int, boolean)}
     * @param netId the integer that identifies the network configuration
     * @param choice the user's choice to allow auto-join
     */
    @Override
    public void allowAutojoin(int netId, boolean choice) {
        enforceNetworkSettingsPermission();

        int callingUid = Binder.getCallingUid();
        mLog.info("allowAutojoin=% uid=%").c(choice).c(callingUid).flush();
        mWifiThreadRunner.post(() -> {
            WifiConfiguration config = mWifiConfigManager.getConfiguredNetwork(netId);
            if (config == null) {
                return;
            }
            if (config.fromWifiNetworkSpecifier) {
                Log.e(TAG, "Auto-join configuration is not permitted for NetworkSpecifier "
                        + "connections: " + config);
                return;
            }
            if (config.isPasspoint() && !config.isEphemeral()) {
                Log.e(TAG,
                        "Auto-join configuration for a non-ephemeral Passpoint network should be "
                                + "configured using FQDN: "
                                + config);
                return;
            }
            // If the network is a suggestion, store the auto-join configure to the
            // WifiNetWorkSuggestionsManager.
            if (config.fromWifiNetworkSuggestion) {
                if (!mWifiNetworkSuggestionsManager
                        .allowNetworkSuggestionAutojoin(config, choice)) {
                    return;
                }
            }
            // even for Suggestion, modify the current ephemeral configuration so that
            // existing configuration auto-connection is updated correctly
            if (choice != config.allowAutojoin) {
                mWifiConfigManager.allowAutojoin(netId, choice);
                // do not log this metrics for passpoint networks again here since it's already
                // logged in PasspointManager.
                if (!config.isPasspoint()) {
                    mWifiMetrics.logUserActionEvent(choice
                            ? UserActionEvent.EVENT_CONFIGURE_AUTO_CONNECT_ON
                            : UserActionEvent.EVENT_CONFIGURE_AUTO_CONNECT_OFF, netId);
                }
            }
        });
    }

    /**
     * See {@link android.net.wifi.WifiManager#allowAutojoinPasspoint(String, boolean)}
     * @param fqdn the FQDN that identifies the passpoint configuration
     * @param enableAutojoin true to enable auto-join, false to disable
     */
    @Override
    public void allowAutojoinPasspoint(String fqdn, boolean enableAutojoin) {
        enforceNetworkSettingsPermission();
        if (fqdn == null) {
            throw new IllegalArgumentException("FQDN cannot be null");
        }

        int callingUid = Binder.getCallingUid();
        mLog.info("allowAutojoinPasspoint=% uid=%").c(enableAutojoin).c(callingUid).flush();
        mWifiThreadRunner.post(
                () -> mPasspointManager.enableAutojoin(null, fqdn, enableAutojoin));
    }

    /**
     * See {@link android.net.wifi.WifiManager
     * #setMacRandomizationSettingPasspointEnabled(String, boolean)}
     * @param fqdn the FQDN that identifies the passpoint configuration
     * @param enable true to enable mac randomization, false to disable
     */
    @Override
    public void setMacRandomizationSettingPasspointEnabled(String fqdn, boolean enable) {
        enforceNetworkSettingsPermission();
        if (fqdn == null) {
            throw new IllegalArgumentException("FQDN cannot be null");
        }

        int callingUid = Binder.getCallingUid();
        mLog.info("setMacRandomizationSettingPasspointEnabled=% uid=%")
                .c(enable).c(callingUid).flush();
        mWifiThreadRunner.post(
                () -> mPasspointManager.enableMacRandomization(fqdn, enable));
    }

    /**
     * See {@link android.net.wifi.WifiManager#setPasspointMeteredOverride(String, boolean)}
     * @param fqdn the FQDN that identifies the passpoint configuration
     * @param meteredOverride One of the values in {@link MeteredOverride}
     */
    @Override
    public void setPasspointMeteredOverride(String fqdn, int meteredOverride) {
        enforceNetworkSettingsPermission();
        if (fqdn == null) {
            throw new IllegalArgumentException("FQDN cannot be null");
        }

        int callingUid = Binder.getCallingUid();
        mLog.info("setPasspointMeteredOverride=% uid=%")
                .c(meteredOverride).c(callingUid).flush();
        mWifiThreadRunner.post(
                () -> mPasspointManager.setMeteredOverride(fqdn, meteredOverride));
    }

    /**
     * Provides backward compatibility for apps using
     * {@link WifiManager#getConnectionInfo()}, {@link WifiManager#getDhcpInfo()} when a
     * secondary STA is created as a result of a request from their app (peer to peer
     * WifiNetworkSpecifier request or oem paid/private suggestion).
     */
    private ClientModeManager getClientModeManagerIfSecondaryCmmRequestedByCallerPresent(
            int callingUid, @NonNull String callingPackageName) {
        List<ConcreteClientModeManager> secondaryCmms = null;
        ActiveModeManager.ClientConnectivityRole roleSecondaryLocalOnly =
                ROLE_CLIENT_LOCAL_ONLY;
        ActiveModeManager.ClientInternetConnectivityRole roleSecondaryLongLived =
                ROLE_CLIENT_SECONDARY_LONG_LIVED;
        try {
            secondaryCmms = mActiveModeWarden.getClientModeManagersInRoles(
                    roleSecondaryLocalOnly, roleSecondaryLongLived);
        } catch (Exception e) {
            // print debug info and then rethrow the exception
            Log.e(TAG, "Failed to call getClientModeManagersInRoles on "
                    + roleSecondaryLocalOnly + ", and " + roleSecondaryLongLived);
            throw e;
        }

        for (ConcreteClientModeManager cmm : secondaryCmms) {
            WorkSource reqWs = cmm.getRequestorWs();
            // If there are more than 1 secondary CMM for same app, return any one (should not
            // happen currently since we don't support 3 STA's concurrently).
            if (reqWs.equals(new WorkSource(callingUid, callingPackageName))) {
                mLog.info("getConnectionInfo providing secondary CMM info").flush();
                return cmm;
            }
        }
        // No secondary CMM's created for the app, return primary CMM.
        return mActiveModeWarden.getPrimaryClientModeManager();
    }

    /**
     * See {@link android.net.wifi.WifiManager#getConnectionInfo()}
     * @return the Wi-Fi information, contained in {@link WifiInfo}.
     */
    @Override
    public WifiInfo getConnectionInfo(@NonNull String callingPackage,
            @Nullable String callingFeatureId) {
        enforceAccessPermission();
        int uid = Binder.getCallingUid();
        if (mVerboseLoggingEnabled) {
            mLog.info("getConnectionInfo uid=%").c(uid).flush();
        }
        mWifiPermissionsUtil.checkPackage(uid, callingPackage);
        long ident = Binder.clearCallingIdentity();
        try {
            WifiInfo wifiInfo = mWifiThreadRunner.call(
                    () -> getClientModeManagerIfSecondaryCmmRequestedByCallerPresent(
                            uid, callingPackage)
                            .syncRequestConnectionInfo(), new WifiInfo());
            long redactions = wifiInfo.getApplicableRedactions();
            if (mWifiPermissionsUtil.checkLocalMacAddressPermission(uid)) {
                if (mVerboseLoggingEnabled) {
                    Log.v(TAG, "Clearing REDACT_FOR_LOCAL_MAC_ADDRESS for " + callingPackage
                            + "(uid=" + uid + ")");
                }
                redactions &= ~NetworkCapabilities.REDACT_FOR_LOCAL_MAC_ADDRESS;
            }
            if (mWifiPermissionsUtil.checkNetworkSettingsPermission(uid)
                    || mWifiPermissionsUtil.checkNetworkSetupWizardPermission(uid)) {
                if (mVerboseLoggingEnabled) {
                    Log.v(TAG, "Clearing REDACT_FOR_NETWORK_SETTINGS for " + callingPackage
                            + "(uid=" + uid + ")");
                }
                redactions &= ~NetworkCapabilities.REDACT_FOR_NETWORK_SETTINGS;
            }
            try {
                mWifiPermissionsUtil.enforceCanAccessScanResults(callingPackage, callingFeatureId,
                        uid, null);
                if (mVerboseLoggingEnabled) {
                    Log.v(TAG, "Clearing REDACT_FOR_ACCESS_FINE_LOCATION for " + callingPackage
                            + "(uid=" + uid + ")");
                }
                redactions &= ~NetworkCapabilities.REDACT_FOR_ACCESS_FINE_LOCATION;
            } catch (SecurityException ignored) {
                if (mVerboseLoggingEnabled) {
                    Log.v(TAG, "Keeping REDACT_FOR_ACCESS_FINE_LOCATION:" + ignored);
                }
            }
            return wifiInfo.makeCopy(redactions);
        } finally {
            Binder.restoreCallingIdentity(ident);
        }
    }

    /**
     * Return the results of the most recent access point scan, in the form of
     * a list of {@link ScanResult} objects.
     * @return the list of results
     */
    @Override
    public List<ScanResult> getScanResults(String callingPackage, String callingFeatureId) {
        enforceAccessPermission();
        int uid = Binder.getCallingUid();
        long ident = Binder.clearCallingIdentity();
        if (mVerboseLoggingEnabled) {
            mLog.info("getScanResults uid=%").c(uid).flush();
        }
        try {
            mWifiPermissionsUtil.enforceCanAccessScanResults(callingPackage, callingFeatureId,
                    uid, null);
            List<ScanResult> scanResults = mWifiThreadRunner.call(
                    mScanRequestProxy::getScanResults, Collections.emptyList());
            return scanResults;
        } catch (SecurityException e) {
            Log.w(TAG, "Permission violation - getScanResults not allowed for uid="
                    + uid + ", packageName=" + callingPackage + ", reason=" + e);
            return new ArrayList<>();
        } finally {
            Binder.restoreCallingIdentity(ident);
        }
    }

    /**
     * Return the filtered ScanResults which may be authenticated by the suggested network
     * configurations.
     * @return The map of {@link WifiNetworkSuggestion} and the list of {@link ScanResult} which
     * may be authenticated by the corresponding network configuration.
     */
    @Override
    @NonNull
    public Map<WifiNetworkSuggestion, List<ScanResult>> getMatchingScanResults(
            @NonNull List<WifiNetworkSuggestion> networkSuggestions,
            @Nullable List<ScanResult> scanResults,
            String callingPackage, String callingFeatureId) {
        enforceAccessPermission();
        int uid = Binder.getCallingUid();
        long ident = Binder.clearCallingIdentity();
        try {
            mWifiPermissionsUtil.enforceCanAccessScanResults(callingPackage, callingFeatureId,
                    uid, null);

            return mWifiThreadRunner.call(
                    () -> {
                        if (!ScanResultUtil.validateScanResultList(scanResults)) {
                            return mWifiNetworkSuggestionsManager.getMatchingScanResults(
                                    networkSuggestions, mScanRequestProxy.getScanResults());
                        } else {
                            return mWifiNetworkSuggestionsManager.getMatchingScanResults(
                                    networkSuggestions, scanResults);
                        }
                    },
                    Collections.emptyMap());
        } catch (SecurityException e) {
            Log.w(TAG, "Permission violation - getMatchingScanResults not allowed for uid="
                    + uid + ", packageName=" + callingPackage + ", reason + e");
        } finally {
            Binder.restoreCallingIdentity(ident);
        }

        return Collections.emptyMap();
    }

    /**
     * Add or update a Passpoint configuration.
     *
     * @param config The Passpoint configuration to be added
     * @return true on success or false on failure
     */
    @Override
    public boolean addOrUpdatePasspointConfiguration(
            PasspointConfiguration config, String packageName) {
        if (enforceChangePermission(packageName) != MODE_ALLOWED) {
            return false;
        }
        int callingUid = Binder.getCallingUid();
        mWifiPermissionsUtil.checkPackage(callingUid, packageName);
        if (!isTargetSdkLessThanROrPrivileged(
                packageName, Binder.getCallingPid(), callingUid)) {
            mLog.info("addOrUpdatePasspointConfiguration not allowed for uid=%")
                    .c(callingUid).flush();
            return false;
        }
        if (SdkLevel.isAtLeastT() && mUserManager.hasUserRestrictionForUser(
                UserManager.DISALLOW_ADD_WIFI_CONFIG, UserHandle.getUserHandleForUid(callingUid))
                && !mWifiPermissionsUtil.isAdmin(callingUid, packageName)) {
            mLog.info("addOrUpdatePasspointConfiguration only allowed for admin"
                    + "when the DISALLOW_ADD_WIFI_CONFIG user restriction is set").flush();
            return false;
        }
        mLog.info("addorUpdatePasspointConfiguration uid=%").c(callingUid).flush();
        return mWifiThreadRunner.call(
                () -> mPasspointManager.addOrUpdateProvider(config, callingUid, packageName,
                        false, true, false), false);
    }

    /**
     * Remove the Passpoint configuration identified by its FQDN (Fully Qualified Domain Name).
     *
     * @param fqdn The FQDN of the Passpoint configuration to be removed
     * @return true on success or false on failure
     */
    @Override
    public boolean removePasspointConfiguration(String fqdn, String packageName) {
        mWifiPermissionsUtil.checkPackage(Binder.getCallingUid(), packageName);
        return removePasspointConfigurationInternal(fqdn, null);
    }

    /**
     * Remove a Passpoint profile based on either FQDN (multiple matching profiles) or a unique
     * identifier (one matching profile).
     *
     * @param fqdn The FQDN of the Passpoint configuration to be removed
     * @param uniqueId The unique identifier of the Passpoint configuration to be removed
     * @return true on success or false on failure
     */
    private boolean removePasspointConfigurationInternal(String fqdn, String uniqueId) {
        final int uid = Binder.getCallingUid();
        boolean privileged = false;
        if (mWifiPermissionsUtil.checkNetworkSettingsPermission(uid)
                || mWifiPermissionsUtil.checkNetworkCarrierProvisioningPermission(uid)) {
            privileged = true;
        }
        mLog.info("removePasspointConfigurationInternal uid=%").c(Binder.getCallingUid()).flush();
        final boolean privilegedFinal = privileged;
        return mWifiThreadRunner.call(
                () -> mPasspointManager.removeProvider(uid, privilegedFinal, uniqueId, fqdn),
                false);
    }

    /**
     * Return the list of the installed Passpoint configurations.
     *
     * An empty list will be returned when no configuration is installed.
     * @param packageName String name of the calling package
     * @return A list of {@link PasspointConfiguration}.
     */
    @Override
    public List<PasspointConfiguration> getPasspointConfigurations(String packageName) {
        final int uid = Binder.getCallingUid();
        mWifiPermissionsUtil.checkPackage(uid, packageName);
        boolean privileged = false;
        if (mWifiPermissionsUtil.checkNetworkSettingsPermission(uid)
                || mWifiPermissionsUtil.checkNetworkSetupWizardPermission(uid)) {
            privileged = true;
        }
        if (mVerboseLoggingEnabled) {
            mLog.info("getPasspointConfigurations uid=%").c(Binder.getCallingUid()).flush();
        }
        final boolean privilegedFinal = privileged;
        return mWifiThreadRunner.call(
            () -> mPasspointManager.getProviderConfigs(uid, privilegedFinal),
            Collections.emptyList());
    }

    /**
     * Query for a Hotspot 2.0 release 2 OSU icon
     * @param bssid The BSSID of the AP
     * @param fileName Icon file name
     */
    @Override
    public void queryPasspointIcon(long bssid, String fileName) {
        enforceAccessPermission();
        mLog.info("queryPasspointIcon uid=%").c(Binder.getCallingUid()).flush();
        mWifiThreadRunner.post(() -> {
            mActiveModeWarden.getPrimaryClientModeManager().syncQueryPasspointIcon(bssid, fileName);
        });
    }

    /**
     * Match the currently associated network against the SP matching the given FQDN
     * @param fqdn FQDN of the SP
     * @return ordinal [HomeProvider, RoamingProvider, Incomplete, None, Declined]
     */
    @Override
    public int matchProviderWithCurrentNetwork(String fqdn) {
        mLog.info("matchProviderWithCurrentNetwork uid=%").c(Binder.getCallingUid()).flush();
        return 0;
    }

    public String getCapabilities(String capaType) {
        return "";
    }

    /**
     * see {@link android.net.wifi.WifiManager#addDriverCountryCodeChangedListener(
     * WifiManager.OnDriverCountryCodeChangedListener)}
     *
     * @param listener country code listener to register
     * @param packageName Package name of the calling app
     * @param featureId The feature in the package
     *
     * @throws SecurityException if the caller does not have permission to register a callback
     * @throws RemoteException if remote exception happens
     * @throws IllegalArgumentException if the arguments are null or invalid
     */
    @Override
    @RequiresApi(Build.VERSION_CODES.TIRAMISU)
    public void registerDriverCountryCodeChangedListener(@NonNull
            IOnWifiDriverCountryCodeChangedListener listener, @Nullable String packageName,
            @Nullable String featureId) {
        if (!SdkLevel.isAtLeastT()) {
            throw new UnsupportedOperationException();
        }
        // verify arguments
        if (listener == null) {
            throw new IllegalArgumentException("listener must not be null");
        }
        int uid = Binder.getCallingUid();
        int pid = Binder.getCallingPid();
        mWifiPermissionsUtil.checkPackage(uid, packageName);
        // Allow to register if caller owns location permission in the manifest.
        enforceLocationPermissionInManifest(uid, true /* isCoarseOnly */);
        if (mVerboseLoggingEnabled) {
            mLog.info("registerDriverCountryCodeChangedListener uid=%")
                    .c(Binder.getCallingUid()).flush();
        }

        // post operation to handler thread
        mWifiThreadRunner.post(() -> {
            mCountryCodeTracker.registerDriverCountryCodeChangedListener(listener,
                    new WifiPermissionsUtil.CallerIdentity(uid, pid, packageName, featureId));
            // Update the client about the current driver country code immediately
            // after registering if the client owns location permission and global location setting
            // is on.
            try {
                if (mWifiPermissionsUtil.checkCallersCoarseLocationPermission(
                        packageName, featureId, uid, null)) {
                    listener.onDriverCountryCodeChanged(mCountryCode.getCurrentDriverCountryCode());
                } else {
                    Log.i(TAG, "drop to notify to listener (maybe location off?) for"
                            + " DriverCountryCodeChangedListener, uid=" + uid);
                }
            } catch (RemoteException e) {
                Log.e(TAG, "registerDriverCountryCodeChangedListener: remote exception -- " + e);
            }
        });
    }

    /**
     * see {@link android.net.wifi.WifiManager#removeDriverCountryCodeChangedListener(Executor,
     * WifiManager.OnDriverCountryCodeChangedListener)}
     *
     * @param listener country code listener to register
     *
     * @throws RemoteException if remote exception happens
     * @throws IllegalArgumentException if the arguments are null or invalid
     */
    @Override
    @RequiresApi(Build.VERSION_CODES.TIRAMISU)
    public void unregisterDriverCountryCodeChangedListener(@NonNull
            IOnWifiDriverCountryCodeChangedListener listener) {
        if (!SdkLevel.isAtLeastT()) {
            throw new UnsupportedOperationException();
        }
        // verify arguments
        if (listener == null) {
            throw new IllegalArgumentException("listener must not be null");
        }
        int uid = Binder.getCallingUid();
        if (mVerboseLoggingEnabled) {
            mLog.info("unregisterDriverCountryCodeChangedListener uid=%")
                    .c(Binder.getCallingUid()).flush();
        }

        // post operation to handler thread
        mWifiThreadRunner.post(() ->
                mCountryCodeTracker.unregisterDriverCountryCodeChangedListener(listener));
    }

     /**
     * Get the country code
     * @return Get the best choice country code for wifi, regardless of if it was set or
     * not.
     * Returns null when there is no country code available.
     */
    @Override
    public String getCountryCode(String packageName, String featureId) {
        int uid = Binder.getCallingUid();
        mWifiPermissionsUtil.checkPackage(uid, packageName);
        if (!mWifiPermissionsUtil.checkNetworkSettingsPermission(uid)
                && !mWifiPermissionsUtil.checkCallersCoarseLocationPermission(
                        packageName, featureId, uid, "getCountryCode")) {
            throw new SecurityException("Caller has no permission to get country code.");
        }
        if (mVerboseLoggingEnabled) {
            mLog.info("getCountryCode uid=%").c(Binder.getCallingUid()).flush();
        }
        return mCountryCode.getCountryCode();
    }

    /**
     * Set the Wifi country code. This call will override the country code set by telephony.
     * @param countryCode A 2-Character alphanumeric country code.
     *
     */
    @RequiresApi(Build.VERSION_CODES.S)
    @Override
    public void setOverrideCountryCode(@NonNull String countryCode) {
        if (!SdkLevel.isAtLeastS()) {
            throw new UnsupportedOperationException();
        }
        mContext.enforceCallingOrSelfPermission(
                Manifest.permission.MANAGE_WIFI_COUNTRY_CODE, "WifiService");
        if (!WifiCountryCode.isValid(countryCode)) {
            throw new IllegalArgumentException("Country code must be a 2-Character alphanumeric"
                    + " code. But got countryCode " + countryCode
                    + " instead");
        }
        if (mVerboseLoggingEnabled) {
            mLog.info("setOverrideCountryCode uid=% countryCode=%")
                    .c(Binder.getCallingUid()).c(countryCode).flush();
        }
        // Post operation to handler thread
        mWifiThreadRunner.post(() -> mCountryCode.setOverrideCountryCode(countryCode));
    }

    /**
     * Clear the country code previously set through setOverrideCountryCode method.
     *
     */
    @RequiresApi(Build.VERSION_CODES.S)
    @Override
    public void clearOverrideCountryCode() {
        if (!SdkLevel.isAtLeastS()) {
            throw new UnsupportedOperationException();
        }
        mContext.enforceCallingOrSelfPermission(
                Manifest.permission.MANAGE_WIFI_COUNTRY_CODE, "WifiService");
        if (mVerboseLoggingEnabled) {
            mLog.info("clearCountryCode uid=%").c(Binder.getCallingUid()).flush();
        }
        // Post operation to handler thread
        mWifiThreadRunner.post(() -> mCountryCode.clearOverrideCountryCode());
    }

    /**
     * Change the default country code previously set from ro.boot.wificountrycode.
     * @param countryCode A 2-Character alphanumeric country code.
     *
     */
    @RequiresApi(Build.VERSION_CODES.S)
    @Override
    public void setDefaultCountryCode(@NonNull String countryCode) {
        if (!SdkLevel.isAtLeastS()) {
            throw new UnsupportedOperationException();
        }
        mContext.enforceCallingOrSelfPermission(
                Manifest.permission.MANAGE_WIFI_COUNTRY_CODE, "WifiService");
        if (!WifiCountryCode.isValid(countryCode)) {
            throw new IllegalArgumentException("Country code must be a 2-Character alphanumeric"
                    + " code. But got countryCode " + countryCode
                    + " instead");
        }
        if (mVerboseLoggingEnabled) {
            mLog.info("setDefaultCountryCode uid=% countryCode=%")
                    .c(Binder.getCallingUid()).c(countryCode).flush();
        }
        // Post operation to handler thread
        mWifiThreadRunner.post(() -> mCountryCode.setDefaultCountryCode(countryCode));
    }

    @Override
    public boolean is24GHzBandSupported() {
        if (mVerboseLoggingEnabled) {
            mLog.info("is24GHzBandSupported uid=%").c(Binder.getCallingUid()).flush();
        }

        return is24GhzBandSupportedInternal();
    }

    private boolean is24GhzBandSupportedInternal() {
        if (mContext.getResources().getBoolean(R.bool.config_wifi24ghzSupport)) {
            return true;
        }
        return mWifiThreadRunner.call(
                () -> mWifiNative.getChannelsForBand(WifiScanner.WIFI_BAND_24_GHZ).length > 0,
                false);
    }


    @Override
    public boolean is5GHzBandSupported() {
        if (mVerboseLoggingEnabled) {
            mLog.info("is5GHzBandSupported uid=%").c(Binder.getCallingUid()).flush();
        }

        return is5GhzBandSupportedInternal();
    }

    private boolean is5GhzBandSupportedInternal() {
        if (mContext.getResources().getBoolean(R.bool.config_wifi5ghzSupport)) {
            return true;
        }
        return mWifiThreadRunner.call(
                () -> mWifiNative.getChannelsForBand(WifiScanner.WIFI_BAND_5_GHZ).length > 0,
                false);
    }

    @Override
    public boolean is6GHzBandSupported() {
        if (mVerboseLoggingEnabled) {
            mLog.info("is6GHzBandSupported uid=%").c(Binder.getCallingUid()).flush();
        }

        return is6GhzBandSupportedInternal();
    }

    private boolean is6GhzBandSupportedInternal() {
        if (mContext.getResources().getBoolean(R.bool.config_wifi6ghzSupport)) {
            return true;
        }
        return mWifiThreadRunner.call(
                () -> mWifiNative.getChannelsForBand(WifiScanner.WIFI_BAND_6_GHZ).length > 0,
                false);
    }

    @Override
    public boolean is60GHzBandSupported() {
        if (!SdkLevel.isAtLeastS()) {
            throw new UnsupportedOperationException();
        }

        if (mVerboseLoggingEnabled) {
            mLog.info("is60GHzBandSupported uid=%").c(Binder.getCallingUid()).flush();
        }

        return is60GhzBandSupportedInternal();
    }

    private boolean is60GhzBandSupportedInternal() {
        if (mContext.getResources().getBoolean(R.bool.config_wifi60ghzSupport)) {
            return true;
        }
        return mWifiThreadRunner.call(
                () -> mWifiNative.getChannelsForBand(WifiScanner.WIFI_BAND_60_GHZ).length > 0,
                false);
    }

    @Override
    public boolean isWifiStandardSupported(@WifiStandard int standard) {
        return mWifiThreadRunner.call(
                () -> mActiveModeWarden.getPrimaryClientModeManager().isWifiStandardSupported(
                        standard), false);
    }

    /**
     * Return the DHCP-assigned addresses from the last successful DHCP request,
     * if any.
     * @return the DHCP information
     * @deprecated
     */
    @Override
    public DhcpInfo getDhcpInfo(@NonNull String packageName) {
        enforceAccessPermission();
        int callingUid = Binder.getCallingUid();
        mWifiPermissionsUtil.checkPackage(callingUid, packageName);
        if (mVerboseLoggingEnabled) {
            mLog.info("getDhcpInfo uid=%").c(callingUid).flush();
        }
        DhcpResultsParcelable dhcpResults = mWifiThreadRunner.call(
                () -> getClientModeManagerIfSecondaryCmmRequestedByCallerPresent(
                        callingUid, packageName)
                        .syncGetDhcpResultsParcelable(), new DhcpResultsParcelable());

        DhcpInfo info = new DhcpInfo();

        if (dhcpResults.baseConfiguration != null) {
            if (dhcpResults.baseConfiguration.getIpAddress() != null
                    && dhcpResults.baseConfiguration.getIpAddress().getAddress()
                    instanceof Inet4Address) {
                info.ipAddress = Inet4AddressUtils.inet4AddressToIntHTL(
                        (Inet4Address) dhcpResults.baseConfiguration.getIpAddress().getAddress());
            }

            if (dhcpResults.baseConfiguration.getGateway() != null) {
                info.gateway = Inet4AddressUtils.inet4AddressToIntHTL(
                        (Inet4Address) dhcpResults.baseConfiguration.getGateway());
            }

            int dnsFound = 0;
            for (InetAddress dns : dhcpResults.baseConfiguration.getDnsServers()) {
                if (dns instanceof Inet4Address) {
                    if (dnsFound == 0) {
                        info.dns1 = Inet4AddressUtils.inet4AddressToIntHTL((Inet4Address) dns);
                    } else {
                        info.dns2 = Inet4AddressUtils.inet4AddressToIntHTL((Inet4Address) dns);
                    }
                    if (++dnsFound > 1) break;
                }
            }
        }
        String serverAddress = dhcpResults.serverAddress;
        if (serverAddress != null) {
            InetAddress serverInetAddress = InetAddresses.parseNumericAddress(serverAddress);
            info.serverAddress =
                    Inet4AddressUtils.inet4AddressToIntHTL((Inet4Address) serverInetAddress);
        }
        info.leaseDuration = dhcpResults.leaseDuration;

        return info;
    }

    /**
     * enable TDLS for the local NIC to remote NIC
     * The APPs don't know the remote MAC address to identify NIC though,
     * so we need to do additional work to find it from remote IP address
     */

    private static class TdlsTaskParams {
        String mRemoteIpAddress;
        boolean mEnable;
    }

    private class TdlsTask extends AsyncTask<TdlsTaskParams, Integer, Integer> {
        @Override
        protected Integer doInBackground(TdlsTaskParams... params) {

            // Retrieve parameters for the call
            TdlsTaskParams param = params[0];
            String remoteIpAddress = param.mRemoteIpAddress.trim();
            boolean enable = param.mEnable;

            // Get MAC address of Remote IP
            String macAddress = null;

            try (BufferedReader reader = new BufferedReader(new FileReader("/proc/net/arp"))) {
                // Skip over the line bearing column titles
                reader.readLine();

                String line;
                while ((line = reader.readLine()) != null) {
                    String[] tokens = line.split("[ ]+");
                    if (tokens.length < 6) {
                        continue;
                    }

                    // ARP column format is
                    // Address HWType HWAddress Flags Mask IFace
                    String ip = tokens[0];
                    String mac = tokens[3];

                    if (TextUtils.equals(remoteIpAddress, ip)) {
                        macAddress = mac;
                        break;
                    }
                }

                if (macAddress == null) {
                    Log.w(TAG, "Did not find remoteAddress {" + remoteIpAddress + "} in "
                            + "/proc/net/arp");
                } else {
                    enableTdlsWithMacAddress(macAddress, enable);
                }

            } catch (FileNotFoundException e) {
                Log.e(TAG, "Could not open /proc/net/arp to lookup mac address");
            } catch (IOException e) {
                Log.e(TAG, "Could not read /proc/net/arp to lookup mac address");
            }
            return 0;
        }
    }

    @Override
    public void enableTdls(String remoteAddress, boolean enable) {
        if (remoteAddress == null) {
          throw new IllegalArgumentException("remoteAddress cannot be null");
        }
        mLog.info("enableTdls uid=% enable=%").c(Binder.getCallingUid()).c(enable).flush();
        TdlsTaskParams params = new TdlsTaskParams();
        params.mRemoteIpAddress = remoteAddress;
        params.mEnable = enable;
        new TdlsTask().execute(params);
    }


    @Override
    public void enableTdlsWithMacAddress(String remoteMacAddress, boolean enable) {
        mLog.info("enableTdlsWithMacAddress uid=% enable=%")
                .c(Binder.getCallingUid())
                .c(enable)
                .flush();
        if (remoteMacAddress == null) {
          throw new IllegalArgumentException("remoteMacAddress cannot be null");
        }
        mWifiThreadRunner.post(() ->
                mActiveModeWarden.getPrimaryClientModeManager().enableTdls(
                        remoteMacAddress, enable));
    }

    /**
     * Temporarily disable a network, should be trigger when user disconnect a network
     */
    @Override
    public void disableEphemeralNetwork(String network, String packageName) {
        mContext.enforceCallingOrSelfPermission(android.Manifest.permission.CHANGE_WIFI_STATE,
                "WifiService");
        int callingUid = Binder.getCallingUid();
        mWifiPermissionsUtil.checkPackage(callingUid, packageName);
        if (!isPrivileged(Binder.getCallingPid(), callingUid)) {
            mLog.info("disableEphemeralNetwork not allowed for uid=%").c(callingUid).flush();
            return;
        }
        mLog.info("disableEphemeralNetwork uid=%").c(callingUid).flush();
        mWifiThreadRunner.post(() -> mWifiConfigManager.userTemporarilyDisabledNetwork(network,
                callingUid));
    }

    private void removeAppStateInternal(int uid, @NonNull String pkgName) {
        ApplicationInfo ai = new ApplicationInfo();
        ai.packageName = pkgName;
        ai.uid = uid;
        mWifiConfigManager.removeNetworksForApp(ai);
        mScanRequestProxy.clearScanRequestTimestampsForApp(pkgName, uid);

        // Remove all suggestions from the package.
        mWifiNetworkSuggestionsManager.removeApp(pkgName);
        mWifiInjector.getWifiNetworkFactory().removeUserApprovedAccessPointsForApp(
                pkgName);

        // Remove all Passpoint profiles from package.
        mWifiInjector.getPasspointManager().removePasspointProviderWithPackage(
                pkgName);
    }

    private void registerForBroadcasts() {
        IntentFilter intentFilter = new IntentFilter();
        intentFilter.addAction(Intent.ACTION_PACKAGE_FULLY_REMOVED);
        intentFilter.addAction(Intent.ACTION_PACKAGE_CHANGED);
        intentFilter.addAction(Intent.ACTION_PACKAGE_REMOVED);
        intentFilter.addDataScheme("package");
        mContext.registerReceiver(
                new BroadcastReceiver() {
                    @Override
                    public void onReceive(Context context, Intent intent) {
                        int uid = intent.getIntExtra(Intent.EXTRA_UID, -1);
                        Uri uri = intent.getData();
                        if (uid == -1 || uri == null) {
                            Log.e(TAG, "Uid or Uri is missing for action:" + intent.getAction());
                            return;
                        }
                        String pkgName = uri.getSchemeSpecificPart();
                        PackageManager pm = context.getPackageManager();
                        PackageInfo packageInfo = null;
                        try {
                            packageInfo = pm.getPackageInfo(pkgName, 0);
                        } catch (PackageManager.NameNotFoundException e) {
                            Log.w(TAG, "Couldn't get PackageInfo for package:" + pkgName);
                        }
                        // If package is not removed or disabled, just ignore.
                        if (packageInfo != null
                                && packageInfo.applicationInfo != null
                                && packageInfo.applicationInfo.enabled) {
                            return;
                        }
                        Log.d(TAG, "Remove settings for package:" + pkgName);
                        removeAppStateInternal(uid, pkgName);
                    }
                },
                intentFilter,
                null,
                new Handler(mWifiHandlerThread.getLooper()));
    }

    private void registerForCarrierConfigChange() {
        IntentFilter filter = new IntentFilter();
        filter.addAction(CarrierConfigManager.ACTION_CARRIER_CONFIG_CHANGED);
        mContext.registerReceiver(
                new BroadcastReceiver() {
                    @Override
                    public void onReceive(Context context, Intent intent) {
                        final int subId = SubscriptionManager.getActiveDataSubscriptionId();
                        Log.d(TAG, "ACTION_CARRIER_CONFIG_CHANGED, active subId: " + subId);
                        // Tether mode only since carrier requirement only for tethered SoftAp.
                        mTetheredSoftApTracker
                                .updateSoftApCapabilityWhenCarrierConfigChanged(subId);
                        mActiveModeWarden.updateSoftApCapability(
                                mTetheredSoftApTracker.getSoftApCapability(),
                                WifiManager.IFACE_IP_MODE_TETHERED);
                    }
                },
                filter,
                null,
                new Handler(mWifiHandlerThread.getLooper()));

        WifiPhoneStateListener phoneStateListener = new WifiPhoneStateListener(
                mWifiHandlerThread.getLooper());

        mContext.getSystemService(TelephonyManager.class).listen(
                phoneStateListener, PhoneStateListener.LISTEN_ACTIVE_DATA_SUBSCRIPTION_ID_CHANGE);
    }

    @Override
    public int handleShellCommand(@NonNull ParcelFileDescriptor in,
            @NonNull ParcelFileDescriptor out, @NonNull ParcelFileDescriptor err,
            @NonNull String[] args) {
        if (!mIsBootComplete) {
            Log.w(TAG, "Received shell command when boot is not complete!");
            return -1;
        }

        WifiShellCommand shellCommand =  mWifiInjector.makeWifiShellCommand(this);
        return shellCommand.exec(this, in.getFileDescriptor(), out.getFileDescriptor(),
                err.getFileDescriptor(), args);
    }

    private void updateWifiMetrics() {
        mWifiThreadRunner.run(() -> {
            mWifiMetrics.updateSavedNetworks(
                    mWifiConfigManager.getSavedNetworks(Process.WIFI_UID));
            mActiveModeWarden.updateMetrics();
            mPasspointManager.updateMetrics();
        });
        boolean isNonPersistentMacRandEnabled = mFrameworkFacade.getIntegerSetting(mContext,
                WifiConfigManager.NON_PERSISTENT_MAC_RANDOMIZATION_FEATURE_FORCE_ENABLE_FLAG, 0)
                == 1 ? true : false;
        mWifiMetrics.setNonPersistentMacRandomizationForceEnabled(isNonPersistentMacRandEnabled);
        mWifiMetrics.setIsScanningAlwaysEnabled(
                mSettingsStore.isScanAlwaysAvailableToggleEnabled());
        mWifiMetrics.setVerboseLoggingEnabled(mVerboseLoggingEnabled);
        mWifiMetrics.setWifiWakeEnabled(mWifiInjector.getWakeupController().isEnabled());
    }

    @Override
    protected void dump(FileDescriptor fd, PrintWriter pw, String[] args) {
        if (mContext.checkCallingOrSelfPermission(android.Manifest.permission.DUMP)
                != PERMISSION_GRANTED) {
            pw.println("Permission Denial: can't dump WifiService from from pid="
                    + Binder.getCallingPid()
                    + ", uid=" + Binder.getCallingUid());
            return;
        }
        if (!mIsWifiServiceStarted) {
            pw.println("Wifi Service is not started. no dump available");
            return;
        }
        mWifiThreadRunner.run(() -> {
            String arg0 = args != null && args.length > 0 ? args[0] : null;
            if (WifiMetrics.PROTO_DUMP_ARG.equals(arg0)) {
                // WifiMetrics proto bytes were requested. Dump only these.
                updateWifiMetrics();
                mWifiMetrics.dump(fd, pw, args);
            } else if (IpClientUtil.DUMP_ARG.equals(arg0)) {
                // IpClient dump was requested. Pass it along and take no further action.
                String[] ipClientArgs = new String[args.length - 1];
                System.arraycopy(args, 1, ipClientArgs, 0, ipClientArgs.length);
                mActiveModeWarden.getPrimaryClientModeManager().dumpIpClient(fd, pw, ipClientArgs);
            } else if (WifiScoreReport.DUMP_ARG.equals(arg0)) {
                mActiveModeWarden.getPrimaryClientModeManager().dumpWifiScoreReport(fd, pw, args);
            } else if (WifiScoreCard.DUMP_ARG.equals(arg0)) {
                WifiScoreCard wifiScoreCard = mWifiInjector.getWifiScoreCard();
                String networkListBase64 = wifiScoreCard.getNetworkListBase64(true);
                pw.println(networkListBase64);
            } else {
                pw.println("Verbose logging is " + (mVerboseLoggingEnabled ? "on" : "off"));
                pw.println("mVerboseLoggingLevel " + mVerboseLoggingLevel);
                pw.println("Stay-awake conditions: " + mFacade.getIntegerSetting(
                        mContext, Settings.Global.STAY_ON_WHILE_PLUGGED_IN, 0));
                pw.println("mInIdleMode " + mInIdleMode);
                pw.println("mScanPending " + mScanPending);
                pw.println("SupportedFeatures:" + Long.toHexString(getSupportedFeaturesInternal()));
                pw.println("SettingsStore:");
                mSettingsStore.dump(fd, pw, args);
                mActiveModeWarden.dump(fd, pw, args);
                mMakeBeforeBreakManager.dump(fd, pw, args);
                pw.println();
                mWifiTrafficPoller.dump(fd, pw, args);
                pw.println();
                pw.println("Locks held:");
                mWifiLockManager.dump(pw);
                pw.println();
                mWifiMulticastLockManager.dump(pw);
                pw.println();
                WifiScoreCard wifiScoreCard = mWifiInjector.getWifiScoreCard();
                String networkListBase64 = wifiScoreCard.getNetworkListBase64(true);
                pw.println("WifiScoreCard:");
                pw.println(networkListBase64);

                updateWifiMetrics();
                mWifiMetrics.dump(fd, pw, args);

                pw.println();
                mWifiNetworkSuggestionsManager.dump(fd, pw, args);
                pw.println();
                mWifiBackupRestore.dump(fd, pw, args);
                pw.println();
                pw.println("ScoringParams: " + mWifiInjector.getScoringParams());
                pw.println();
                mWifiInjector.getSettingsConfigStore().dump(fd, pw, args);
                pw.println();
                mCountryCode.dump(fd, pw, args);
                mWifiInjector.getWifiNetworkFactory().dump(fd, pw, args);
                mWifiInjector.getUntrustedWifiNetworkFactory().dump(fd, pw, args);
                mWifiInjector.getOemWifiNetworkFactory().dump(fd, pw, args);
                mWifiInjector.getRestrictedWifiNetworkFactory().dump(fd, pw, args);
                mWifiInjector.getMultiInternetWifiNetworkFactory().dump(fd, pw, args);
                mWifiInjector.getSsidTranslator().dump(pw);
                pw.println("Wlan Wake Reasons:" + mWifiNative.getWlanWakeReasonCount());
                pw.println();
                mWifiConfigManager.dump(fd, pw, args);
                pw.println();
                mPasspointManager.dump(pw);
                pw.println();
                mWifiInjector.getWifiDiagnostics().captureBugReportData(
                        WifiDiagnostics.REPORT_REASON_USER_ACTION);
                mWifiInjector.getWifiDiagnostics().dump(fd, pw, args);
                mWifiConnectivityManager.dump(fd, pw, args);
                mWifiHealthMonitor.dump(fd, pw, args);
                mWifiScoreCard.dump(fd, pw, args);
                mWifiInjector.getWakeupController().dump(fd, pw, args);
                mWifiInjector.getWifiLastResortWatchdog().dump(fd, pw, args);
                mWifiInjector.getAdaptiveConnectivityEnabledSettingObserver().dump(fd, pw, args);
                mWifiInjector.getWifiGlobals().dump(fd, pw, args);
                mWifiInjector.getSarManager().dump(fd, pw, args);
                pw.println();
                mLastCallerInfoManager.dump(pw);
                pw.println();
                mWifiInjector.getLinkProbeManager().dump(fd, pw, args);
                pw.println();
                mWifiNative.dump(pw);
            }
        });
    }

    @Override
    public boolean acquireWifiLock(IBinder binder, int lockMode, String tag, WorkSource ws) {
        mLog.info("acquireWifiLock uid=% lockMode=%")
                .c(Binder.getCallingUid())
                .c(lockMode).flush();

        // Check on permission to make this call
        mContext.enforceCallingOrSelfPermission(android.Manifest.permission.WAKE_LOCK, null);

        // If no UID is provided in worksource, use the calling UID
        WorkSource updatedWs = (ws == null || ws.isEmpty())
                ? new WorkSource(Binder.getCallingUid()) : ws;

        if (!WifiLockManager.isValidLockMode(lockMode)) {
            throw new IllegalArgumentException("lockMode =" + lockMode);
        }

        return mWifiThreadRunner.call(() ->
                mWifiLockManager.acquireWifiLock(lockMode, tag, binder, updatedWs), false);
    }

    @Override
    public void updateWifiLockWorkSource(IBinder binder, WorkSource ws) {
        mLog.info("updateWifiLockWorkSource uid=%").c(Binder.getCallingUid()).flush();

        // Check on permission to make this call
        mContext.enforceCallingOrSelfPermission(
                android.Manifest.permission.UPDATE_DEVICE_STATS, null);

        // If no UID is provided in worksource, use the calling UID
        WorkSource updatedWs = (ws == null || ws.isEmpty())
                ? new WorkSource(Binder.getCallingUid()) : ws;

        mWifiThreadRunner.run(() ->
                mWifiLockManager.updateWifiLockWorkSource(binder, updatedWs));
    }

    @Override
    public boolean releaseWifiLock(IBinder binder) {
        mLog.info("releaseWifiLock uid=%").c(Binder.getCallingUid()).flush();

        // Check on permission to make this call
        mContext.enforceCallingOrSelfPermission(android.Manifest.permission.WAKE_LOCK, null);

        return mWifiThreadRunner.call(() ->
                mWifiLockManager.releaseWifiLock(binder), false);
    }

    @Override
    public void initializeMulticastFiltering() {
        enforceMulticastChangePermission();
        mLog.info("initializeMulticastFiltering uid=%").c(Binder.getCallingUid()).flush();
        mWifiMulticastLockManager.initializeFiltering();
    }

    @Override
    public void acquireMulticastLock(IBinder binder, String tag) {
        enforceMulticastChangePermission();
        mLog.info("acquireMulticastLock uid=%").c(Binder.getCallingUid()).flush();
        mWifiMulticastLockManager.acquireLock(binder, tag);
    }

    @Override
    public void releaseMulticastLock(String tag) {
        enforceMulticastChangePermission();
        mLog.info("releaseMulticastLock uid=%").c(Binder.getCallingUid()).flush();
        mWifiMulticastLockManager.releaseLock(tag);
    }

    @Override
    public boolean isMulticastEnabled() {
        enforceAccessPermission();
        if (mVerboseLoggingEnabled) {
            mLog.info("isMulticastEnabled uid=%").c(Binder.getCallingUid()).flush();
        }
        return mWifiMulticastLockManager.isMulticastEnabled();
    }

    @Override
    public void enableVerboseLogging(int verbose) {
        enforceAccessPermission();
        enforceNetworkSettingsPermission();
        mLog.info("enableVerboseLogging uid=% verbose=%")
                .c(Binder.getCallingUid())
                .c(verbose).flush();
        boolean enabled = verbose > 0;
        mWifiInjector.getSettingsConfigStore().put(WIFI_VERBOSE_LOGGING_ENABLED, enabled);
        onVerboseLoggingStatusChanged(enabled);
        enableVerboseLoggingInternal(verbose);
    }

    private void onVerboseLoggingStatusChanged(boolean enabled) {
        int itemCount = mRegisteredWifiLoggingStatusListeners.beginBroadcast();
        for (int i = 0; i < itemCount; i++) {
            try {
                mRegisteredWifiLoggingStatusListeners.getBroadcastItem(i)
                        .onStatusChanged(enabled);
            } catch (RemoteException e) {
                Log.e(TAG, "onVerboseLoggingStatusChanged: RemoteException -- ", e);
            }

        }
        mRegisteredWifiLoggingStatusListeners.finishBroadcast();
    }

    private void updateVerboseLoggingEnabled() {
        final int verboseAlwaysOnLevel = mContext.getResources().getInteger(
                R.integer.config_wifiVerboseLoggingAlwaysOnLevel);
        mVerboseLoggingEnabled = mFrameworkFacade.isVerboseLoggingAlwaysOn(verboseAlwaysOnLevel,
                mBuildProperties)
                || WifiManager.VERBOSE_LOGGING_LEVEL_DISABLED != mVerboseLoggingLevel;
    }

    private void enableVerboseLoggingInternal(int verboseLoggingLevel) {
        if (verboseLoggingLevel > WifiManager.VERBOSE_LOGGING_LEVEL_ENABLED
                && mBuildProperties.isUserBuild()) {
            throw new SecurityException(TAG + ": Not allowed for the user build.");
        }
        mVerboseLoggingLevel = verboseLoggingLevel;

        // Update wifi globals before sending the verbose logging change.
        mWifiThreadRunner.removeCallbacks(mAutoDisableShowKeyVerboseLoggingModeRunnable);
        if (WifiManager.VERBOSE_LOGGING_LEVEL_ENABLED_SHOW_KEY == mVerboseLoggingLevel) {
            mWifiGlobals.setShowKeyVerboseLoggingModeEnabled(true);
            mWifiThreadRunner.postDelayed(mAutoDisableShowKeyVerboseLoggingModeRunnable,
                    AUTO_DISABLE_SHOW_KEY_COUNTDOWN_MILLIS);
        } else {
            // Ensure the show key mode is disabled.
            mWifiGlobals.setShowKeyVerboseLoggingModeEnabled(false);
        }
        updateVerboseLoggingEnabled();
        final boolean halVerboseEnabled =
                WifiManager.VERBOSE_LOGGING_LEVEL_DISABLED != mVerboseLoggingLevel;
        mActiveModeWarden.enableVerboseLogging(mVerboseLoggingEnabled);
        mWifiLockManager.enableVerboseLogging(mVerboseLoggingEnabled);
        mWifiMulticastLockManager.enableVerboseLogging(mVerboseLoggingEnabled);
        mWifiInjector.enableVerboseLogging(mVerboseLoggingEnabled, halVerboseEnabled);
        mWifiInjector.getSarManager().enableVerboseLogging(mVerboseLoggingEnabled);
        ApConfigUtil.enableVerboseLogging(mVerboseLoggingEnabled);
    }

    @Override
    public int getVerboseLoggingLevel() {
        if (mVerboseLoggingEnabled) {
            mLog.info("getVerboseLoggingLevel uid=%").c(Binder.getCallingUid()).flush();
        }
        return mVerboseLoggingLevel;
    }

    private Runnable mAutoDisableShowKeyVerboseLoggingModeRunnable = new Runnable() {
        @Override
        public void run() {
            // If still enabled, fallback to the regular verbose logging mode.
            if (mVerboseLoggingEnabled) {
                enableVerboseLoggingInternal(WifiManager.VERBOSE_LOGGING_LEVEL_ENABLED);
            }
        }
    };

    @Override
    public void factoryReset(String packageName) {
        enforceNetworkSettingsPermission();
        if (enforceChangePermission(packageName) != MODE_ALLOWED) {
            return;
        }
        int callingUid = Binder.getCallingUid();
        mWifiPermissionsUtil.checkPackage(callingUid, packageName);
        mLog.info("factoryReset uid=%").c(callingUid).flush();
        if (mUserManager.hasUserRestrictionForUser(
                UserManager.DISALLOW_NETWORK_RESET,
                UserHandle.getUserHandleForUid(callingUid))) {
            return;
        }
        if (!mUserManager.hasUserRestrictionForUser(
                UserManager.DISALLOW_CONFIG_TETHERING,
                UserHandle.getUserHandleForUid(callingUid))) {
            // Turn mobile hotspot off
            stopSoftApInternal(WifiManager.IFACE_IP_MODE_UNSPECIFIED);
        }

        if (mUserManager.hasUserRestrictionForUser(
                UserManager.DISALLOW_CONFIG_WIFI,
                UserHandle.getUserHandleForUid(callingUid))) {
            return;
        }
        // Delete all Wifi SSIDs
        mWifiThreadRunner.run(() -> {
            List<WifiConfiguration> networks = mWifiConfigManager
                    .getSavedNetworks(Process.WIFI_UID);
            for (WifiConfiguration network : networks) {
                if (network.isEnterprise()) {
                    mWifiInjector.getWifiKeyStore().removeKeys(network.enterpriseConfig, true);
                }
                removeNetwork(network.networkId, packageName);
            }
        });
        // Delete all Passpoint configurations
        List<PasspointConfiguration> configs = mWifiThreadRunner.call(
                () -> mPasspointManager.getProviderConfigs(Process.WIFI_UID /* ignored */, true),
                Collections.emptyList());
        for (PasspointConfiguration config : configs) {
            removePasspointConfigurationInternal(null, config.getUniqueId());
        }
        mWifiThreadRunner.post(() -> {
            // Reset SoftApConfiguration to default configuration
            mWifiApConfigStore.setApConfiguration(null);
            mPasspointManager.clearAnqpRequestsAndFlushCache();
            mWifiConfigManager.clearUserTemporarilyDisabledList();
            mWifiConfigManager.removeAllEphemeralOrPasspointConfiguredNetworks();
            mWifiInjector.getWifiNetworkFactory().clear();
            mWifiNetworkSuggestionsManager.clear();
            mWifiInjector.getWifiScoreCard().clear();
            mWifiHealthMonitor.clear();
            mWifiCarrierInfoManager.clear();
            notifyFactoryReset();
        });
    }

    /**
     * Notify the Factory Reset Event to application who may installed wifi configurations.
     */
    private void notifyFactoryReset() {
        Intent intent = new Intent(WifiManager.ACTION_NETWORK_SETTINGS_RESET);

        // Retrieve list of broadcast receivers for this broadcast & send them directed broadcasts
        // to wake them up (if they're in background).
        List<ResolveInfo> resolveInfos =
                mContext.getPackageManager().queryBroadcastReceiversAsUser(
                        intent, 0,
                        UserHandle.of(mWifiInjector.getWifiPermissionsWrapper().getCurrentUser()));
        if (resolveInfos == null || resolveInfos.isEmpty()) return; // No need to send broadcast.

        for (ResolveInfo resolveInfo : resolveInfos) {
            Intent intentToSend = new Intent(intent);
            intentToSend.setComponent(new ComponentName(
                    resolveInfo.activityInfo.applicationInfo.packageName,
                    resolveInfo.activityInfo.name));
            mContext.sendBroadcastAsUser(intentToSend, UserHandle.CURRENT,
                    android.Manifest.permission.NETWORK_CARRIER_PROVISIONING);
        }
    }

    @Override
    public Network getCurrentNetwork() {
        if (!isSettingsOrSuw(Binder.getCallingPid(), Binder.getCallingUid())) {
            throw new SecurityException(TAG + ": Permission denied");
        }
        if (mVerboseLoggingEnabled) {
            mLog.info("getCurrentNetwork uid=%").c(Binder.getCallingUid()).flush();
        }
        return getPrimaryClientModeManagerBlockingThreadSafe().syncGetCurrentNetwork();
    }

    public static String toHexString(String s) {
        if (s == null) {
            return "null";
        }
        StringBuilder sb = new StringBuilder();
        sb.append('\'').append(s).append('\'');
        for (int n = 0; n < s.length(); n++) {
            sb.append(String.format(" %02x", s.charAt(n) & 0xffff));
        }
        return sb.toString();
    }

    /**
     * Retrieve the data to be backed to save the current state.
     *
     * @return  Raw byte stream of the data to be backed up.
     */
    @Override
    public byte[] retrieveBackupData() {
        enforceNetworkSettingsPermission();
        mLog.info("retrieveBackupData uid=%").c(Binder.getCallingUid()).flush();
        Log.d(TAG, "Retrieving backup data");
        List<WifiConfiguration> wifiConfigurations = mWifiThreadRunner.call(
                () -> mWifiConfigManager.getConfiguredNetworksWithPasswords(), null);
        byte[] backupData =
                mWifiBackupRestore.retrieveBackupDataFromConfigurations(wifiConfigurations);
        Log.d(TAG, "Retrieved backup data");
        return backupData;
    }

    private final class NetworkUpdater implements Runnable {
        private final int mCallingUid;
        private final List<WifiConfiguration> mConfigurations;
        private final int mStartIdx;
        private final int mBatchNum;

        NetworkUpdater(int callingUid, List<WifiConfiguration> configurations, int startIdx,
                int batchNum) {
            mCallingUid = callingUid;
            mConfigurations = configurations;
            mStartIdx = startIdx;
            mBatchNum = batchNum;
        }

        @Override
        public void run() {
            final int nextStartIdx = Math.min(mStartIdx + mBatchNum, mConfigurations.size());
            for (int i = mStartIdx; i < nextStartIdx; i++) {
                WifiConfiguration configuration = mConfigurations.get(i);
                int networkId =
                        mWifiConfigManager.addOrUpdateNetwork(configuration, mCallingUid)
                                .getNetworkId();
                if (networkId == WifiConfiguration.INVALID_NETWORK_ID) {
                    Log.e(TAG, "Restore network failed: "
                            + configuration.getProfileKey());
                } else {
                    // Enable all networks restored.
                    mWifiConfigManager.enableNetwork(networkId, false, mCallingUid, null);
                    // Restore auto-join param.
                    mWifiConfigManager.allowAutojoin(networkId, configuration.allowAutojoin);
                }
            }
            if (nextStartIdx < mConfigurations.size()) {
                mWifiThreadRunner.post(new NetworkUpdater(mCallingUid, mConfigurations,
                        nextStartIdx, mBatchNum));
            }
            Log.d(TAG, "Restored backup data index " + nextStartIdx + " of total "
                    + mConfigurations.size() + " configs ");
        }
    }

    /**
     * Helper method to restore networks retrieved from backup data.
     *
     * @param configurations list of WifiConfiguration objects parsed from the backup data.
     */
    @VisibleForTesting
    void restoreNetworks(List<WifiConfiguration> configurations) {
        if (configurations == null) {
            Log.w(TAG, "No wifi configuration to restore.");
            return;
        }
        int callingUid = Binder.getCallingUid();
        if (configurations.isEmpty()) return;
        final int batchNum = mContext.getResources().getInteger(
                    R.integer.config_wifiConfigurationRestoreNetworksBatchNum);
        mWifiThreadRunner.run(new NetworkUpdater(callingUid, configurations, 0,
                batchNum > 0 ? batchNum : configurations.size()));
    }

    /**
     * Restore state from the backed up data.
     *
     * @param data Raw byte stream of the backed up data.
     */
    @Override
    public void restoreBackupData(byte[] data) {
        enforceNetworkSettingsPermission();
        mLog.info("restoreBackupData uid=%").c(Binder.getCallingUid()).flush();
        Log.d(TAG, "Restoring backup data");
        restoreNetworks(mWifiBackupRestore.retrieveConfigurationsFromBackupData(data));
    }

    /**
     * Retrieve the soft ap config data to be backed to save current config data.
     *
     * @return  Raw byte stream of the data to be backed up.
     */
    @Override
    public byte[] retrieveSoftApBackupData() {
        enforceNetworkSettingsPermission();
        mLog.info("retrieveSoftApBackupData uid=%").c(Binder.getCallingUid()).flush();
        SoftApConfiguration config = mWifiThreadRunner.call(mWifiApConfigStore::getApConfiguration,
                new SoftApConfiguration.Builder().build());
        byte[] backupData =
                mSoftApBackupRestore.retrieveBackupDataFromSoftApConfiguration(config);
        Log.d(TAG, "Retrieved soft ap backup data");
        return backupData;
    }

    /**
     * Restore soft ap config from the backed up data.
     *
     * @param data Raw byte stream of the backed up data.
     * @return restored SoftApConfiguration or Null if data is invalid.
     */
    @Override
    public SoftApConfiguration restoreSoftApBackupData(byte[] data) {
        enforceNetworkSettingsPermission();
        mLog.info("restoreSoftApBackupData uid=%").c(Binder.getCallingUid()).flush();
        SoftApConfiguration softApConfig =
                mSoftApBackupRestore.retrieveSoftApConfigurationFromBackupData(data);
        if (softApConfig != null) {
            mWifiThreadRunner.post(() -> mWifiApConfigStore.setApConfiguration(
                    mWifiApConfigStore.resetToDefaultForUnsupportedConfig(
                    mWifiApConfigStore.upgradeSoftApConfiguration(softApConfig))));
            Log.d(TAG, "Restored soft ap backup data");
        }
        return softApConfig;
    }


    /**
     * Restore state from the older supplicant back up data.
     * The old backup data was essentially a backup of wpa_supplicant.conf & ipconfig.txt file.
     *
     * @param supplicantData Raw byte stream of wpa_supplicant.conf
     * @param ipConfigData Raw byte stream of ipconfig.txt
     */
    public void restoreSupplicantBackupData(byte[] supplicantData, byte[] ipConfigData) {
        enforceNetworkSettingsPermission();
        mLog.trace("restoreSupplicantBackupData uid=%").c(Binder.getCallingUid()).flush();
        Log.d(TAG, "Restoring supplicant backup data");
        restoreNetworks(mWifiBackupRestore.retrieveConfigurationsFromSupplicantBackupData(
                supplicantData, ipConfigData));
    }

    /**
     * Starts subscription provisioning with a provider.
     *
     * @param provider {@link OsuProvider} the provider to provision with
     * @param callback {@link IProvisioningCallback} the callback object to inform status
     */
    @Override
    public void startSubscriptionProvisioning(OsuProvider provider,
            IProvisioningCallback callback) {
        if (provider == null) {
            throw new IllegalArgumentException("Provider must not be null");
        }
        if (callback == null) {
            throw new IllegalArgumentException("Callback must not be null");
        }
        if (!isSettingsOrSuw(Binder.getCallingPid(), Binder.getCallingUid())) {
            throw new SecurityException(TAG + ": Permission denied");
        }
        final int uid = Binder.getCallingUid();
        mLog.trace("startSubscriptionProvisioning uid=%").c(uid).flush();
        if (getPrimaryClientModeManagerBlockingThreadSafe()
                .syncStartSubscriptionProvisioning(uid, provider, callback)) {
            mLog.trace("Subscription provisioning started with %")
                    .c(provider.toString()).flush();
        }
    }

    /**
     * See
     * {@link WifiManager#registerTrafficStateCallback(Executor, WifiManager.TrafficStateCallback)}
     *
     * @param callback Traffic State callback to register
     *
     * @throws SecurityException if the caller does not have permission to register a callback
     * @throws RemoteException if remote exception happens
     * @throws IllegalArgumentException if the arguments are null or invalid
     */
    @Override
    public void registerTrafficStateCallback(ITrafficStateCallback callback) {
        // verify arguments
        if (callback == null) {
            throw new IllegalArgumentException("Callback must not be null");
        }
        enforceNetworkSettingsPermission();
        if (mVerboseLoggingEnabled) {
            mLog.info("registerTrafficStateCallback uid=%").c(Binder.getCallingUid()).flush();
        }
        // Post operation to handler thread
        mWifiThreadRunner.post(() -> mWifiTrafficPoller.addCallback(callback));
    }

    /**
     * see {@link android.net.wifi.WifiManager#unregisterTrafficStateCallback(
     * WifiManager.TrafficStateCallback)}
     *
     * @param callback Traffic State callback to unregister
     *
     * @throws SecurityException if the caller does not have permission to register a callback
     */
    @Override
    public void unregisterTrafficStateCallback(ITrafficStateCallback callback) {
        enforceNetworkSettingsPermission();
        if (mVerboseLoggingEnabled) {
            mLog.info("unregisterTrafficStateCallback uid=%").c(Binder.getCallingUid()).flush();
        }
        // Post operation to handler thread
        mWifiThreadRunner.post(() -> mWifiTrafficPoller.removeCallback(callback));
    }

    private long getSupportedFeaturesInternal() {
        return mActiveModeWarden.getSupportedFeatureSet();
    }

    /**
     * See
     * {@link WifiManager#registerNetworkRequestMatchCallback(
     * Executor, WifiManager.NetworkRequestMatchCallback)}
     *
     * @param callback Network Request Match callback to register
     *
     * @throws SecurityException if the caller does not have permission to register a callback
     * @throws RemoteException if remote exception happens
     * @throws IllegalArgumentException if the arguments are null or invalid
     */
    @Override
    public void registerNetworkRequestMatchCallback(INetworkRequestMatchCallback callback) {
        // verify arguments
        if (callback == null) {
            throw new IllegalArgumentException("Callback must not be null");
        }
        enforceNetworkSettingsPermission();
        if (mVerboseLoggingEnabled) {
            mLog.info("registerNetworkRequestMatchCallback uid=%")
                    .c(Binder.getCallingUid()).flush();
        }
        // Post operation to handler thread
        mWifiThreadRunner.post(() ->
                mWifiInjector.getWifiNetworkFactory().addCallback(callback));
    }

    /**
     * see {@link android.net.wifi.WifiManager#unregisterNetworkRequestMatchCallback(
     * WifiManager.NetworkRequestMatchCallback)}
     *
     * @param callback Network Request Match callback to unregister
     *
     * @throws SecurityException if the caller does not have permission to register a callback
     */
    @Override
    public void unregisterNetworkRequestMatchCallback(INetworkRequestMatchCallback callback) {
        enforceNetworkSettingsPermission();
        if (mVerboseLoggingEnabled) {
            mLog.info("unregisterNetworkRequestMatchCallback uid=%")
                    .c(Binder.getCallingUid()).flush();
        }
        // Post operation to handler thread
        mWifiThreadRunner.post(() ->
                mWifiInjector.getWifiNetworkFactory().removeCallback(callback));
    }

    /**
     * See {@link android.net.wifi.WifiManager#addNetworkSuggestions(List)}
     *
     * @param networkSuggestions List of network suggestions to be added.
     * @param callingPackageName Package Name of the app adding the suggestions.
     * @param callingFeatureId Feature in the calling package
     * @throws SecurityException if the caller does not have permission.
     * @return One of status codes from {@link WifiManager.NetworkSuggestionsStatusCode}.
     */
    @Override
    public int addNetworkSuggestions(
            List<WifiNetworkSuggestion> networkSuggestions, String callingPackageName,
            String callingFeatureId) {
        if (enforceChangePermission(callingPackageName) != MODE_ALLOWED) {
            return WifiManager.STATUS_NETWORK_SUGGESTIONS_ERROR_APP_DISALLOWED;
        }
        int callingUid = Binder.getCallingUid();
        int callingPid = Binder.getCallingPid();

        if (SdkLevel.isAtLeastT()) {
            boolean isUserRestrictionSet = mUserManager.hasUserRestrictionForUser(
                    UserManager.DISALLOW_ADD_WIFI_CONFIG,
                    UserHandle.getUserHandleForUid(callingUid));
            boolean isCarrierApp = mWifiInjector.makeTelephonyManager()
                    .checkCarrierPrivilegesForPackageAnyPhone(callingPackageName)
                    == TelephonyManager.CARRIER_PRIVILEGE_STATUS_HAS_ACCESS;
            boolean hasPermission = !isUserRestrictionSet
                    || isCarrierApp
                    || isPrivileged(callingPid, callingUid)
                    || mWifiPermissionsUtil.isSystem(callingPackageName, callingUid)
                    || mWifiPermissionsUtil.isAdmin(callingUid, callingPackageName);
            if (!hasPermission) {
                return WifiManager.STATUS_NETWORK_SUGGESTIONS_ERROR_RESTRICTED_BY_ADMIN;
            }
        }

        if (mVerboseLoggingEnabled) {
            mLog.info("addNetworkSuggestions uid=%").c(callingUid).flush();
        }

        int success = mWifiThreadRunner.call(() -> mWifiNetworkSuggestionsManager.add(
                networkSuggestions, callingUid, callingPackageName, callingFeatureId),
                WifiManager.STATUS_NETWORK_SUGGESTIONS_ERROR_INTERNAL);
        if (success != WifiManager.STATUS_NETWORK_SUGGESTIONS_SUCCESS) {
            Log.e(TAG, "Failed to add network suggestions");
        }
        return success;
    }

    /**
     * See {@link android.net.wifi.WifiManager#removeNetworkSuggestions(List)}
     *
     * @param networkSuggestions List of network suggestions to be removed.
     * @param callingPackageName Package Name of the app removing the suggestions.
     * @throws SecurityException if the caller does not have permission.
     * @return One of status codes from {@link WifiManager.NetworkSuggestionsStatusCode}.
     */
    @Override
    public int removeNetworkSuggestions(
            List<WifiNetworkSuggestion> networkSuggestions, String callingPackageName,
            @WifiManager.ActionAfterRemovingSuggestion int action) {
        if (enforceChangePermission(callingPackageName) != MODE_ALLOWED) {
            return WifiManager.STATUS_NETWORK_SUGGESTIONS_ERROR_APP_DISALLOWED;
        }
        if (mVerboseLoggingEnabled) {
            mLog.info("removeNetworkSuggestions uid=%").c(Binder.getCallingUid()).flush();
        }
        if (action != WifiManager.ACTION_REMOVE_SUGGESTION_DISCONNECT
                && action != WifiManager.ACTION_REMOVE_SUGGESTION_LINGER) {
            return WifiManager.STATUS_NETWORK_SUGGESTIONS_ERROR_REMOVE_INVALID;
        }
        int callingUid = Binder.getCallingUid();

        int success = mWifiThreadRunner.call(() -> mWifiNetworkSuggestionsManager.remove(
                networkSuggestions, callingUid, callingPackageName,
                action), WifiManager.STATUS_NETWORK_SUGGESTIONS_ERROR_INTERNAL);
        if (success != WifiManager.STATUS_NETWORK_SUGGESTIONS_SUCCESS) {
            Log.e(TAG, "Failed to remove network suggestions");
        }
        return success;
    }

    /**
     * See {@link android.net.wifi.WifiManager#getNetworkSuggestions()}
     * @param callingPackageName Package Name of the app getting the suggestions.
     * @return a list of network suggestions suggested by this app
     */
    @Override
    public List<WifiNetworkSuggestion> getNetworkSuggestions(String callingPackageName) {
        int callingUid = Binder.getCallingUid();
        mAppOps.checkPackage(callingUid, callingPackageName);
        enforceAccessPermission();
        if (mVerboseLoggingEnabled) {
            mLog.info("getNetworkSuggestionList uid=%").c(Binder.getCallingUid()).flush();
        }
        return mWifiThreadRunner.call(() ->
                mWifiNetworkSuggestionsManager.get(callingPackageName, callingUid),
                Collections.emptyList());
    }

    /**
     * Gets the factory Wi-Fi MAC addresses.
     * @throws SecurityException if the caller does not have permission.
     * @return Array of String representing Wi-Fi MAC addresses, or empty array if failed.
     */
    @Override
    public String[] getFactoryMacAddresses() {
        final int uid = Binder.getCallingUid();
        if (!mWifiPermissionsUtil.checkNetworkSettingsPermission(uid)) {
            throw new SecurityException("App not allowed to get Wi-Fi factory MAC address "
                    + "(uid = " + uid + ")");
        }
        String result = mWifiThreadRunner.call(
                () -> mActiveModeWarden.getPrimaryClientModeManager().getFactoryMacAddress(),
                null);
        // result can be empty array if either: WifiThreadRunner.call() timed out, or
        // ClientModeImpl.getFactoryMacAddress() returned null.
        // In this particular instance, we don't differentiate the two types of nulls.
        if (result == null) {
            return new String[0];
        }
        return new String[]{result};
    }

    /**
     * Sets the current device mobility state.
     * @param state the new device mobility state
     */
    @Override
    public void setDeviceMobilityState(@DeviceMobilityState int state) {
        mContext.enforceCallingOrSelfPermission(
                android.Manifest.permission.WIFI_SET_DEVICE_MOBILITY_STATE, "WifiService");

        if (mVerboseLoggingEnabled) {
            mLog.info("setDeviceMobilityState uid=% state=%")
                    .c(Binder.getCallingUid())
                    .c(state)
                    .flush();
        }
        // Post operation to handler thread
        mWifiThreadRunner.post(() -> {
            mWifiConnectivityManager.setDeviceMobilityState(state);
            mWifiHealthMonitor.setDeviceMobilityState(state);
            mWifiDataStall.setDeviceMobilityState(state);
        });
    }

    /**
     * Proxy for the final native call of the parent class. Enables mocking of
     * the function.
     */
    public int getMockableCallingUid() {
        return getCallingUid();
    }

    /**
     * Start DPP in Configurator-Initiator role. The current device will initiate DPP bootstrapping
     * with a peer, and send the SSID and password of the selected network.
     *
     * @param binder Caller's binder context
     * @param packageName Package name of the calling app
     * @param enrolleeUri URI of the Enrollee obtained externally (e.g. QR code scanning)
     * @param selectedNetworkId Selected network ID to be sent to the peer
     * @param netRole The network role of the enrollee
     * @param callback Callback for status updates
     */
    @Override
    public void startDppAsConfiguratorInitiator(IBinder binder, @NonNull String packageName,
            String enrolleeUri, int selectedNetworkId, int netRole, IDppCallback callback) {
        // verify arguments
        if (binder == null) {
            throw new IllegalArgumentException("Binder must not be null");
        }
        if (TextUtils.isEmpty(enrolleeUri)) {
            throw new IllegalArgumentException("Enrollee URI must not be null or empty");
        }
        if (selectedNetworkId < 0) {
            throw new IllegalArgumentException("Selected network ID invalid");
        }
        if (callback == null) {
            throw new IllegalArgumentException("Callback must not be null");
        }

        final int uid = getMockableCallingUid();

        int callingUid = Binder.getCallingUid();
        mWifiPermissionsUtil.checkPackage(callingUid, packageName);
        mAppOps.checkPackage(callingUid, packageName);
        if (!isSettingsOrSuw(Binder.getCallingPid(), callingUid)) {
            throw new SecurityException(TAG + ": Permission denied");
        }
        // Stop MBB (if in progress) when DPP is initiated. Otherwise, DPP operation will fail
        // when the previous primary iface is removed after MBB completion.
        mWifiThreadRunner.post(() ->
                mMakeBeforeBreakManager.stopAllSecondaryTransientClientModeManagers(() ->
                        mDppManager.startDppAsConfiguratorInitiator(
                                uid, packageName,
                                mActiveModeWarden.getPrimaryClientModeManager().getInterfaceName(),
                                binder, enrolleeUri, selectedNetworkId, netRole, callback)));
    }

    /**
     * Start DPP in Enrollee-Initiator role. The current device will initiate DPP bootstrapping
     * with a peer, and receive the SSID and password from the peer configurator.
     *
     * @param binder Caller's binder context
     * @param configuratorUri URI of the Configurator obtained externally (e.g. QR code scanning)
     * @param callback Callback for status updates
     */
    @Override
    public void startDppAsEnrolleeInitiator(IBinder binder, String configuratorUri,
            IDppCallback callback) {
        // verify arguments
        if (binder == null) {
            throw new IllegalArgumentException("Binder must not be null");
        }
        if (TextUtils.isEmpty(configuratorUri)) {
            throw new IllegalArgumentException("Enrollee URI must not be null or empty");
        }
        if (callback == null) {
            throw new IllegalArgumentException("Callback must not be null");
        }

        final int uid = getMockableCallingUid();

        if (!isSettingsOrSuw(Binder.getCallingPid(), Binder.getCallingUid())) {
            throw new SecurityException(TAG + ": Permission denied");
        }

        // Stop MBB (if in progress) when DPP is initiated. Otherwise, DPP operation will fail
        // when the previous primary iface is removed after MBB completion.
        mWifiThreadRunner.post(() ->
                mMakeBeforeBreakManager.stopAllSecondaryTransientClientModeManagers(() ->
                        mDppManager.startDppAsEnrolleeInitiator(uid,
                                mActiveModeWarden.getPrimaryClientModeManager().getInterfaceName(),
                                binder, configuratorUri, callback)));
    }

    /**
     * Start DPP in Enrollee-Responder role. The current device will generate the
     * bootstrap code and wait for the peer device to start the DPP authentication process.
     *
     * @param binder Caller's binder context
     * @param deviceInfo Device specific info to display in QR code(e.g. Easy_connect_demo)
     * @param curve Elliptic curve cryptography type used to generate DPP public/private key pair.
     * @param callback Callback for status updates
     */
    @Override
    @RequiresApi(Build.VERSION_CODES.S)
    public void startDppAsEnrolleeResponder(IBinder binder, @Nullable String deviceInfo,
            @WifiManager.EasyConnectCryptographyCurve int curve, IDppCallback callback) {
        if (!SdkLevel.isAtLeastS()) {
            throw new UnsupportedOperationException();
        }
        // verify arguments
        if (binder == null) {
            throw new IllegalArgumentException("Binder must not be null");
        }
        if (callback == null) {
            throw new IllegalArgumentException("Callback must not be null");
        }

        final int uid = getMockableCallingUid();

        if (!isSettingsOrSuw(Binder.getCallingPid(), Binder.getCallingUid())) {
            throw new SecurityException(TAG + ": Permission denied");
        }

        if (deviceInfo != null) {
            int deviceInfoLen = deviceInfo.length();
            if (deviceInfoLen > WifiManager.getEasyConnectMaxAllowedResponderDeviceInfoLength()) {
                throw new IllegalArgumentException("Device info length: " + deviceInfoLen
                        + " must be less than "
                        + WifiManager.getEasyConnectMaxAllowedResponderDeviceInfoLength());
            }
            char c;
            for (int i = 0; i < deviceInfoLen; i++) {
                c = deviceInfo.charAt(i);
                if (c < '!' || c > '~' || c == ';') {
                    throw new IllegalArgumentException("Allowed Range of ASCII characters in"
                            + "deviceInfo - %x20-7E; semicolon and space are not allowed!"
                            + "Found c: " + c);
                }
            }
        }

        // Stop MBB (if in progress) when DPP is initiated. Otherwise, DPP operation will fail
        // when the previous primary iface is removed after MBB completion.
        mWifiThreadRunner.post(() ->
                mMakeBeforeBreakManager.stopAllSecondaryTransientClientModeManagers(() ->
                        mDppManager.startDppAsEnrolleeResponder(uid,
                                mActiveModeWarden.getPrimaryClientModeManager().getInterfaceName(),
                                binder, deviceInfo, curve, callback)));
    }

    /**
     * Stop or abort a current DPP session.
     */
    @Override
    public void stopDppSession() throws RemoteException {
        if (!isSettingsOrSuw(Binder.getCallingPid(), Binder.getCallingUid())) {
            throw new SecurityException(TAG + ": Permission denied");
        }
        final int uid = getMockableCallingUid();

        mWifiThreadRunner.post(() -> mDppManager.stopDppSession(uid));
    }

    /**
     * see {@link android.net.wifi.WifiManager#addWifiVerboseLoggingStatusChangedListener(Executor,
     * WifiManager.WifiVerboseLoggingStatusChangedListener)}
     *
     * @param listener IWifiVerboseLoggingStatusChangedListener listener to add
     *
     * @throws SecurityException if the caller does not have permission to add a listener.
     * @throws IllegalArgumentException if the argument is null.
     */
    @Override
    public void addWifiVerboseLoggingStatusChangedListener(
            IWifiVerboseLoggingStatusChangedListener listener) {
        if (listener == null) {
            throw new IllegalArgumentException("Listener must not be null");
        }
        enforceAccessPermission();
        // Post operation to handler thread
        mWifiThreadRunner.post(() ->
                mRegisteredWifiLoggingStatusListeners.register(listener));
    }

    /**
     * see {@link android.net.wifi.WifiManager#unregisterWifiVerboseLoggingStatusCallback
     * (WifiManager.WifiVerboseLoggingStatusCallback)}
     *
     * @param listener the listener to be removed.
     *
     * @throws SecurityException if the caller does not have permission to add a listener.
     * @throws IllegalArgumentException if the argument is null.
     */
    @Override
    public void removeWifiVerboseLoggingStatusChangedListener(
            IWifiVerboseLoggingStatusChangedListener listener) {
        if (listener == null) {
            throw new IllegalArgumentException("Listener must not be null");
        }
        enforceAccessPermission();
        // Post operation to handler thread
        mWifiThreadRunner.post(() ->
                mRegisteredWifiLoggingStatusListeners.unregister(listener));
    }

    /**
     * see {@link android.net.wifi.WifiManager#addOnWifiUsabilityStatsListener(Executor,
     * WifiManager.OnWifiUsabilityStatsListener)}
     *
     * @param listener WifiUsabilityStatsEntry listener to add
     *
     * @throws SecurityException if the caller does not have permission to add a listener
     * @throws RemoteException if remote exception happens
     * @throws IllegalArgumentException if the arguments are null or invalid
     */
    @Override
    public void addOnWifiUsabilityStatsListener(IOnWifiUsabilityStatsListener listener) {
        if (listener == null) {
            throw new IllegalArgumentException("Listener must not be null");
        }
        mContext.enforceCallingOrSelfPermission(
                android.Manifest.permission.WIFI_UPDATE_USABILITY_STATS_SCORE, "WifiService");
        if (mVerboseLoggingEnabled) {
            mLog.info("addOnWifiUsabilityStatsListener uid=%")
                .c(Binder.getCallingUid()).flush();
        }
        // Post operation to handler thread
        mWifiThreadRunner.post(() ->
                mWifiMetrics.addOnWifiUsabilityListener(listener));
    }

    /**
     * see {@link android.net.wifi.WifiManager#removeOnWifiUsabilityStatsListener
     * (WifiManager.OnWifiUsabilityStatsListener)}
     *
     * @param listener listener to be removed.
     *
     * @throws SecurityException if the caller does not have permission to add a listener
     */
    @Override
    public void removeOnWifiUsabilityStatsListener(IOnWifiUsabilityStatsListener listener) {
        mContext.enforceCallingOrSelfPermission(
                android.Manifest.permission.WIFI_UPDATE_USABILITY_STATS_SCORE, "WifiService");
        if (mVerboseLoggingEnabled) {
            mLog.info("removeOnWifiUsabilityStatsListener uid=%")
                    .c(Binder.getCallingUid()).flush();
        }
        // Post operation to handler thread
        mWifiThreadRunner.post(() ->
                mWifiMetrics.removeOnWifiUsabilityListener(listener));
    }

    /**
     * Updates the Wi-Fi usability score.
     * @param seqNum Sequence number of the Wi-Fi usability score.
     * @param score The Wi-Fi usability score.
     * @param predictionHorizonSec Prediction horizon of the Wi-Fi usability score in second.
     */
    @Override
    public void updateWifiUsabilityScore(int seqNum, int score, int predictionHorizonSec) {
        mContext.enforceCallingOrSelfPermission(
                android.Manifest.permission.WIFI_UPDATE_USABILITY_STATS_SCORE, "WifiService");

        if (mVerboseLoggingEnabled) {
            mLog.info("updateWifiUsabilityScore uid=% seqNum=% score=% predictionHorizonSec=%")
                    .c(Binder.getCallingUid())
                    .c(seqNum)
                    .c(score)
                    .c(predictionHorizonSec)
                    .flush();
        }
        // Post operation to handler thread
        mWifiThreadRunner.post(() -> {
            String ifaceName = mActiveModeWarden.getPrimaryClientModeManager().getInterfaceName();
            mWifiMetrics.incrementWifiUsabilityScoreCount(
                    ifaceName, seqNum, score, predictionHorizonSec);
        });
    }

    /**
     * Notify interested parties if a wifi config has been changed.
     *
     * @param wifiCredentialEventType WIFI_CREDENTIAL_SAVED or WIFI_CREDENTIAL_FORGOT
     * @param config Must have a WifiConfiguration object to succeed
     */
    private void broadcastWifiCredentialChanged(int wifiCredentialEventType,
            WifiConfiguration config) {
        Intent intent = new Intent(WifiManager.WIFI_CREDENTIAL_CHANGED_ACTION);
        if (config != null && config.SSID != null && mWifiPermissionsUtil.isLocationModeEnabled()) {
            intent.putExtra(WifiManager.EXTRA_WIFI_CREDENTIAL_SSID, config.SSID);
        }
        intent.putExtra(WifiManager.EXTRA_WIFI_CREDENTIAL_EVENT_TYPE,
                wifiCredentialEventType);
        mContext.createContextAsUser(UserHandle.CURRENT, 0)
                .sendBroadcastWithMultiplePermissions(
                        intent,
                        new String[]{
                                android.Manifest.permission.RECEIVE_WIFI_CREDENTIAL_CHANGE,
                                android.Manifest.permission.ACCESS_FINE_LOCATION,
                        });
    }

    /**
     * Connects to a network.
     *
     * If the supplied config is not null, then the netId argument will be ignored and the config
     * will be saved (or updated if its networkId or profile key already exist) and connected to.
     *
     * If the supplied config is null, then the netId argument will be matched to a saved config to
     * be connected to.
     *
     * @param config New or existing config to add/update and connect to
     * @param netId Network ID of existing config to connect to if the supplied config is null
     * @param callback Listener to notify action result
     * @param packageName Package name of the requesting App
     *
     * see: {@link WifiManager#connect(WifiConfiguration, WifiManager.ActionListener)}
     *      {@link WifiManager#connect(int, WifiManager.ActionListener)}
     */
    @Override
    public void connect(WifiConfiguration config, int netId, @Nullable IActionListener callback,
            @NonNull String packageName) {
        int uid = Binder.getCallingUid();
        if (!isPrivileged(Binder.getCallingPid(), uid)) {
            throw new SecurityException(TAG + ": Permission denied");
        }
        if (packageName == null) {
            throw new IllegalArgumentException("packageName must not be null");
        }
        mLog.info("connect uid=%").c(uid).flush();
        mWifiThreadRunner.post(() -> {
            ActionListenerWrapper wrapper = new ActionListenerWrapper(callback);
            final NetworkUpdateResult result;
            // if connecting using WifiConfiguration, save the network first
            if (config != null) {
                if (mWifiPermissionsUtil.checkNetworkSettingsPermission(uid)) {
                    mWifiMetrics.logUserActionEvent(
                            UserActionEvent.EVENT_ADD_OR_UPDATE_NETWORK, config.networkId);
                }
                result = mWifiConfigManager.addOrUpdateNetwork(config, uid);
                if (!result.isSuccess()) {
                    Log.e(TAG, "connect adding/updating config=" + config + " failed");
                    wrapper.sendFailure(WifiManager.ActionListener.FAILURE_INTERNAL_ERROR);
                    return;
                }
                broadcastWifiCredentialChanged(WifiManager.WIFI_CREDENTIAL_SAVED, config);
            } else {
                if (mWifiPermissionsUtil.checkNetworkSettingsPermission(uid)) {
                    mWifiMetrics.logUserActionEvent(UserActionEvent.EVENT_MANUAL_CONNECT, netId);
                }
                result = new NetworkUpdateResult(netId);
            }
            WifiConfiguration configuration = mWifiConfigManager
                    .getConfiguredNetwork(result.getNetworkId());
            if (configuration == null) {
                Log.e(TAG, "connect to Invalid network Id=" + netId);
                wrapper.sendFailure(WifiManager.ActionListener.FAILURE_INTERNAL_ERROR);
                return;
            }
            if (mWifiPermissionsUtil.isAdminRestrictedNetwork(configuration)) {
                Log.e(TAG, "connect to network Id=" + netId + "restricted by admin");
                wrapper.sendFailure(WifiManager.ActionListener.FAILURE_INTERNAL_ERROR);
                return;
            }
            if (configuration.enterpriseConfig != null
                    && configuration.enterpriseConfig.isAuthenticationSimBased()) {
                int subId = mWifiCarrierInfoManager.getBestMatchSubscriptionId(configuration);
                if (!mWifiCarrierInfoManager.isSimReady(subId)) {
                    Log.e(TAG, "connect to SIM-based config=" + configuration
                            + "while SIM is absent");
                    wrapper.sendFailure(WifiManager.ActionListener.FAILURE_INTERNAL_ERROR);
                    return;
                }
                if (mWifiCarrierInfoManager.requiresImsiEncryption(subId)
                        && !mWifiCarrierInfoManager.isImsiEncryptionInfoAvailable(subId)) {
                    Log.e(TAG, "Imsi protection required but not available for Network="
                            + configuration);
                    wrapper.sendFailure(WifiManager.ActionListener.FAILURE_INTERNAL_ERROR);
                    return;
                }
            }

            // Tear down secondary CMMs that are already connected to the same network to make
            // sure the user's manual connection succeeds.
            ScanResultMatchInfo targetMatchInfo =
                    ScanResultMatchInfo.fromWifiConfiguration(configuration);
            for (ClientModeManager cmm : mActiveModeWarden.getClientModeManagers()) {
                if (!cmm.isConnected()) {
                    continue;
                }
                ActiveModeManager.ClientRole role = cmm.getRole();
                if (role == ROLE_CLIENT_LOCAL_ONLY || role == ROLE_CLIENT_SECONDARY_LONG_LIVED) {
                    WifiConfiguration connectedConfig = cmm.getConnectedWifiConfiguration();
                    if (connectedConfig == null) {
                        continue;
                    }
                    ScanResultMatchInfo connectedMatchInfo =
                            ScanResultMatchInfo.fromWifiConfiguration(connectedConfig);
                    if (targetMatchInfo.matchForNetworkSelection(connectedMatchInfo) == null) {
                        continue;
                    }
                    if (mVerboseLoggingEnabled) {
                        Log.v(TAG, "Shutting down client mode manager to satisfy user "
                                + "connection: " + cmm);
                    }
                    cmm.stop();
                }
            }

            mMakeBeforeBreakManager.stopAllSecondaryTransientClientModeManagers(() ->
                    mConnectHelper.connectToNetwork(result, wrapper, uid, packageName));
        });
    }

    /**
     * see {@link android.net.wifi.WifiManager#save(WifiConfiguration,
     * WifiManager.ActionListener)}
     */
    @Override
    public void save(WifiConfiguration config, @Nullable IActionListener callback,
            @NonNull String packageName) {
        int uid = Binder.getCallingUid();
        if (!isPrivileged(Binder.getCallingPid(), uid)) {
            throw new SecurityException(TAG + ": Permission denied");
        }
        if (packageName == null) {
            throw new IllegalArgumentException("packageName must not be null");
        }
        mLog.info("save uid=%").c(uid).flush();
        mWifiThreadRunner.post(() -> {
            ActionListenerWrapper wrapper = new ActionListenerWrapper(callback);
            NetworkUpdateResult result =
                    mWifiConfigManager.updateBeforeSaveNetwork(config, uid, packageName);
            if (result.isSuccess()) {
                broadcastWifiCredentialChanged(WifiManager.WIFI_CREDENTIAL_SAVED, config);
                mMakeBeforeBreakManager.stopAllSecondaryTransientClientModeManagers(() ->
                        mActiveModeWarden.getPrimaryClientModeManager()
                                .saveNetwork(result, wrapper, uid, packageName));
                if (mWifiPermissionsUtil.checkNetworkSettingsPermission(uid)) {
                    mWifiMetrics.logUserActionEvent(
                            UserActionEvent.EVENT_ADD_OR_UPDATE_NETWORK, config.networkId);
                }
            } else {
                wrapper.sendFailure(WifiManager.ActionListener.FAILURE_INTERNAL_ERROR);
            }
        });
    }

    /**
     * see {@link android.net.wifi.WifiManager#forget(int, WifiManager.ActionListener)}
     */
    @Override
    public void forget(int netId, @Nullable IActionListener callback) {
        int uid = Binder.getCallingUid();
        if (!isPrivileged(Binder.getCallingPid(), uid)) {
            throw new SecurityException(TAG + ": Permission denied");
        }
        mLog.info("forget uid=%").c(Binder.getCallingUid()).flush();
        if (mWifiPermissionsUtil.checkNetworkSettingsPermission(uid)) {
            // It's important to log this metric before the actual forget executes because
            // the netId becomes invalid after the forget operation.
            mWifiMetrics.logUserActionEvent(UserActionEvent.EVENT_FORGET_WIFI, netId);
        }
        mWifiThreadRunner.post(() -> {
            WifiConfiguration config = mWifiConfigManager.getConfiguredNetwork(netId);
            boolean success = mWifiConfigManager.removeNetwork(netId, uid, null);
            ActionListenerWrapper wrapper = new ActionListenerWrapper(callback);
            if (success) {
                wrapper.sendSuccess();
                broadcastWifiCredentialChanged(WifiManager.WIFI_CREDENTIAL_FORGOT, config);
            } else {
                Log.e(TAG, "Failed to remove network");
                wrapper.sendFailure(WifiManager.ActionListener.FAILURE_INTERNAL_ERROR);
            }
        });
    }

    /**
     * See {@link WifiManager#registerScanResultsCallback(WifiManager.ScanResultsCallback)}
     */
    public void registerScanResultsCallback(@NonNull IScanResultsCallback callback) {
        if (callback == null) {
            throw new IllegalArgumentException("callback must not be null");
        }
        enforceAccessPermission();

        if (mVerboseLoggingEnabled) {
            mLog.info("registerScanResultsCallback uid=%").c(Binder.getCallingUid()).flush();
        }
        mWifiThreadRunner.post(() -> {
            if (!mWifiInjector.getScanRequestProxy().registerScanResultsCallback(callback)) {
                Log.e(TAG, "registerScanResultsCallback: Failed to register callback");
            }
        });
    }

    /**
     * See {@link WifiManager#registerScanResultsCallback(WifiManager.ScanResultsCallback)}
     */
    public void unregisterScanResultsCallback(@NonNull IScanResultsCallback callback) {
        if (mVerboseLoggingEnabled) {
            mLog.info("unregisterScanResultCallback uid=%").c(Binder.getCallingUid()).flush();
        }
        enforceAccessPermission();
        // post operation to handler thread
        mWifiThreadRunner.post(() -> mWifiInjector.getScanRequestProxy()
                        .unregisterScanResultsCallback(callback));

    }

    /**
     * See {@link WifiManager#addSuggestionConnectionStatusListener(Executor,
     * SuggestionConnectionStatusListener)}
     */
    public void registerSuggestionConnectionStatusListener(
            @NonNull ISuggestionConnectionStatusListener listener, String packageName,
            @Nullable String featureId) {
        if (listener == null) {
            throw new IllegalArgumentException("listener must not be null");
        }
        final int uid = Binder.getCallingUid();
        mWifiPermissionsUtil.checkPackage(uid, packageName);
        enforceAccessPermission();
        if (SdkLevel.isAtLeastT()) {
            enforceLocationPermissionInManifest(uid, false /* isCoarseOnly */);
        } else {
            enforceLocationPermission(packageName, featureId, uid);
        }
        if (mVerboseLoggingEnabled) {
            mLog.info("registerSuggestionConnectionStatusListener uid=%").c(uid).flush();
        }
        mWifiThreadRunner.post(() ->
                mWifiNetworkSuggestionsManager
                        .registerSuggestionConnectionStatusListener(listener, packageName, uid));
    }

    /**
     * See {@link WifiManager#removeSuggestionConnectionStatusListener(
     * SuggestionConnectionStatusListener)}
     */
    public void unregisterSuggestionConnectionStatusListener(
            @NonNull ISuggestionConnectionStatusListener listener, String packageName) {
        enforceAccessPermission();
        int uid = Binder.getCallingUid();
        mWifiPermissionsUtil.checkPackage(uid, packageName);
        if (mVerboseLoggingEnabled) {
            mLog.info("unregisterSuggestionConnectionStatusListener uid=%")
                    .c(uid).flush();
        }
        mWifiThreadRunner.post(() ->
                mWifiNetworkSuggestionsManager
                        .unregisterSuggestionConnectionStatusListener(listener, packageName, uid));
    }

    @Override
    public int calculateSignalLevel(int rssi) {
        return RssiUtil.calculateSignalLevel(mContext, rssi);
    }

    /**
     * See {@link WifiManager#setExternalPnoScanRequest(List, int[], Executor,
     * WifiManager.PnoScanResultsCallback)}.
     */
    @Override
    @RequiresApi(Build.VERSION_CODES.TIRAMISU)
    public void setExternalPnoScanRequest(@NonNull IBinder binder,
            @NonNull IPnoScanResultsCallback callback,
            @NonNull List<WifiSsid> ssids, @NonNull int[] frequencies,
            @NonNull String packageName, @NonNull String featureId) {
        if (!SdkLevel.isAtLeastT()) {
            throw new UnsupportedOperationException("SDK level too old");
        }
        if (binder == null) throw new IllegalArgumentException("binder cannot be null");
        if (callback == null) throw new IllegalArgumentException("callback cannot be null");
        if (ssids == null || ssids.isEmpty()) throw new IllegalStateException(
                "Ssids can't be null or empty");
        if (ssids.size() > 2) {
            throw new IllegalArgumentException("Ssid list can't be greater than 2");
        }
        if (frequencies == null) {
            throw new IllegalArgumentException("frequencies should not be null");
        }
        if (frequencies.length > 10) {
            throw new IllegalArgumentException("Length of frequencies must be smaller than 10");
        }
        int uid = Binder.getCallingUid();
        mWifiPermissionsUtil.checkPackage(uid, packageName);
        if (!mWifiPermissionsUtil.checkRequestCompanionProfileAutomotiveProjectionPermission(uid)
                || !mWifiPermissionsUtil.checkCallersLocationPermission(packageName, featureId,
                uid, false, null)) {
            throw new SecurityException(TAG + " Caller uid " + uid + " has no permission");
        }
        if (mVerboseLoggingEnabled) {
            mLog.info("setExternalPnoScanRequest uid=%").c(uid).flush();
        }
        mWifiThreadRunner.post(() -> {
            try {
                if (!isPnoSupported()) {
                    callback.onRegisterFailed(REGISTER_PNO_CALLBACK_PNO_NOT_SUPPORTED);
                    return;
                }
                mWifiConnectivityManager.setExternalPnoScanRequest(
                        uid, packageName, binder, callback, ssids, frequencies);
            } catch (RemoteException e) {
                Log.e(TAG, e.getMessage());
            }
        });
    }

    /**
     * See {@link WifiManager#clearExternalPnoScanRequest()}
     */
    @Override
    public void clearExternalPnoScanRequest() {
        int uid = Binder.getCallingUid();
        if (!SdkLevel.isAtLeastT()) {
            throw new UnsupportedOperationException();
        }
        if (mVerboseLoggingEnabled) {
            mLog.info("setExternalPnoScanRequest uid=%").c(uid).flush();
        }
        mWifiThreadRunner.post(() -> {
            mWifiConnectivityManager.clearExternalPnoScanRequest(uid);
        });
    }

    /**
     * See {@link WifiManager#getLastCallerInfoForApi(int, Executor, BiConsumer)}.
     */
    @Override
    public void getLastCallerInfoForApi(int apiType, @NonNull ILastCallerListener listener) {
        if (listener == null) {
            throw new IllegalArgumentException("listener should not be null");
        }
        if (apiType < WifiManager.API_SCANNING_ENABLED || apiType > WifiManager.API_MAX) {
            throw new IllegalArgumentException("Invalid apiType " + apiType);
        }
        int uid = Binder.getCallingUid();
        if (!mWifiPermissionsUtil.checkNetworkSettingsPermission(uid)
                && !mWifiPermissionsUtil.checkNetworkStackPermission(uid)
                && !mWifiPermissionsUtil.checkMainlineNetworkStackPermission(uid)) {
            throw new SecurityException("Caller uid " + uid + " has no permission");
        }

        if (mVerboseLoggingEnabled) {
            Log.v(TAG, "getLastCallerInfoForApi " + Binder.getCallingUid());
        }
        mWifiThreadRunner.post(() -> {
            LastCallerInfoManager.LastCallerInfo lastCallerInfo =
                    mLastCallerInfoManager.get(apiType);
            try {
                if (lastCallerInfo == null) {
                    listener.onResult(null, false);
                    return;
                }
                listener.onResult(lastCallerInfo.getPackageName(), lastCallerInfo.getToggleState());
            } catch (RemoteException e) {
                Log.e(TAG, e.getMessage());
            }
        });
    }

    /**
     * See {@link android.net.wifi.WifiManager#setWifiConnectedNetworkScorer(Executor,
     * WifiManager.WifiConnectedNetworkScorer)}
     *
     * @param binder IBinder instance to allow cleanup if the app dies.
     * @param scorer Wifi connected network scorer to set.
     * @return true Scorer is set successfully.
     *
     * @throws RemoteException if remote exception happens
     * @throws IllegalArgumentException if the arguments are null or invalid
     */
    @Override
    public boolean setWifiConnectedNetworkScorer(IBinder binder,
            IWifiConnectedNetworkScorer scorer) {
        if (binder == null) {
            throw new IllegalArgumentException("Binder must not be null");
        }
        if (scorer == null) {
            throw new IllegalArgumentException("Scorer must not be null");
        }
        mContext.enforceCallingOrSelfPermission(
                android.Manifest.permission.WIFI_UPDATE_USABILITY_STATS_SCORE, "WifiService");
        if (mVerboseLoggingEnabled) {
            mLog.info("setWifiConnectedNetworkScorer uid=%").c(Binder.getCallingUid()).flush();
        }
        // Post operation to handler thread
        return mWifiThreadRunner.call(
                () -> mActiveModeWarden.setWifiConnectedNetworkScorer(binder, scorer), false);
    }

    /**
     * See {@link WifiManager#clearWifiConnectedNetworkScorer()}
     */
    @Override
    public void clearWifiConnectedNetworkScorer() {
        mContext.enforceCallingOrSelfPermission(
                android.Manifest.permission.WIFI_UPDATE_USABILITY_STATS_SCORE, "WifiService");
        if (mVerboseLoggingEnabled) {
            mLog.info("clearWifiConnectedNetworkScorer uid=%").c(Binder.getCallingUid()).flush();
        }
        // Post operation to handler thread
        mWifiThreadRunner.post(() -> mActiveModeWarden.clearWifiConnectedNetworkScorer());
    }

    /**
     * See {@link android.net.wifi.WifiManager#setScanThrottleEnabled(boolean)}
     */
    @Override
    public void setScanThrottleEnabled(boolean enable) {
        enforceNetworkSettingsPermission();
        mLog.info("setScanThrottleEnabled uid=% verbose=%")
                .c(Binder.getCallingUid())
                .c(enable).flush();
        mWifiThreadRunner.post(()-> mScanRequestProxy.setScanThrottleEnabled(enable));
    }

    /**
     * See {@link android.net.wifi.WifiManager#isScanThrottleEnabled()}
     */
    @Override
    public boolean isScanThrottleEnabled() {
        enforceAccessPermission();
        if (mVerboseLoggingEnabled) {
            mLog.info("isScanThrottleEnabled uid=%").c(Binder.getCallingUid()).flush();
        }
        return mWifiThreadRunner.call(()-> mScanRequestProxy.isScanThrottleEnabled(), true);
    }

    /**
     * See {@link android.net.wifi.WifiManager#setAutoWakeupEnabled(boolean)}
     */
    @Override
    public void setAutoWakeupEnabled(boolean enable) {
        enforceNetworkSettingsPermission();
        mLog.info("setWalkeupEnabled uid=% verbose=%")
                .c(Binder.getCallingUid())
                .c(enable).flush();
        mWifiThreadRunner.post(()-> mWifiInjector.getWakeupController().setEnabled(enable));
    }

    /**
     * See {@link android.net.wifi.WifiManager#isAutoWakeupEnabled()}
     */
    @Override
    public boolean isAutoWakeupEnabled() {
        enforceAccessPermission();
        if (mVerboseLoggingEnabled) {
            mLog.info("isAutoWakeupEnabled uid=%").c(Binder.getCallingUid()).flush();
        }
        return mWifiThreadRunner.call(()-> mWifiInjector.getWakeupController().isEnabled(), false);
    }

    /*
     * Gets SoftAP Wi-Fi Standard
     * @return Wi-Fi standard if SoftAp enabled or -1.
     */
    @Override
    public int getSoftApWifiStandard() {
        return -1;
    }

    /*
     * Check if the driver supports 11ax ready
     * @return {true} if supported, {false} otherwise.
     */
    @Override
    public boolean isVht8ssCapableDevice() {
        return false;
    }

    /**
     * See {@link android.net.wifi.WifiManager#setCarrierNetworkOffloadEnabled(int, boolean, boolean)}
     */
    @Override
    public void setCarrierNetworkOffloadEnabled(int subscriptionId, boolean merged,
            boolean enabled) {
        if (!isSettingsOrSuw(Binder.getCallingPid(), Binder.getCallingUid())) {
            throw new SecurityException(TAG + ": Permission denied");
        }
        if (mVerboseLoggingEnabled) {
            mLog.info("setCarrierNetworkOffloadEnabled uid=%").c(Binder.getCallingUid()).flush();
        }
        mWifiThreadRunner.post(() ->
                mWifiCarrierInfoManager.setCarrierNetworkOffloadEnabled(subscriptionId, merged, enabled));
    }

    /**
     * See {@link android.net.wifi.WifiManager#isCarrierNetworkOffloadEnabled(int, boolean)}
     */
    @Override
    public boolean isCarrierNetworkOffloadEnabled(int subId, boolean merged) {
        enforceAccessPermission();
        if (mVerboseLoggingEnabled) {
            mLog.info("isCarrierNetworkOffload uid=%").c(Binder.getCallingUid()).flush();
        }

        return mWifiThreadRunner.call(()->
                mWifiCarrierInfoManager.isCarrierNetworkOffloadEnabled(subId, merged), true);
    }

    /**
     * See {@link android.net.wifi.WifiManager#addSuggestionUserApprovalStatusListener(Executor,
     * WifiManager.SuggestionUserApprovalStatusListener)}
     */
    @Override
    public void addSuggestionUserApprovalStatusListener(
            ISuggestionUserApprovalStatusListener listener, String packageName) {
        if (listener == null) {
            throw new NullPointerException("listener must not be null");
        }
        final int uid = Binder.getCallingUid();
        enforceAccessPermission();
        mWifiPermissionsUtil.checkPackage(uid, packageName);
        long callingIdentity = Binder.clearCallingIdentity();
        try {
            if (!mWifiPermissionsUtil.doesUidBelongToCurrentUserOrDeviceOwner(uid)) {
                Log.e(TAG, "UID " + uid + " not visible to the current user");
                throw new SecurityException("UID " + uid + " not visible to the current user");
            }
        } finally {
            // restore calling identity
            Binder.restoreCallingIdentity(callingIdentity);
        }
        if (mVerboseLoggingEnabled) {
            mLog.info("addSuggestionUserApprovalStatusListener uid=%").c(uid).flush();
        }
        mWifiThreadRunner.post(() -> mWifiNetworkSuggestionsManager
                .addSuggestionUserApprovalStatusListener(listener, packageName, uid));
    }

    /**
     * See {@link android.net.wifi.WifiManager#removeSuggestionUserApprovalStatusListener(
     * WifiManager.SuggestionUserApprovalStatusListener)}
     */
    @Override
    public void removeSuggestionUserApprovalStatusListener(
            ISuggestionUserApprovalStatusListener listener, String packageName) {
        enforceAccessPermission();
        int uid = Binder.getCallingUid();
        mWifiPermissionsUtil.checkPackage(uid, packageName);
        long callingIdentity = Binder.clearCallingIdentity();
        try {
            if (!mWifiPermissionsUtil.doesUidBelongToCurrentUserOrDeviceOwner(uid)) {
                Log.e(TAG, "UID " + uid + " not visible to the current user");
                throw new SecurityException("UID " + uid + " not visible to the current user");
            }
        } finally {
            // restore calling identity
            Binder.restoreCallingIdentity(callingIdentity);
        }
        if (mVerboseLoggingEnabled) {
            mLog.info("removeSuggestionUserApprovalStatusListener uid=%")
                    .c(uid).flush();
        }
        mWifiThreadRunner.post(() ->
                mWifiNetworkSuggestionsManager
                        .removeSuggestionUserApprovalStatusListener(listener, packageName, uid));
    }

    /**
     * See {@link android.net.wifi.WifiManager#setEmergencyScanRequestInProgress(boolean)}.
     */
    @Override
    public void setEmergencyScanRequestInProgress(boolean inProgress) {
        enforceNetworkStackPermission();
        int uid = Binder.getCallingUid();
        mLog.info("setEmergencyScanRequestInProgress uid=%").c(uid).flush();
        mActiveModeWarden.setEmergencyScanRequestInProgress(inProgress);
    }

    /**
     * See {@link android.net.wifi.WifiManager#removeAppState(int, String)}.
     */
    @Override
    public void removeAppState(int targetAppUid, @NonNull String targetAppPackageName) {
        enforceNetworkSettingsPermission();
        mLog.info("removeAppState uid=%").c(Binder.getCallingUid()).flush();

        mWifiThreadRunner.post(() -> {
            removeAppStateInternal(targetAppUid, targetAppPackageName);
        });
    }

    /**
     * See {@link android.net.wifi.WifiManager#setWifiScoringEnabled(boolean)}.
     */
    @Override
    public boolean setWifiScoringEnabled(boolean enabled) {
        mContext.enforceCallingOrSelfPermission(
                android.Manifest.permission.NETWORK_SETTINGS, "WifiService");
        // Post operation to handler thread
        return mWifiThreadRunner.call(
                () -> mSettingsStore.handleWifiScoringEnabled(enabled), false);
    }

    @VisibleForTesting
    static boolean isValidBandForGetUsableChannels(@WifiScanner.WifiBand int band) {
        switch (band) {
            case WifiScanner.WIFI_BAND_UNSPECIFIED:
            case WifiScanner.WIFI_BAND_24_GHZ:
            case WifiScanner.WIFI_BAND_5_GHZ_WITH_DFS:
            case WifiScanner.WIFI_BAND_BOTH_WITH_DFS:
            case WifiScanner.WIFI_BAND_6_GHZ:
            case WifiScanner.WIFI_BAND_24_5_WITH_DFS_6_GHZ:
            case WifiScanner.WIFI_BAND_60_GHZ:
            case WifiScanner.WIFI_BAND_24_5_WITH_DFS_6_60_GHZ:
                return true;
            default:
                return false;
        }
    }

    /**
     * See {@link android.net.wifi.WifiManager#getUsableChannels(int, int) and
     * See {@link android.net.wifi.WifiManager#getAllowedChannels(int, int).
     *
     * @throws SecurityException if the caller does not have permission
     * or IllegalArgumentException if the band is invalid for this method.
     */
    @Override
    public List<WifiAvailableChannel> getUsableChannels(@WifiScanner.WifiBand int band,
            @WifiAvailableChannel.OpMode int mode, @WifiAvailableChannel.Filter int filter) {
        // Location mode must be enabled
        long ident = Binder.clearCallingIdentity();
        try {
            if (!mWifiPermissionsUtil.isLocationModeEnabled()) {
                throw new SecurityException("Location mode is disabled for the device");
            }
        } finally {
            Binder.restoreCallingIdentity(ident);
        }
        final int uid = Binder.getCallingUid();
        if (mVerboseLoggingEnabled) {
            mLog.info("getUsableChannels uid=%").c(Binder.getCallingUid()).flush();
        }
        if (!mWifiPermissionsUtil.checkCallersHardwareLocationPermission(uid)) {
            throw new SecurityException("UID " + uid + " does not have location h/w permission");
        }
        if (!isValidBandForGetUsableChannels(band)) {
            throw new IllegalArgumentException("Unsupported band: " + band);
        }
        List<WifiAvailableChannel> channels = mWifiThreadRunner.call(
                () -> mWifiNative.getUsableChannels(band, mode, filter), null);
        if (channels == null) {
            throw new UnsupportedOperationException();
        }
        return channels;
    }

    private void resetNotificationManager() {
        mWifiInjector.getWifiNotificationManager().createNotificationChannels();
        mWifiInjector.getOpenNetworkNotifier().clearPendingNotification(false);
        mWifiCarrierInfoManager.resetNotification();
        mWifiNetworkSuggestionsManager.resetNotification();
        mWifiInjector.getWakeupController().resetNotification();
    }

    /**
     * See {@link android.net.wifi.WifiManager#flushPasspointAnqpCache()}.
     */
    @Override
    public void flushPasspointAnqpCache(@NonNull String packageName) {
        int callingUid = Binder.getCallingUid();
        mWifiPermissionsUtil.checkPackage(callingUid, packageName);

        if (!isDeviceOrProfileOwner(callingUid, packageName)) {
            enforceAnyPermissionOf(android.Manifest.permission.NETWORK_SETTINGS,
                    android.Manifest.permission.NETWORK_MANAGED_PROVISIONING,
                    android.Manifest.permission.NETWORK_CARRIER_PROVISIONING);
        }
        mWifiThreadRunner.post(mPasspointManager::clearAnqpRequestsAndFlushCache);
    }

    /* API to check whether SoftAp extending current sta connected AP network*/
    @Override
    public boolean isExtendingWifi() {
        return mSoftApExtendingWifi;
    }

    private boolean isCurrentStaShareThisAp() {
        if(!isWifiCoverageExtendFeatureEnabled())
            return false;

        WifiConfiguration currentStaConfig = getPrimaryClientModeManagerBlockingThreadSafe()
                 .getConnectingWifiConfiguration();
        if (currentStaConfig == null)
            currentStaConfig = getPrimaryClientModeManagerBlockingThreadSafe()
                     .getConnectedWifiConfiguration();

        if (currentStaConfig != null && currentStaConfig.shareThisAp) {
            int authType = currentStaConfig.getAuthType();

            if (authType == WifiConfiguration.KeyMgmt.NONE || authType == WifiConfiguration.KeyMgmt.WPA_PSK)
                return true;
        }

        return false;
    }

    private void startSoftApInRepeaterMode(int mode, SoftApConfiguration apConfig, WorkSource requestorWs) {
        WifiInfo wifiInfo = getPrimaryClientModeManagerBlockingThreadSafe().syncRequestConnectionInfo();
        WifiConfiguration currentStaConfig = mWifiConfigManager.getConfiguredNetworkWithPassword(wifiInfo.getNetworkId());
        SoftApConfiguration.Builder softApConfigBuilder = new SoftApConfiguration.Builder(
            ApConfigUtil.fromWifiConfiguration(currentStaConfig));

        // Remove double quotes in SSID and psk
        softApConfigBuilder.setSsid(WifiInfo.removeDoubleQuotes(currentStaConfig.SSID));
        if (currentStaConfig.getAuthType() == WifiConfiguration.KeyMgmt.WPA_PSK) {
            softApConfigBuilder.setPassphrase(WifiInfo.removeDoubleQuotes(currentStaConfig.preSharedKey),
                SoftApConfiguration.SECURITY_TYPE_WPA2_PSK);
        }

        // Get band info from SoftAP configuration
        if (apConfig == null)
            softApConfigBuilder.setBand(mWifiApConfigStore.getApConfiguration().getBand());
        else
            softApConfigBuilder.setBand(apConfig.getBand());

        SoftApConfiguration softApConfig = softApConfigBuilder.build();
        Log.d(TAG,"Repeater mode config - " + softApConfig);
        SoftApModeConfiguration softApModeConfig = new SoftApModeConfiguration(mode, softApConfig,
                mTetheredSoftApTracker.getSoftApCapability());
        mActiveModeWarden.startSoftAp(softApModeConfig, requestorWs);

    }

    @Override
    public boolean isWifiCoverageExtendFeatureEnabled() {
        enforceAccessPermission();
        return mWifiInjector.getSettingsConfigStore().get(WIFI_COVERAGE_EXTEND_FEATURE_ENABLED);
    }

    @Override
    public void enableWifiCoverageExtendFeature(boolean enable) {
        enforceAccessPermission();
        enforceNetworkSettingsPermission();
        mLog.info("enableWifiCoverageExtendFeature uid=% enable=%")
                .c(Binder.getCallingUid())
                .c(enable).flush();
         mWifiInjector.getSettingsConfigStore().put(WIFI_COVERAGE_EXTEND_FEATURE_ENABLED, enable);
    }

    private void restartSoftApIfNeeded() {
        if (getWifiApEnabledState() == WifiManager.WIFI_AP_STATE_DISABLED) {
            Log.d(TAG ,"Repeater mode: not restarting SoftAP as Hotspot is disabled.");
            return;
        }

        Log.d(TAG ,"Repeater mode: Stop SoftAP.");
        mRestartWifiApIfRequired = true;
        stopSoftAp();
    }

    private boolean isSoftApForExtendingWifi(SoftApConfiguration apConfig) {
        if (apConfig == null)
            apConfig = mWifiApConfigStore.getApConfiguration();

        mSoftApExtendingWifi = (apConfig != null
            && apConfig.getBands().length == 1
            && isCurrentStaShareThisAp());

        return mSoftApExtendingWifi;
    }


    private boolean mRestartWifiApIfRequired = false;
    private boolean mSoftApExtendingWifi = false;

    private void handleBootCompletedForCoverageExtendFeature() {
            // Register for system broadcasts.
            IntentFilter intentFilter = new IntentFilter();
            intentFilter.addAction("android.net.wifi.supplicant.STATE_CHANGE");
            intentFilter.addAction("android.net.wifi.WIFI_STATE_CHANGED");
            mContext.registerReceiver(new BroadcastReceiver() {
                @Override
                public void onReceive(Context context, Intent intent) {
                    String action = intent.getAction();
                    if (WifiManager.SUPPLICANT_STATE_CHANGED_ACTION.equals(action)) {
                        SupplicantState state = (SupplicantState) intent.getParcelableExtra(WifiManager.EXTRA_NEW_STATE);
                        if (isCurrentStaShareThisAp() && state == SupplicantState.COMPLETED && !mSoftApExtendingWifi) {
                            restartSoftApIfNeeded();
                        } else if (mSoftApExtendingWifi && state == SupplicantState.DISCONNECTED) {
                            restartSoftApIfNeeded();
                        }
                    } else if (WifiManager.WIFI_STATE_CHANGED_ACTION.equals(action)) {
                         int state = intent.getIntExtra(WifiManager.EXTRA_WIFI_STATE, WifiManager.WIFI_STATE_UNKNOWN);
                         if (mSoftApExtendingWifi && state == WifiManager.WIFI_STATE_DISABLED) {
                             restartSoftApIfNeeded();
                         }
                    }
                }
            }, intentFilter);
    }

    /**
     * See {@link android.net.wifi.WifiManager#isWifiPasspointEnabled()}.
     */
    @Override
    public boolean isWifiPasspointEnabled() {
        enforceAccessPermission();

        if (mVerboseLoggingEnabled) {
            mLog.info("isWifiPasspointEnabled uid=%").c(Binder.getCallingUid()).flush();
        }
        // Post operation to handler thread
        return mWifiThreadRunner.call(() -> mPasspointManager.isWifiPasspointEnabled(), false);
    }

    /**
     * See {@link android.net.wifi.WifiManager#setWifiPasspointEnabled()}.
     */
    @Override
    public void setWifiPasspointEnabled(boolean enabled) {
        int uid = Binder.getCallingUid();
        int pid = Binder.getCallingPid();
        if (!isSettingsOrSuw(pid, uid)) {
            throw new SecurityException(TAG + ": Permission denied");
        }

        if (mVerboseLoggingEnabled) {
            mLog.info("setWifiPasspointEnabled uid=% pid=% enable=%")
                .c(uid).c(pid).c(enabled)
                .flush();
        }

        // Post operation to handler thread
        mWifiThreadRunner.post(() ->
                mPasspointManager.setWifiPasspointEnabled(enabled)
        );
    }

    private boolean isPnoSupported() {
        return (getSupportedFeatures() & WifiManager.WIFI_FEATURE_PNO) != 0;
    }

    /**
     * @return true if this device supports Trust On First Use
     */
    private boolean isTrustOnFirstUseSupported() {
        return (getSupportedFeatures() & WIFI_FEATURE_TRUST_ON_FIRST_USE) != 0;
    }

    /**
     * See {@link android.net.wifi.WifiManager#getStaConcurrencyForMultiInternetMode()}.
     */
    @Override
    public @WifiManager.WifiMultiInternetMode int getStaConcurrencyForMultiInternetMode() {
        if (!SdkLevel.isAtLeastT()) {
            throw new UnsupportedOperationException();
        }
        enforceAccessPermission();

        if (mVerboseLoggingEnabled) {
            mLog.info("getStaConcurrencyForMultiInternetMode uid=%")
                    .c(Binder.getCallingUid()).flush();
        }
        // Post operation to handler thread
        return mWifiThreadRunner.call(
                () -> mMultiInternetManager.getStaConcurrencyForMultiInternetMode(),
                WifiManager.WIFI_MULTI_INTERNET_MODE_DISABLED);
    }

    /**
     * See {@link android.net.wifi.WifiManager#setStaConcurrencyForMultiInternetMode()}.
     */
    @Override
    public boolean setStaConcurrencyForMultiInternetMode(
            @WifiManager.WifiMultiInternetMode int mode) {
        if (!SdkLevel.isAtLeastT()) {
            throw new UnsupportedOperationException();
        }
        int uid = Binder.getCallingUid();
        int pid = Binder.getCallingPid();
        if (!isSettingsOrSuw(pid, uid)) {
            throw new SecurityException(TAG + ": Permission denied");
        }

        if (mVerboseLoggingEnabled) {
            mLog.info("setStaConcurrencyForMultiInternetMode uid=% pid=% mode=%")
                .c(uid).c(pid).c(mode)
                .flush();
        }
        // Post operation to handler thread
        return mWifiThreadRunner.call(() ->
                mMultiInternetManager.setStaConcurrencyForMultiInternetMode(mode), false);
    }

    /**
     * See {@link android.net.wifi.WifiManager#notifyMinimumRequiredWifiSecurityLevelChanged(int)}.
     */
    @Override
    @RequiresApi(Build.VERSION_CODES.TIRAMISU)
    public void notifyMinimumRequiredWifiSecurityLevelChanged(int adminMinimumSecurityLevel) {
        if (!SdkLevel.isAtLeastT()) {
            throw new UnsupportedOperationException();
        }
        if (!Arrays.asList(DevicePolicyManager.WIFI_SECURITY_OPEN,
                DevicePolicyManager.WIFI_SECURITY_PERSONAL,
                DevicePolicyManager.WIFI_SECURITY_ENTERPRISE_EAP,
                DevicePolicyManager.WIFI_SECURITY_ENTERPRISE_192)
                .contains(adminMinimumSecurityLevel)) {
            throw new IllegalArgumentException("Input security level is invalid");
        }
        if (!checkManageDeviceAdminsPermission(Binder.getCallingPid(), Binder.getCallingUid())) {
            throw new SecurityException("Caller does not have MANAGE_DEVICE_ADMINS permission");
        }
        mWifiThreadRunner.post(() -> {
            for (ClientModeManager cmm : mActiveModeWarden.getClientModeManagers()) {
                WifiInfo wifiInfo = cmm.syncRequestConnectionInfo();
                if (wifiInfo == null) continue;

                //check minimum security level restriction
                int currentSecurityLevel = WifiInfo.convertSecurityTypeToDpmWifiSecurity(
                        wifiInfo.getCurrentSecurityType());

                // Unknown security type is permitted when security type restriction is not set
                if (adminMinimumSecurityLevel == DevicePolicyManager.WIFI_SECURITY_OPEN
                        && currentSecurityLevel == WifiInfo.DPM_SECURITY_TYPE_UNKNOWN) {
                    continue;
                }
                if (adminMinimumSecurityLevel > currentSecurityLevel) {
                    cmm.disconnect();
                    mLog.info("disconnect admin restricted network").flush();
                    continue;
                }
            }
        });
    }

    /**
     * See {@link android.net.wifi.WifiManager#notifyWifiSsidPolicyChanged(WifiSsidPolicy)}.
     */
    @Override
    @RequiresApi(Build.VERSION_CODES.TIRAMISU)
    public void notifyWifiSsidPolicyChanged(int policyType, List<WifiSsid> ssids) {
        if (!SdkLevel.isAtLeastT()) {
            throw new UnsupportedOperationException();
        }
        if (ssids == null) {
            throw new IllegalArgumentException("SSID list may not be null");
        }
        if (!checkManageDeviceAdminsPermission(Binder.getCallingPid(), Binder.getCallingUid())) {
            throw new SecurityException("Caller does not have MANAGE_DEVICE_ADMINS permission");
        }
        mWifiThreadRunner.post(() -> {
            for (ClientModeManager cmm : mActiveModeWarden.getClientModeManagers()) {
                WifiInfo wifiInfo = cmm.syncRequestConnectionInfo();
                if (wifiInfo == null) continue;

                //skip SSID restriction check for Osu and Passpoint networks
                if (wifiInfo.isOsuAp() || wifiInfo.isPasspointAp()) continue;

                WifiSsid ssid = wifiInfo.getWifiSsid();

                if (policyType == WifiSsidPolicy.WIFI_SSID_POLICY_TYPE_ALLOWLIST
                        && !ssids.contains(ssid)) {
                    cmm.disconnect();
                    mLog.info("disconnect admin restricted network").flush();
                    continue;
                }
                if (policyType == WifiSsidPolicy.WIFI_SSID_POLICY_TYPE_DENYLIST
                        && ssids.contains(ssid)) {
                    cmm.disconnect();
                    mLog.info("disconnect admin restricted network").flush();
                    continue;
                }
            }
        });
    }

    /**
     * See {@link WifiManager#replyToSimpleDialog(int, int)}
     */
    public void replyToSimpleDialog(int dialogId, @WifiManager.DialogReply int reply) {
        int uid = Binder.getCallingUid();
        int pid = Binder.getCallingPid();
        mWifiPermissionsUtil.checkPackage(uid, mContext.getWifiDialogApkPkgName());
        if (mVerboseLoggingEnabled) {
            mLog.info("replyToSimpleDialog uid=% pid=%"
                            + " dialogId=% reply=%")
                    .c(uid).c(pid).c(dialogId).c(reply)
                    .flush();
        }
        mWifiThreadRunner.post(() ->
                mWifiDialogManager.replyToSimpleDialog(dialogId, reply));
    }

    /**
     * See {@link WifiManager#replyToP2pInvitationReceivedDialog(int, boolean, String)}
     */
    @Override
    public void replyToP2pInvitationReceivedDialog(
            int dialogId, boolean accepted, @Nullable String optionalPin) {
        int uid = Binder.getCallingUid();
        int pid = Binder.getCallingPid();
        mWifiPermissionsUtil.checkPackage(uid, mContext.getWifiDialogApkPkgName());
        if (mVerboseLoggingEnabled) {
            mLog.info("replyToP2pInvitationReceivedDialog uid=% pid=%"
                            + " dialogId=% accepted=% optionalPin=%")
                    .c(uid).c(pid).c(dialogId).c(accepted).c(optionalPin)
                    .flush();
        }
        mWifiThreadRunner.post(() ->
                mWifiDialogManager.replyToP2pInvitationReceivedDialog(
                        dialogId, accepted, optionalPin)
        );
    }

    /**
     * See {@link android.net.wifi.WifiManager#addCustomDhcpOptions}.
     */
    @Override
    public void addCustomDhcpOptions(@NonNull WifiSsid ssid, @NonNull byte[] oui,
            @NonNull List<DhcpOption> options) {
        enforceAnyPermissionOf(android.Manifest.permission.NETWORK_SETTINGS,
                android.Manifest.permission.OVERRIDE_WIFI_CONFIG);
        mWifiThreadRunner.post(() -> mWifiConfigManager.addCustomDhcpOptions(ssid, oui, options));
    }

    /**
     * See {@link android.net.wifi.WifiManager#removeCustomDhcpOptions}.
     */
    @Override
    public void removeCustomDhcpOptions(@NonNull WifiSsid ssid, @NonNull byte[] oui) {
        enforceAnyPermissionOf(android.Manifest.permission.NETWORK_SETTINGS,
                android.Manifest.permission.OVERRIDE_WIFI_CONFIG);
        mWifiThreadRunner.post(() -> mWifiConfigManager.removeCustomDhcpOptions(ssid, oui));
    }

    /**
     * See {@link android.net.wifi.WifiManager#getOemPrivilegedWifiAdminPackages
     */
    @Override
    public String[] getOemPrivilegedWifiAdminPackages() {
        return mContext.getResources()
                .getStringArray(R.array.config_oemPrivilegedWifiAdminPackages);
    }

    /**
     * See {@link WifiManager#reportImpactToCreateIfaceRequest(int, boolean, Executor, BiConsumer)}.
     */
    @Override
    @RequiresApi(Build.VERSION_CODES.TIRAMISU)
    public void reportCreateInterfaceImpact(String packageName, int interfaceType,
            boolean requireNewInterface, IInterfaceCreationInfoCallback callback) {
        if (!SdkLevel.isAtLeastT()) {
            throw new UnsupportedOperationException("SDK level too old");
        }

        final SparseIntArray hdmIfaceToWifiIfaceMap = new SparseIntArray() {{
                put(HDM_CREATE_IFACE_STA, WIFI_INTERFACE_TYPE_STA);
                put(HDM_CREATE_IFACE_AP, WIFI_INTERFACE_TYPE_AP);
                put(HDM_CREATE_IFACE_AP_BRIDGE, WIFI_INTERFACE_TYPE_AP);
                put(HDM_CREATE_IFACE_P2P, WIFI_INTERFACE_TYPE_DIRECT);
                put(HDM_CREATE_IFACE_NAN, WIFI_INTERFACE_TYPE_AWARE);
            }};
        final SparseIntArray wifiIfaceToHdmIfaceMap = new SparseIntArray() {{
                put(WIFI_INTERFACE_TYPE_STA, HDM_CREATE_IFACE_STA);
                put(WIFI_INTERFACE_TYPE_AP, HDM_CREATE_IFACE_AP);
                put(WIFI_INTERFACE_TYPE_AWARE, HDM_CREATE_IFACE_NAN);
                put(WIFI_INTERFACE_TYPE_DIRECT, HDM_CREATE_IFACE_P2P);
            }};

        if (packageName == null) throw new IllegalArgumentException("Null packageName");
        if (callback == null) throw new IllegalArgumentException("Null callback");
        if (interfaceType != WIFI_INTERFACE_TYPE_STA && interfaceType != WIFI_INTERFACE_TYPE_AP
                && interfaceType != WIFI_INTERFACE_TYPE_AWARE
                && interfaceType != WIFI_INTERFACE_TYPE_DIRECT) {
            throw new IllegalArgumentException("Invalid interfaceType");
        }
        enforceAccessPermission();
        int callingUid = getMockableCallingUid();
        if (!mWifiPermissionsUtil.checkManageWifiInterfacesPermission(callingUid)) {
            throw new SecurityException(
                    TAG + " Uid " + callingUid + " Missing MANAGE_WIFI_INTERFACES permission");
        }
        mWifiPermissionsUtil.checkPackage(callingUid, packageName);
        mWifiThreadRunner.post(() -> {
            List<Pair<Integer, WorkSource>> details =
                    mHalDeviceManager.reportImpactToCreateIface(
                            wifiIfaceToHdmIfaceMap.get(interfaceType), requireNewInterface,
                            new WorkSource(callingUid, packageName));
            try {
                if (details == null) {
                    callback.onResults(false, null, null);
                } else {
                    int[] interfaces = new int[details.size()];
                    String[] packagesForInterfaces = new String[details.size()];
                    int i = 0;
                    for (Pair<Integer, WorkSource> detail: details) {
                        interfaces[i] = hdmIfaceToWifiIfaceMap.get(detail.first);
                        StringBuilder packages = new StringBuilder();
                        for (int j = 0; j < detail.second.size(); ++j) {
                            if (j != 0) packages.append(",");
                            packages.append(detail.second.getPackageName(j));
                            mContext.getPackageManager().makeUidVisible(callingUid,
                                    detail.second.getUid(j));
                        }
                        packagesForInterfaces[i] = packages.toString();
                        ++i;
                    }
                    callback.onResults(true, interfaces, packagesForInterfaces);
                }
            } catch (RemoteException e) {
                Log.e(TAG,
                        "Failed calling back with results of isItPossibleToCreateInterface - " + e);
            }
        });
    }
}<|MERGE_RESOLUTION|>--- conflicted
+++ resolved
@@ -794,12 +794,8 @@
             mWifiInjector.getSarManager().handleBootCompleted();
             mWifiInjector.getSsidTranslator().handleBootCompleted();
             updateVerboseLoggingEnabled();
-<<<<<<< HEAD
-            mIsBootComplete = true;
 
             handleBootCompletedForCoverageExtendFeature();
-=======
->>>>>>> c5a95523
         });
     }
 
