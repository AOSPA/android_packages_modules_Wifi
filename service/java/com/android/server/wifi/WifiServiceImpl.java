--- conflicted
+++ resolved
@@ -633,12 +633,9 @@
             mTetheredSoftApTracker.handleBootCompleted();
             mLohsSoftApTracker.handleBootCompleted();
             mWifiInjector.getSarManager().handleBootCompleted();
-<<<<<<< HEAD
+            mIsBootComplete = true;
 
             handleBootCompletedForCoverageExtendFeature();
-=======
-            mIsBootComplete = true;
->>>>>>> 1571ebdd
         });
     }
 
