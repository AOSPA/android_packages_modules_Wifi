/*
 * Copyright (C) 2017 The Android Open Source Project
 *
 * Licensed under the Apache License, Version 2.0 (the "License");
 * you may not use this file except in compliance with the License.
 * You may obtain a copy of the License at
 *
 *      http://www.apache.org/licenses/LICENSE-2.0
 *
 * Unless required by applicable law or agreed to in writing, software
 * distributed under the License is distributed on an "AS IS" BASIS,
 * WITHOUT WARRANTIES OR CONDITIONS OF ANY KIND, either express or implied.
 * See the License for the specific language governing permissions and
 * limitations under the License.
 */

package com.android.server.wifi;

import static com.android.server.wifi.HalDeviceManagerUtil.jsonToStaticChipInfo;
import static com.android.server.wifi.HalDeviceManagerUtil.staticChipInfoToJson;
import static com.android.server.wifi.WifiSettingsConfigStore.WIFI_STATIC_CHIP_INFO;

import android.annotation.IntDef;
import android.annotation.NonNull;
import android.annotation.Nullable;
import android.content.res.Resources;
import android.net.wifi.WifiContext;
import android.net.wifi.WifiScanner;
import android.os.Handler;
import android.os.WorkSource;
import android.text.TextUtils;
import android.util.ArrayMap;
import android.util.Log;
import android.util.Pair;
import android.util.SparseArray;
import android.util.SparseBooleanArray;
import android.util.SparseIntArray;

import com.android.internal.annotations.VisibleForTesting;
import com.android.modules.utils.build.SdkLevel;
import com.android.server.wifi.HalDeviceManagerUtil.StaticChipInfo;
import com.android.server.wifi.hal.WifiApIface;
import com.android.server.wifi.hal.WifiChip;
import com.android.server.wifi.hal.WifiHal;
import com.android.server.wifi.hal.WifiNanIface;
import com.android.server.wifi.hal.WifiP2pIface;
import com.android.server.wifi.hal.WifiRttController;
import com.android.server.wifi.hal.WifiStaIface;
import com.android.server.wifi.util.WorkSourceHelper;
import com.android.wifi.resources.R;

import org.json.JSONArray;
import org.json.JSONException;

import java.io.FileDescriptor;
import java.io.PrintWriter;
import java.lang.annotation.Retention;
import java.lang.annotation.RetentionPolicy;
import java.util.ArrayList;
import java.util.Arrays;
import java.util.Collections;
import java.util.HashMap;
import java.util.HashSet;
import java.util.Iterator;
import java.util.List;
import java.util.Map;
import java.util.Set;

/**
 * Handles device management through the HAL interface.
 */
public class HalDeviceManager {
    private static final String TAG = "HalDevMgr";
    private static final boolean VDBG = false;
    private boolean mDbg = false;

    public static final long CHIP_CAPABILITY_ANY = 0L;
    private static final long CHIP_CAPABILITY_UNINITIALIZED = -1L;

    private static final int DBS_24G_5G_MASK =
            WifiScanner.WIFI_BAND_24_GHZ | WifiScanner.WIFI_BAND_5_GHZ;
    private static final int DBS_5G_6G_MASK =
            WifiScanner.WIFI_BAND_5_GHZ | WifiScanner.WIFI_BAND_6_GHZ;

    private static final int START_HAL_RETRY_INTERVAL_MS = 20;
    // Number of attempts a start() is re-tried. A value of 0 means no retries after a single
    // attempt.
    @VisibleForTesting
    public static final int START_HAL_RETRY_TIMES = 3;

    private final Clock mClock;
    private final WifiInjector mWifiInjector;
    private final Handler mEventHandler;
    private WifiHal mWifiHal;
    private WifiDeathRecipient mIWifiDeathRecipient;
    private boolean mWifiUserApprovalRequiredForD2dInterfacePriority;
    private boolean mIsConcurrencyComboLoadedFromDriver;
    private boolean mWaitForDestroyedListeners;
    private ArrayMap<WifiHal.WifiInterface, SoftApManager> mSoftApManagers = new ArrayMap<>();

    /**
     * Public API for querying interfaces from the HalDeviceManager.
     *
     * TODO (b/256648410): Consider replacing these values with WifiChip.IFACE_TYPE_
     *                     to avoid duplication.
     */
    public static final int HDM_CREATE_IFACE_STA = 0;
    public static final int HDM_CREATE_IFACE_AP = 1;
    public static final int HDM_CREATE_IFACE_AP_BRIDGE = 2;
    public static final int HDM_CREATE_IFACE_P2P = 3;
    public static final int HDM_CREATE_IFACE_NAN = 4;

    @IntDef(flag = false, prefix = { "HDM_CREATE_IFACE_TYPE_" }, value = {
            HDM_CREATE_IFACE_STA,
            HDM_CREATE_IFACE_AP,
            HDM_CREATE_IFACE_AP_BRIDGE,
            HDM_CREATE_IFACE_P2P,
            HDM_CREATE_IFACE_NAN,
    })
    public @interface HdmIfaceTypeForCreation {};

    public static final SparseIntArray HAL_IFACE_MAP = new SparseIntArray() {{
            put(HDM_CREATE_IFACE_STA, WifiChip.IFACE_TYPE_STA);
            put(HDM_CREATE_IFACE_AP, WifiChip.IFACE_TYPE_AP);
            put(HDM_CREATE_IFACE_AP_BRIDGE, WifiChip.IFACE_TYPE_AP);
            put(HDM_CREATE_IFACE_P2P, WifiChip.IFACE_TYPE_P2P);
            put(HDM_CREATE_IFACE_NAN, WifiChip.IFACE_TYPE_NAN);
        }};

    public static final SparseIntArray CONCURRENCY_TYPE_TO_CREATE_TYPE_MAP = new SparseIntArray() {{
            put(WifiChip.IFACE_CONCURRENCY_TYPE_STA, HDM_CREATE_IFACE_STA);
            put(WifiChip.IFACE_CONCURRENCY_TYPE_AP, HDM_CREATE_IFACE_AP);
            put(WifiChip.IFACE_CONCURRENCY_TYPE_AP_BRIDGED, HDM_CREATE_IFACE_AP_BRIDGE);
            put(WifiChip.IFACE_CONCURRENCY_TYPE_P2P, HDM_CREATE_IFACE_P2P);
            put(WifiChip.IFACE_CONCURRENCY_TYPE_NAN, HDM_CREATE_IFACE_NAN);
        }};


    // public API
    public HalDeviceManager(WifiContext context, Clock clock, WifiInjector wifiInjector,
            Handler handler) {
        Resources res = context.getResources();
        mWifiUserApprovalRequiredForD2dInterfacePriority =
                res.getBoolean(R.bool.config_wifiUserApprovalRequiredForD2dInterfacePriority);
        mWaitForDestroyedListeners = res.getBoolean(R.bool.config_wifiWaitForDestroyedListeners);
        mClock = clock;
        mWifiInjector = wifiInjector;
        mEventHandler = handler;
        mIWifiDeathRecipient = new WifiDeathRecipient();
        mWifiHal = getWifiHalMockable(context, wifiInjector);
    }

    @VisibleForTesting
    protected WifiHal getWifiHalMockable(WifiContext context, WifiInjector wifiInjector) {
        return new WifiHal(context, wifiInjector.getSsidTranslator());
    }

    /**
     * Enables verbose logging.
     */
    public void enableVerboseLogging(boolean verboseEnabled) {
        mDbg = verboseEnabled;

        if (VDBG) {
            mDbg = true; // just override
        }
    }

    /**
     * Actually starts the HalDeviceManager: separate from constructor since may want to phase
     * at a later time.
     *
     * TODO: if decide that no need for separating construction from initialization (e.g. both are
     * done at injector) then move to constructor.
     */
    public void initialize() {
        initializeInternal();
        registerWifiHalEventCallback();
    }

    /**
     * Register a ManagerStatusListener to get information about the status of the manager. Use the
     * isReady() and isStarted() methods to check status immediately after registration and when
     * triggered.
     *
     * It is safe to re-register the same callback object - duplicates are detected and only a
     * single copy kept.
     *
     * @param listener ManagerStatusListener listener object.
     * @param handler Handler on which to dispatch listener. Null implies the listener will be
     *                invoked synchronously from the context of the client which triggered the
     *                state change.
     */
    public void registerStatusListener(@NonNull ManagerStatusListener listener,
            @Nullable Handler handler) {
        synchronized (mLock) {
            if (!mManagerStatusListeners.add(new ManagerStatusListenerProxy(listener, handler))) {
                Log.w(TAG, "registerStatusListener: duplicate registration ignored");
            }
        }
    }

    /**
     * Returns whether the vendor HAL is supported on this device or not.
     */
    public boolean isSupported() {
        return mWifiHal.isSupported();
    }

    /**
     * Returns the current status of the HalDeviceManager: whether or not it is ready to execute
     * commands. A return of 'false' indicates that the HAL service (IWifi) is not available. Use
     * the registerStatusListener() to listener for status changes.
     */
    public boolean isReady() {
        return mWifiHal.isInitializationComplete();
    }

    /**
     * Returns the current status of Wi-Fi: started (true) or stopped (false).
     */
    public boolean isStarted() {
        return isWifiStarted();
    }

    /**
     * Attempts to start Wi-Fi. Returns the success (true) or failure (false) or
     * the start operation. Will also dispatch any registered ManagerStatusCallback.onStart() on
     * success.
     */
    public boolean start() {
        return startWifi();
    }

    /**
     * Stops Wi-Fi. Will also dispatch any registeredManagerStatusCallback.onStop().
     */
    public void stop() {
        stopWifi();
    }

    /**
     * HAL device manager status change listener.
     */
    public interface ManagerStatusListener {
        /**
         * Indicates that the status of the HalDeviceManager has changed. Use isReady() and
         * isStarted() to obtain status information.
         */
        void onStatusChanged();
    }

    /**
     * Return the set of supported interface types across all Wi-Fi chips on the device.
     *
     * @return A set of IfaceTypes constants (possibly empty, e.g. on error).
     */
    public Set<Integer> getSupportedIfaceTypes() {
        return getSupportedIfaceTypesInternal(null);
    }

    /**
     * Return the set of supported interface types for the specified Wi-Fi chip.
     *
     * @return A set of IfaceTypes constants  (possibly empty, e.g. on error).
     */
    public Set<Integer> getSupportedIfaceTypes(WifiChip chip) {
        return getSupportedIfaceTypesInternal(chip);
    }

    // interface-specific behavior

    /**
     * Create a STA interface if possible. Changes chip mode and removes conflicting interfaces if
     * needed and permitted by priority.
     *
     * @param requiredChipCapabilities The bitmask of Capabilities which are required.
     *                                 See IWifiChip.hal for documentation.
     * @param destroyedListener Optional (nullable) listener to call when the allocated interface
     *                          is removed. Will only be registered and used if an interface is
     *                          created successfully.
     * @param handler Handler on which to dispatch listener. Must be non Null if destroyedListener
     *                is set. If the this handler is running on the same thread as the client which
     *                triggered the iface destruction, the listener will be invoked synchronously
     *                from that context of the client.
     * @param requestorWs Requestor worksource. This will be used to determine priority of this
     *                    interface using rules based on the requestor app's context.
     * @return A newly created interface - or null if the interface could not be created.
     */
    public WifiStaIface createStaIface(
            long requiredChipCapabilities,
            @Nullable InterfaceDestroyedListener destroyedListener, @Nullable Handler handler,
            @NonNull WorkSource requestorWs) {
        return (WifiStaIface) createIface(HDM_CREATE_IFACE_STA, requiredChipCapabilities,
                destroyedListener, handler, requestorWs);
    }

    /**
     * Create a STA interface if possible. Changes chip mode and removes conflicting interfaces if
     * needed and permitted by priority.
     *
     * @param destroyedListener Optional (nullable) listener to call when the allocated interface
     *                          is removed. Will only be registered and used if an interface is
     *                          created successfully.
     * @param handler Handler on which to dispatch listener. Must be non Null if destroyedListener
     *                is set. If the handler is running on the same thread as the client which
     *                triggered the iface destruction, the listener will be invoked synchronously
     *                from that context of the client.
     * @param requestorWs Requestor worksource. This will be used to determine priority of this
     *                    interface using rules based on the requestor app's context.
     * @return A newly created interface - or null if the interface could not be created.
     */
    public WifiStaIface createStaIface(
            @Nullable InterfaceDestroyedListener destroyedListener, @Nullable Handler handler,
            @NonNull WorkSource requestorWs) {
        return createStaIface(CHIP_CAPABILITY_ANY, destroyedListener, handler, requestorWs);
    }

    /**
     * Create AP interface if possible (see createStaIface doc).
     */
    public WifiApIface createApIface(
            long requiredChipCapabilities,
            @Nullable InterfaceDestroyedListener destroyedListener, @Nullable Handler handler,
            @NonNull WorkSource requestorWs, boolean isBridged,
            @NonNull SoftApManager softApManager) {
        if (softApManager == null) {
            Log.e(TAG, "Cannot create AP Iface with null SoftApManager");
            return null;
        }
        WifiApIface apIface = (WifiApIface) createIface(isBridged ? HDM_CREATE_IFACE_AP_BRIDGE
                : HDM_CREATE_IFACE_AP, requiredChipCapabilities, destroyedListener,
                handler, requestorWs);
        if (apIface != null) {
            mSoftApManagers.put(apIface, softApManager);
        }
        return apIface;
    }

    /**
     * Create P2P interface if possible (see createStaIface doc).
     */
    public String createP2pIface(
            long requiredChipCapabilities,
            @Nullable InterfaceDestroyedListener destroyedListener,
            @Nullable Handler handler, @NonNull WorkSource requestorWs) {
        WifiP2pIface iface = (WifiP2pIface) createIface(HDM_CREATE_IFACE_P2P,
                requiredChipCapabilities, destroyedListener, handler, requestorWs);
        if (iface == null) {
            return null;
        }
        String ifaceName = getName(iface);
        if (TextUtils.isEmpty(ifaceName)) {
            removeIface(iface);
            return null;
        }
        mWifiP2pIfaces.put(ifaceName, iface);
        return ifaceName;
    }

    /**
     * Create P2P interface if possible (see createStaIface doc).
     */
    public String createP2pIface(@Nullable InterfaceDestroyedListener destroyedListener,
            @Nullable Handler handler, @NonNull WorkSource requestorWs) {
        return createP2pIface(CHIP_CAPABILITY_ANY, destroyedListener, handler, requestorWs);
    }

    /**
     * Create NAN interface if possible (see createStaIface doc).
     */
    public WifiNanIface createNanIface(@Nullable InterfaceDestroyedListener destroyedListener,
            @Nullable Handler handler, @NonNull WorkSource requestorWs) {
        return (WifiNanIface) createIface(HDM_CREATE_IFACE_NAN, CHIP_CAPABILITY_ANY,
                destroyedListener, handler, requestorWs);
    }

    /**
     * Removes (releases/destroys) the given interface. Will trigger any registered
     * InterfaceDestroyedListeners.
     */
    public boolean removeIface(WifiHal.WifiInterface iface) {
        boolean success = removeIfaceInternal(iface, /* validateRttController */true);
        return success;
    }

    /**
     * Wrapper around {@link #removeIface(WifiHal.WifiInterface)} for P2P ifaces.
     */
    public boolean removeP2pIface(String ifaceName) {
        WifiP2pIface iface = mWifiP2pIfaces.get(ifaceName);
        if (iface == null) return false;
        if (!removeIface(iface)) {
            Log.e(TAG, "Unable to remove p2p iface " + ifaceName);
            return false;
        }
        mWifiP2pIfaces.remove(ifaceName);
        return true;
    }

    private InterfaceCacheEntry getInterfaceCacheEntry(WifiHal.WifiInterface iface) {
        String name = getName(iface);
        int type = getType(iface);
        if (VDBG) Log.d(TAG, "getInterfaceCacheEntry: iface(name)=" + name);

        synchronized (mLock) {
            InterfaceCacheEntry cacheEntry = mInterfaceInfoCache.get(Pair.create(name, type));
            if (cacheEntry == null) {
                Log.e(TAG, "getInterfaceCacheEntry: no entry for iface(name)=" + name);
                return null;
            }

            return cacheEntry;
        }
    }

    /**
     * Returns the WifiChip corresponding to the specified interface (or null on error).
     *
     * Note: clients must not perform chip mode changes or interface management (create/delete)
     * operations on WifiChip directly. However, they can use the WifiChip interface to perform
     * other functions - e.g. calling the debug/trace methods.
     */
    public WifiChip getChip(WifiHal.WifiInterface iface) {
        synchronized (mLock) {
            InterfaceCacheEntry cacheEntry = getInterfaceCacheEntry(iface);
            return (cacheEntry == null) ? null : cacheEntry.chip;
        }
    }

    private WifiChipInfo getChipInfo(WifiHal.WifiInterface iface) {
        synchronized (mLock) {
            InterfaceCacheEntry cacheEntry = getInterfaceCacheEntry(iface);
            if (cacheEntry == null) return null;

            WifiChipInfo[] chipInfos = getAllChipInfoCached();
            if (chipInfos == null) return null;

            for (WifiChipInfo info: chipInfos) {
                if (info.chipId == cacheEntry.chipId) {
                    return info;
                }
            }
            return null;
        }
    }

    private boolean isDbsSupported(WifiHal.WifiInterface iface, int dbsMask) {
        synchronized (mLock) {
            WifiChipInfo info = getChipInfo(iface);
            if (info == null) return false;
            // If there is no radio combination information, cache it.
            if (info.radioCombinationMatrix == null) {
                WifiChip chip = getChip(iface);
                if (chip == null) return false;

                info.radioCombinationMatrix = getChipSupportedRadioCombinationsMatrix(chip);
                info.radioCombinationLookupTable = convertRadioCombinationMatrixToLookupTable(
                        info.radioCombinationMatrix);
                if (mDbg) {
                    Log.d(TAG, "radioCombinationMatrix=" + info.radioCombinationMatrix
                            + "radioCombinationLookupTable=" + info.radioCombinationLookupTable);
                }
            }
            return info.radioCombinationLookupTable.get(dbsMask);
        }
    }

    /**
     * Indicate whether 2.4GHz/5GHz DBS is supported.
     *
     * @param iface The interface on the chip.
     * @return true if supported; false, otherwise;
     */
    public boolean is24g5gDbsSupported(WifiHal.WifiInterface iface) {
        return isDbsSupported(iface, DBS_24G_5G_MASK);
    }

    /**
     * Wrapper around {@link #is24g5gDbsSupported(WifiHal.WifiInterface)} for P2P ifaces.
     */
    public boolean is24g5gDbsSupportedOnP2pIface(String ifaceName) {
        WifiP2pIface iface = mWifiP2pIfaces.get(ifaceName);
        if (iface == null) return false;
        return is24g5gDbsSupported(iface);
    }

    /**
     * Indicate whether 5GHz/6GHz DBS is supported.
     *
     * @param iface The interface on the chip.
     * @return true if supported; false, otherwise;
     */
    public boolean is5g6gDbsSupported(WifiHal.WifiInterface iface) {
        return isDbsSupported(iface, DBS_5G_6G_MASK);
    }

    /**
     * Wrapper around {@link #is5g6gDbsSupported(WifiHal.WifiInterface)} for P2P ifaces.
     */
    public boolean is5g6gDbsSupportedOnP2pIface(String ifaceName) {
        WifiP2pIface iface = mWifiP2pIfaces.get(ifaceName);
        if (iface == null) return false;
        return is5g6gDbsSupported(iface);
    }

    /**
     * Replace the requestorWs info for the associated info.
     *
     * When a new iface is requested via
     * {@link #createIface(int, long, InterfaceDestroyedListener, Handler, WorkSource)}, the clients
     * pass in a worksource which includes all the apps that triggered the iface creation. However,
     * this list of apps can change during the lifetime of the iface (as new apps request the same
     * iface or existing apps release their request for the iface). This API can be invoked multiple
     * times to replace the entire requestor info for the provided iface.
     *
     * Note: This is a wholesale replacement of the requestor info. The corresponding client is
     * responsible for individual add/remove of apps in the WorkSource passed in.
     */
    public boolean replaceRequestorWs(@NonNull WifiHal.WifiInterface iface,
            @NonNull WorkSource newRequestorWs) {
        String name = getName(iface);
        int type = getType(iface);
        if (VDBG) {
            Log.d(TAG, "replaceRequestorWs: iface(name)=" + name + ", newRequestorWs="
                    + newRequestorWs);
        }

        synchronized (mLock) {
            InterfaceCacheEntry cacheEntry = mInterfaceInfoCache.get(Pair.create(name, type));
            if (cacheEntry == null) {
                Log.e(TAG, "replaceRequestorWs: no entry for iface(name)=" + name);
                return false;
            }
            cacheEntry.requestorWsHelper = mWifiInjector.makeWsHelper(newRequestorWs);
            return true;
        }
    }

    /**
     * Wrapper around {@link #replaceRequestorWs(WifiHal.WifiInterface, WorkSource)} for P2P ifaces.
     */
    public boolean replaceRequestorWsForP2pIface(String ifaceName,
            @NonNull WorkSource newRequestorWs) {
        WifiP2pIface iface = mWifiP2pIfaces.get(ifaceName);
        if (iface == null) return false;
        return replaceRequestorWs(iface, newRequestorWs);
    }

    /**
     * Wrapper around {@link #replaceRequestorWs(WifiHal.WifiInterface, WorkSource)} for NAN ifaces.
     */
    public boolean replaceRequestorWsForNanIface(@NonNull WifiNanIface iface,
            @NonNull WorkSource newRequestorWs) {
        return replaceRequestorWs(iface, newRequestorWs);
    }

    /**
     * Register a SubsystemRestartListener to listen to the subsystem restart event from HAL.
     * Use the action() to forward the event to SelfRecovery when receiving the event from HAL.
     *
     * @param listener SubsystemRestartListener listener object.
     * @param handler Handler on which to dispatch listener. Null implies the listener will be
     *                invoked synchronously from the context of the client which triggered the
     *                state change.
     */
    public void registerSubsystemRestartListener(@NonNull SubsystemRestartListener listener,
            @Nullable Handler handler) {
        if (listener == null) {
            Log.wtf(TAG, "registerSubsystemRestartListener with nulls!? listener=" + listener);
            return;
        }
        if (!mSubsystemRestartListener.add(new SubsystemRestartListenerProxy(listener, handler))) {
            Log.w(TAG, "registerSubsystemRestartListener: duplicate registration ignored");
        }
    }

    /**
     * Register a callback object for RTT life-cycle events. The callback object registration
     * indicates that an RTT controller should be created whenever possible. The callback object
     * will be called with a new RTT controller whenever it is created (or at registration time
     * if an RTT controller already exists). The callback object will also be triggered whenever
     * an existing RTT controller is destroyed (the previous copies must be discarded by the
     * recipient).
     *
     * Each listener should maintain a single callback object to register here. The callback can
     * be registered upon the listener's initialization, and re-registered on HDM status changes, if
     * {@link #isStarted} is true.
     *
     * @param callback InterfaceRttControllerLifecycleCallback object.
     * @param handler Handler on which to dispatch callback
     */
    public void registerRttControllerLifecycleCallback(
            @NonNull InterfaceRttControllerLifecycleCallback callback, @NonNull Handler handler) {
        if (VDBG) {
            Log.d(TAG, "registerRttControllerLifecycleCallback: callback=" + callback + ", handler="
                    + handler);
        }

        if (callback == null || handler == null) {
            Log.wtf(TAG, "registerRttControllerLifecycleCallback with nulls!? callback=" + callback
                    + ", handler=" + handler);
            return;
        }

        synchronized (mLock) {
            InterfaceRttControllerLifecycleCallbackProxy proxy =
                    new InterfaceRttControllerLifecycleCallbackProxy(callback, handler);
            if (!mRttControllerLifecycleCallbacks.add(proxy)) {
                Log.d(TAG,
                        "registerRttControllerLifecycleCallback: registering an existing callback="
                                + callback);
                return;
            }

            if (mWifiRttController == null) {
                mWifiRttController = createRttControllerIfPossible();
            }
            if (mWifiRttController != null) {
                proxy.onNewRttController(mWifiRttController);
            }
        }
    }

    /**
     * Return the name of the input interface or null on error.
     */
    public String getName(WifiHal.WifiInterface iface) {
        if (iface == null) {
            return "<null>";
        }
        return iface.getName();
    }

    /**
     * Called when subsystem restart
     */
    public interface SubsystemRestartListener {
        /**
         * Called for subsystem restart event from the HAL.
         * It will trigger recovery mechanism in framework.
         */
        void onSubsystemRestart();
    }

    /**
     * Called when interface is destroyed.
     */
    public interface InterfaceDestroyedListener {
        /**
         * Called for every interface on which registered when destroyed - whether
         * destroyed by releaseIface() or through chip mode change or through Wi-Fi
         * going down.
         *
         * Can be registered when the interface is requested with createXxxIface() - will
         * only be valid if the interface creation was successful - i.e. a non-null was returned.
         *
         * @param ifaceName Name of the interface that was destroyed.
         */
        void onDestroyed(@NonNull String ifaceName);
    }

    /**
     * Called on RTT controller lifecycle events. RTT controller is a singleton which will be
     * created when possible (after first lifecycle registration) and destroyed if necessary.
     *
     * Determination of availability is determined by the HAL. Creation attempts (if requested
     * by registration of interface) will be done on any mode changes.
     */
    public interface InterfaceRttControllerLifecycleCallback {
        /**
         * Called when an RTT controller was created (or for newly registered listeners - if it
         * was already available). The controller provided by this callback may be destroyed by
         * the HAL at which point the {@link #onRttControllerDestroyed()} will be called.
         *
         * Note: this callback can be triggered to replace an existing controller (instead of
         * calling the Destroyed callback in between).
         *
         * @param controller The RTT controller object.
         */
        void onNewRttController(@NonNull WifiRttController controller);

        /**
         * Called when the previously provided RTT controller is destroyed. Clients must discard
         * their copy. A new copy may be provided later by
         * {@link #onNewRttController(WifiRttController)}.
         */
        void onRttControllerDestroyed();
    }

    /**
     * Returns whether the provided @HdmIfaceTypeForCreation combo can be supported by the device.
     * Note: This only returns an answer based on the create type combination exposed by the HAL.
     * The actual iface creation/deletion rules depend on the iface priorities set in
     * {@link #allowedToDelete(int, int, int, int)}
     *
     * @param createTypeCombo SparseArray keyed in by @HdmIfaceTypeForCreation to number of ifaces
     *                         needed.
     * @return true if the device supports the provided combo, false otherwise.
     */
    public boolean canDeviceSupportCreateTypeCombo(SparseArray<Integer> createTypeCombo) {
        if (VDBG) {
            Log.d(TAG, "canDeviceSupportCreateTypeCombo: createTypeCombo=" + createTypeCombo);
        }

        synchronized (mLock) {
            int[] requestedCombo = new int[CREATE_TYPES_BY_PRIORITY.length];
            for (int createType : CREATE_TYPES_BY_PRIORITY) {
                requestedCombo[createType] = createTypeCombo.get(createType, 0);
            }
            for (StaticChipInfo staticChipInfo : getStaticChipInfos()) {
                SparseArray<List<int[][]>> expandedCreateTypeCombosPerChipModeId =
                        getExpandedCreateTypeCombosPerChipModeId(
                                staticChipInfo.getAvailableModes());
                for (int i = 0; i < expandedCreateTypeCombosPerChipModeId.size(); i++) {
                    int chipModeId = expandedCreateTypeCombosPerChipModeId.keyAt(i);
                    for (int[][] expandedCreateTypeCombo
                            : expandedCreateTypeCombosPerChipModeId.get(chipModeId)) {
                        for (int[] supportedCombo : expandedCreateTypeCombo) {
                            if (canCreateTypeComboSupportRequestedCreateTypeCombo(
                                    supportedCombo, requestedCombo)) {
                                if (VDBG) {
                                    Log.d(TAG, "Device can support createTypeCombo="
                                            + createTypeCombo);
                                }
                                return true;
                            }
                        }
                    }
                }
            }
            if (VDBG) {
                Log.d(TAG, "Device cannot support createTypeCombo=" + createTypeCombo);
            }
            return false;
        }
    }

    /**
     * Returns whether the provided Iface can be requested by specifier requestor.
     *
     * @param createIfaceType Type of iface requested.
     * @param requiredChipCapabilities The bitmask of Capabilities which are required.
     *                                 See the HAL for documentation.
     * @param requestorWs Requestor worksource. This will be used to determine priority of this
     *                    interface using rules based on the requestor app's context.
     * @return true if the device supports the provided combo, false otherwise.
     */
    public boolean isItPossibleToCreateIface(@HdmIfaceTypeForCreation int createIfaceType,
            long requiredChipCapabilities, WorkSource requestorWs) {
        if (VDBG) {
            Log.d(TAG, "isItPossibleToCreateIface: createIfaceType=" + createIfaceType
                    + ", requiredChipCapabilities=" + requiredChipCapabilities);
        }
        return reportImpactToCreateIface(createIfaceType, true, requiredChipCapabilities,
                requestorWs) != null;
    }

    /**
     * Returns whether the provided Iface can be requested by specifier requestor.
     *
     * @param createIfaceType Type of iface requested.
     * @param requestorWs Requestor worksource. This will be used to determine priority of this
     *                    interface using rules based on the requestor app's context.
     * @return true if the device supports the provided combo, false otherwise.
     */
    public boolean isItPossibleToCreateIface(
            @HdmIfaceTypeForCreation int createIfaceType, WorkSource requestorWs) {
        return isItPossibleToCreateIface(
                createIfaceType, CHIP_CAPABILITY_ANY, requestorWs);
    }

    /**
     * Returns the details of what it would take to create the provided Iface requested by the
     * specified requestor. The details are the list of other interfaces which would have to be
     * destroyed.
     *
     * Return types imply:
     * - null: interface cannot be created
     * - empty list: interface can be crated w/o destroying any other interfaces
     * - otherwise: a list of interfaces to be destroyed
     *
     * @param createIfaceType Type of iface requested.
     * @param queryForNewInterface True: request another interface of the specified type, False: if
     *                             there's already an interface of the specified type then no need
     *                             for further operation.
     * @param requiredChipCapabilities The bitmask of Capabilities which are required.
     *                                 See the HAL for documentation.
     * @param requestorWs Requestor worksource. This will be used to determine priority of this
     *                    interface using rules based on the requestor app's context.
     * @return the list of interfaces that would have to be destroyed and their worksource. The
     * interface type is described using @HdmIfaceTypeForCreation.
     */
    public List<Pair<Integer, WorkSource>> reportImpactToCreateIface(
            @HdmIfaceTypeForCreation int createIfaceType, boolean queryForNewInterface,
            long requiredChipCapabilities, WorkSource requestorWs) {
        if (VDBG) {
            Log.d(TAG, "reportImpactToCreateIface: ifaceType=" + createIfaceType
                    + ", requiredChipCapabilities=" + requiredChipCapabilities
                    + ", requestorWs=" + requestorWs);
        }

        IfaceCreationData creationData;
        synchronized (mLock) {
            WifiChipInfo[] chipInfos = getAllChipInfo();
            if (chipInfos == null) {
                Log.e(TAG, "createIface: no chip info found");
                stopWifi(); // major error: shutting down
                return null;
            }

            if (!validateInterfaceCacheAndRetrieveRequestorWs(chipInfos)) {
                Log.e(TAG, "createIface: local cache is invalid!");
                stopWifi(); // major error: shutting down
                return null;
            }

            if (!queryForNewInterface) {
                for (WifiChipInfo chipInfo: chipInfos) {
                    if (chipInfo.ifaces[createIfaceType].length != 0) {
                        return Collections.emptyList(); // approve w/o deleting any interfaces
                    }
                }
            }

            creationData = getBestIfaceCreationProposal(chipInfos, createIfaceType,
                    requiredChipCapabilities, requestorWs);
        }

        if (creationData == null) {
            return null; // impossible to create requested interface
        }

        List<Pair<Integer, WorkSource>> details = new ArrayList<>();
        boolean isModeConfigNeeded = !creationData.chipInfo.currentModeIdValid
                || creationData.chipInfo.currentModeId != creationData.chipModeId;
        if (!isModeConfigNeeded && (creationData.interfacesToBeRemovedFirst == null
                || creationData.interfacesToBeRemovedFirst.isEmpty())) {
            // can create interface w/o deleting any other interfaces
            return details;
        }

        if (isModeConfigNeeded) {
            if (VDBG) {
                Log.d(TAG, "isItPossibleToCreateIfaceDetails: mode change from - "
                        + creationData.chipInfo.currentModeId + ", to - "
                        + creationData.chipModeId);
            }
            for (WifiIfaceInfo[] ifaceInfos: creationData.chipInfo.ifaces) {
                for (WifiIfaceInfo ifaceInfo : ifaceInfos) {
                    details.add(Pair.create(ifaceInfo.createType,
                            ifaceInfo.requestorWsHelper.getWorkSource()));
                }
            }
        } else {
            for (WifiIfaceInfo ifaceInfo : creationData.interfacesToBeRemovedFirst) {
                details.add(Pair.create(ifaceInfo.createType,
                        ifaceInfo.requestorWsHelper.getWorkSource()));
            }
        }

        return details;
    }

    /**
     * See {@link #reportImpactToCreateIface(int, boolean, long, WorkSource)}.
     *
     * @param ifaceType Type of iface requested.
     * @param queryForNewInterface True: request another interface of the specified type, False: if
     *                             there's already an interface of the specified type then no need
     *                             for further operation.
     * @param requestorWs Requestor worksource. This will be used to determine priority of this
     *                    interface using rules based on the requestor app's context.
     * @return the list of interfaces that would have to be destroyed and their worksource.
     */
    public List<Pair<Integer, WorkSource>> reportImpactToCreateIface(
            @HdmIfaceTypeForCreation int ifaceType, boolean queryForNewInterface,
            WorkSource requestorWs) {
        return reportImpactToCreateIface(ifaceType, queryForNewInterface, CHIP_CAPABILITY_ANY,
                requestorWs);
    }

    // internal state

    /* This "PRIORITY" is not for deciding interface elimination (that is controlled by
     * allowedToDeleteIfaceTypeForRequestedType. This priority is used for:
     * - Comparing 2 configuration options
     * - Order of dispatch of available for request listeners
     */
    private static final int[] IFACE_TYPES_BY_PRIORITY =
            {WifiChip.IFACE_TYPE_AP, WifiChip.IFACE_TYPE_STA, WifiChip.IFACE_TYPE_P2P,
                    WifiChip.IFACE_TYPE_NAN};
    private static final int[] CREATE_TYPES_BY_PRIORITY =
            {HDM_CREATE_IFACE_AP, HDM_CREATE_IFACE_AP_BRIDGE, HDM_CREATE_IFACE_STA,
                    HDM_CREATE_IFACE_P2P, HDM_CREATE_IFACE_NAN};

    private final Object mLock = new Object();

    private WifiRttController mWifiRttController;
    private HashMap<String, WifiP2pIface> mWifiP2pIfaces = new HashMap<>();
    private final WifiHal.Callback mWifiEventCallback = new WifiEventCallback();
    private final Set<ManagerStatusListenerProxy> mManagerStatusListeners = new HashSet<>();
    private final Set<InterfaceRttControllerLifecycleCallbackProxy>
            mRttControllerLifecycleCallbacks = new HashSet<>();
    private final Set<SubsystemRestartListenerProxy> mSubsystemRestartListener = new HashSet<>();

    /*
     * This is the only place where we cache HAL information in this manager. Necessary since
     * we need to keep a list of registered destroyed listeners. Will be validated regularly
     * in getAllChipInfoAndValidateCache().
     */
    private final Map<Pair<String, Integer>, InterfaceCacheEntry> mInterfaceInfoCache =
            new HashMap<>();

    private class InterfaceCacheEntry {
        public WifiChip chip;
        public int chipId;
        public String name;
        public int type;
        public Set<InterfaceDestroyedListenerProxy> destroyedListeners = new HashSet<>();
        public long creationTime;
        public WorkSourceHelper requestorWsHelper;

        @Override
        public String toString() {
            StringBuilder sb = new StringBuilder();
            sb.append("{name=").append(name).append(", type=").append(type)
                    .append(", destroyedListeners.size()=").append(destroyedListeners.size())
                    .append(", RequestorWs=").append(requestorWsHelper)
                    .append(", creationTime=").append(creationTime).append("}");
            return sb.toString();
        }
    }

    private class WifiIfaceInfo {
        public String name;
        public WifiHal.WifiInterface iface;
        public @HdmIfaceTypeForCreation int createType;
        public WorkSourceHelper requestorWsHelper;

        @Override
        public String toString() {
            return "{name=" + name + ", iface=" + iface + ", requestorWs=" + requestorWsHelper
                    + " }";
        }
    }

    private class WifiChipInfo {
        public WifiChip chip;
        public int chipId = -1;
        public ArrayList<WifiChip.ChipMode> availableModes;
        public boolean currentModeIdValid = false;
        public int currentModeId = -1;
        // Arrays of WifiIfaceInfo indexed by @HdmIfaceTypeForCreation, in order of creation as
        // returned by WifiChip.getXxxIfaceNames.
        public WifiIfaceInfo[][] ifaces = new WifiIfaceInfo[CREATE_TYPES_BY_PRIORITY.length][];
        public long chipCapabilities;
        public WifiChip.WifiRadioCombinationMatrix radioCombinationMatrix = null;
        public SparseBooleanArray radioCombinationLookupTable = new SparseBooleanArray();

        @Override
        public String toString() {
            StringBuilder sb = new StringBuilder();
            sb.append("{chipId=").append(chipId).append(", availableModes=").append(availableModes)
                    .append(", currentModeIdValid=").append(currentModeIdValid)
                    .append(", currentModeId=").append(currentModeId)
                    .append(", chipCapabilities=").append(chipCapabilities);
            for (int type: IFACE_TYPES_BY_PRIORITY) {
                sb.append(", ifaces[" + type + "].length=").append(ifaces[type].length);
            }
            sb.append("}");
            return sb.toString();
        }
    }

    protected boolean isWaitForDestroyedListenersMockable() {
        return mWaitForDestroyedListeners;
    }

    // internal implementation

    private void initializeInternal() {
        mWifiHal.initialize(mIWifiDeathRecipient);
    }

    private void teardownInternal() {
        managerStatusListenerDispatch();
        dispatchAllDestroyedListeners();

        mWifiRttController = null;
        dispatchRttControllerLifecycleOnDestroyed();
        mRttControllerLifecycleCallbacks.clear();
        mWifiP2pIfaces.clear();
    }

    private class WifiDeathRecipient implements WifiHal.DeathRecipient {
        @Override
        public void onDeath() {
            mEventHandler.post(() -> {
                synchronized (mLock) { // prevents race condition with surrounding method
                    teardownInternal();
                }
            });
        }
    }

    /**
     * Register the wifi HAL event callback. Reset the Wifi HAL interface when it fails.
     * @return true if success.
     */
    private boolean registerWifiHalEventCallback() {
<<<<<<< HEAD
        try {
            if (mWifi == null) {
                Log.e(TAG, "registerWifiHalEventCallback called but mWifi is null!?");
                return false;
            }
            WifiStatus status;
            android.hardware.wifi.V1_5.IWifi iWifiV15 = getWifiServiceForV1_5Mockable(mWifi);
            if (iWifiV15 != null) {
                status = iWifiV15.registerEventCallback_1_5(mWifiEventCallbackV15);
            } else {
                status = mWifi.registerEventCallback(mWifiEventCallback);
            }

            if (status.code != WifiStatusCode.SUCCESS) {
                Log.e(TAG, "IWifi.registerEventCallback failed: " + statusString(status));
                mWifi = null;
            }
            return status.code == WifiStatusCode.SUCCESS;
        } catch (RemoteException e) {
            Log.e(TAG, "Exception while operating on IWifi: " + e);
        }
        return false;
    }

    /**
     * Initialize IWifi and register death listener and event callback.
     *
     * - It is possible that IWifi is not ready - we have a listener on IServiceManager for it.
     * - It is not expected that any of the registrations will fail. Possible indication that
     *   service died after we obtained a handle to it.
     *
     * Here and elsewhere we assume that death listener will do the right thing!
    */
    private void initIWifiIfNecessary() {
        if (mDbg) Log.d(TAG, "initIWifiIfNecessary");

        synchronized (mLock) {
            if (mWifi != null) {
                return;
            }

            try {
                mWifi = getWifiServiceMockable();
                if (mWifi == null) {
                    Log.e(TAG, "IWifi not (yet) available - but have a listener for it ...");
                    return;
                }

                if (!mWifi.linkToDeath(mIWifiDeathRecipient, /* don't care */ 0)) {
                    Log.e(TAG, "Error on linkToDeath on IWifi - will retry later");
                    mWifi = null;
                    return;
                }

                // Stopping wifi just in case. This would also trigger the status callback.
                // Stopping wifi invalidated the registered the event callback, register after the
                // wifi stop.
                stopWifi();
                if (!registerWifiHalEventCallback()) {
                    return;
                }
                mIsReady = true;
            } catch (RemoteException e) {
                mWifi = null;
                Log.e(TAG, "Exception while operating on IWifi: " + e);
            }
        }
    }

    /**
     * Registers event listeners on all IWifiChips after a successful start: DEBUG only!
     *
     * We don't need the listeners since any callbacks are just confirmation of status codes we
     * obtain directly from mode changes or interface creation/deletion.
     *
     * Relies (to the degree we care) on the service removing all listeners when Wi-Fi is stopped.
     */
    private void initIWifiChipDebugListeners() {
        if (VDBG) Log.d(TAG, "initIWifiChipDebugListeners");

        if (!VDBG) {
            return;
        }

        synchronized (mLock) {
            try {
                Mutable<Boolean> statusOk = new Mutable<>(false);
                Mutable<ArrayList<Integer>> chipIdsResp = new Mutable<>();

                // get all chip IDs
                mWifi.getChipIds((WifiStatus status, ArrayList<Integer> chipIds) -> {
                    statusOk.value = false;
                    if (status.code == WifiStatusCode.SUCCESS) {
                        if (chipIds == null) {
                            Log.wtf(TAG, "getChipIds failed, chipIds is null");
                            return;
                        }
                        statusOk.value = true;
                    }
                    if (statusOk.value) {
                        chipIdsResp.value = chipIds;
                    } else {
                        Log.e(TAG, "getChipIds failed: " + statusString(status));
                    }
                });
                if (!statusOk.value) {
                    return;
                }

                Log.d(TAG, "getChipIds=" + chipIdsResp.value);
                if (chipIdsResp.value.size() == 0) {
                    Log.e(TAG, "Should have at least 1 chip!");
                    return;
                }

                // register a callback for each chip
                Mutable<IWifiChip> chipResp = new Mutable<>();
                for (Integer chipId: chipIdsResp.value) {
                    mWifi.getChip(chipId, (WifiStatus status, IWifiChip chip) -> {
                        statusOk.value = false;
                        if (status.code == WifiStatusCode.SUCCESS) {
                            if (chip == null) {
                                Log.wtf(TAG, "getChip failed, chip " + chipId + " is null");
                            }
                            statusOk.value = true;
                        }
                        if (statusOk.value) {
                            chipResp.value = chip;
                        } else {
                            Log.e(TAG, "getChip failed: " + statusString(status));
                        }
                    });
                    if (!statusOk.value) {
                        continue; // still try next one?
                    }

                    IWifiChipEventCallback.Stub callback =
                            new IWifiChipEventCallback.Stub() {
                                @Override
                                public void onChipReconfigured(int modeId) throws RemoteException {
                                    Log.d(TAG, "onChipReconfigured: modeId=" + modeId);
                                }

                                @Override
                                public void onChipReconfigureFailure(WifiStatus status)
                                        throws RemoteException {
                                    Log.e(TAG, "onChipReconfigureFailure: status=" + statusString(
                                            status));
                                }

                                @Override
                                public void onIfaceAdded(int type, String name)
                                        throws RemoteException {
                                    Log.d(TAG, "onIfaceAdded: type=" + type + ", name=" + name);
                                }

                                @Override
                                public void onIfaceRemoved(int type, String name)
                                        throws RemoteException {
                                    Log.d(TAG, "onIfaceRemoved: type=" + type + ", name=" + name);
                                }

                                @Override
                                public void onDebugRingBufferDataAvailable(
                                        WifiDebugRingBufferStatus status,
                                        ArrayList<Byte> data) throws RemoteException {
                                    Log.d(TAG, "onDebugRingBufferDataAvailable");
                                }

                                @Override
                                public void onDebugErrorAlert(int errorCode,
                                        ArrayList<Byte> debugData)
                                        throws RemoteException {
                                    Log.d(TAG, "onDebugErrorAlert");
                                }
                            };
                    mDebugCallbacks.put(chipId, callback); // store to prevent GC: needed by HIDL
                    WifiStatus status = chipResp.value.registerEventCallback(callback);
                    if (status.code != WifiStatusCode.SUCCESS) {
                        Log.e(TAG, "registerEventCallback failed: " + statusString(status));
                        continue; // still try next one?
                    }
                }
            } catch (RemoteException e) {
                Log.e(TAG, "initIWifiChipDebugListeners: exception: " + e);
                return;
            }
        }
=======
        return mWifiHal.registerEventCallback(mWifiEventCallback);
>>>>>>> eaa2a23f
    }

    /**
     * Registers event listeners on all IWifiChips after a successful start!
     *
     * We don't need the listeners since any callbacks are just confirmation of status codes we
     * obtain directly from mode changes or interface creation/deletion.
     *
     * Relies (to the degree we care) on the service removing all listeners when Wi-Fi is stopped.
     */
    private void initIWifiChipListeners() {
        if (mDbg) Log.d(TAG, "initIWifiChipListeners");

        synchronized (mLock) {
            try {
                Mutable<Boolean> statusOk = new Mutable<>(false);
                Mutable<ArrayList<Integer>> chipIdsResp = new Mutable<>();

                // get all chip IDs
                mWifi.getChipIds((WifiStatus status, ArrayList<Integer> chipIds) -> {
                    statusOk.value = false;
                    if (status.code == WifiStatusCode.SUCCESS) {
                        if (chipIds == null) {
                            Log.wtf(TAG, "getChipIds failed, chipIds is null");
                            return;
                        }
                        statusOk.value = true;
                    }
                    if (statusOk.value) {
                        chipIdsResp.value = chipIds;
                    } else {
                        Log.e(TAG, "getChipIds failed: " + statusString(status));
                    }
                });
                if (!statusOk.value) {
                    return;
                }

                Log.d(TAG, "getChipIds=" + chipIdsResp.value);
                if (chipIdsResp.value.size() == 0) {
                    Log.e(TAG, "Should have at least 1 chip!");
                    return;
                }

                // register a callback for each chip
                Mutable<IWifiChip> chipResp = new Mutable<>();
                for (Integer chipId: chipIdsResp.value) {
                    mWifi.getChip(chipId, (WifiStatus status, IWifiChip chip) -> {
                        statusOk.value = false;
                        if (status.code == WifiStatusCode.SUCCESS) {
                            if (chip == null) {
                                Log.wtf(TAG, "getChip failed, chip " + chipId + " is null");
                            }
                            statusOk.value = true;
                        }
                        if (statusOk.value) {
                            chipResp.value = chip;
                        } else {
                            Log.e(TAG, "getChip failed: " + statusString(status));
                        }
                    });
                    if (!statusOk.value) {
                        continue; // still try next one?
                    }

                    android.hardware.wifi.V1_4.IWifiChipEventCallback.Stub callback =
                            new android.hardware.wifi.V1_4.IWifiChipEventCallback.Stub() {
                                @Override
                                public void onChipReconfigured(int modeId) {
                                    if (mDbg) Log.d(TAG, "onChipReconfigured: modeId=" + modeId);
                                    mEventHandler.post(() -> {
                                        reloadAllChipInfo();
                                    });
                                }

                                @Override
                                public void onChipReconfigureFailure(WifiStatus status) {
                                    if (mDbg) Log.e(TAG, "onChipReconfigureFailure: status=" + statusString(status));
                                }

                                @Override
                                public void onIfaceAdded(int type, String name) {
                                    if (mDbg) Log.d(TAG, "onIfaceAdded: type=" + type + ", name=" + name);
                                }

                                @Override
                                public void onIfaceRemoved(int type, String name) {
                                    if (mDbg) Log.d(TAG, "onIfaceRemoved: type=" + type + ", name=" + name);
                                }

                                @Override
                                public void onDebugRingBufferDataAvailable(
                                        WifiDebugRingBufferStatus status,
                                        ArrayList<Byte> data) {}

                                @Override
                                public void onDebugErrorAlert(int errorCode,
                                        ArrayList<Byte> debugData)
                                        throws RemoteException {}

                                @Override
                                public void onRadioModeChange(
                                        ArrayList<android.hardware.wifi.V1_2.IWifiChipEventCallback.RadioModeInfo>
                                        radioModeInfoList) {}

                                @Override
                                public void onRadioModeChange_1_4(ArrayList<RadioModeInfo> radioModeInfoList) {}
                            };
                    android.hardware.wifi.V1_4.IWifiChip chip14 =
                            android.hardware.wifi.V1_4.IWifiChip.castFrom(chipResp.value);
                    if (chip14 == null) {
                        Log.e(TAG, "V1_4.IWifiChip is null");
                        return;
                    }
                    WifiStatus status = chip14.registerEventCallback_1_4(callback);
                    if (status.code != WifiStatusCode.SUCCESS) {
                        Log.e(TAG, "registerEventCallback_1_4 failed: " + statusString(status));
                        continue; // still try next one?
                    }
                }
            } catch (RemoteException e) {
                Log.e(TAG, "initIWifiChipListeners: exception: " + e);
                return;
            }
        }
    }

    @Nullable
    private WifiChipInfo[] mCachedWifiChipInfos = null;

    /**
     * Get current information about all the chips in the system: modes, current mode (if any), and
     * any existing interfaces.
     *
     * Intended to be called for any external iface support related queries. This information is
     * cached to reduce performance overhead (unlike {@link #getAllChipInfo()}).
     */
    private WifiChipInfo[] getAllChipInfoCached() {
        if (mCachedWifiChipInfos == null) {
            mCachedWifiChipInfos = getAllChipInfo();
        }
        return mCachedWifiChipInfos;
    }

    /**
     * Get current information about all the chips in the system: modes, current mode (if any), and
     * any existing interfaces.
     *
     * Intended to be called whenever we need to configure the chips - information is NOT cached (to
     * reduce the likelihood that we get out-of-sync).
     */
    private WifiChipInfo[] getAllChipInfo() {
        if (VDBG) Log.d(TAG, "getAllChipInfo");

        boolean shouldUseCachedStaticChipCombination = getStaticChipInfos().length > 0;
        return getAllChipInfo(shouldUseCachedStaticChipCombination);
    }


    /**
     * Get current information about all the chips in the system: modes, current mode (if any), and
     * any existing interfaces.
     *
     * Intended to be called whenever we need to configure the chips - information is NOT cached (to
     * reduce the likelihood that we get out-of-sync).
     */
    private WifiChipInfo[] getAllChipInfo(boolean useCachedStaticChipCombination) {
        if (VDBG) Log.d(TAG, "getAllChipInfo useCachedStaticChipCombination:"
                             + useCachedStaticChipCombination);

        synchronized (mLock) {
            if (!isWifiStarted()) {
                return null;
            }

            // get all chip IDs
            List<Integer> chipIds = mWifiHal.getChipIds();
            if (chipIds == null) {
                return null;
            }

            if (VDBG) Log.d(TAG, "getChipIds=" + Arrays.toString(chipIds.toArray()));
            if (chipIds.size() == 0) {
                Log.e(TAG, "Should have at least 1 chip!");
                return null;
            }

            SparseArray<StaticChipInfo> staticChipInfoPerId = new SparseArray<>();
            for (StaticChipInfo staticChipInfo : getStaticChipInfos()) {
                staticChipInfoPerId.put(staticChipInfo.getChipId(), staticChipInfo);
            }

            int chipInfoIndex = 0;
            WifiChipInfo[] chipsInfo = new WifiChipInfo[chipIds.size()];

            for (Integer chipId : chipIds) {
                WifiChip chip = mWifiHal.getChip(chipId);
                if (chip == null) {
                    return null;
                }

                StaticChipInfo staticChipInfo = staticChipInfoPerId.get(chipId);
                List<WifiChip.ChipMode> chipModes = null;
                if (staticChipInfo == null) {
                    chipModes = chip.getAvailableModes();
                    if (chipModes == null) {
                        return null;
                    }
                }

                WifiChip.Response<Integer> currentMode = chip.getMode();
                if (currentMode.getStatusCode() != WifiHal.WIFI_STATUS_SUCCESS
                        && currentMode.getStatusCode() != WifiHal.WIFI_STATUS_ERROR_NOT_AVAILABLE) {
                    return null;
                }

                long chipCapabilities = getChipCapabilities(chip);

                List<String> ifaceNames = chip.getStaIfaceNames();
                if (ifaceNames == null) {
                    return null;
                }

                int ifaceIndex = 0;
                WifiIfaceInfo[] staIfaces = new WifiIfaceInfo[ifaceNames.size()];
                for (String ifaceName: ifaceNames) {
                    WifiHal.WifiInterface iface = chip.getStaIface(ifaceName);
                    if (iface == null) {
                        return null;
                    }
                    WifiIfaceInfo ifaceInfo = new WifiIfaceInfo();
                    ifaceInfo.name = ifaceName;
                    ifaceInfo.iface = iface;
                    ifaceInfo.createType = HDM_CREATE_IFACE_STA;
                    staIfaces[ifaceIndex++] = ifaceInfo;
                }

                ifaceIndex = 0;
                ifaceNames = chip.getApIfaceNames();
                if (ifaceNames == null) {
                    return null;
                }

                WifiIfaceInfo[] apIfaces = new WifiIfaceInfo[ifaceNames.size()];
                for (String ifaceName : ifaceNames) {
                    WifiHal.WifiInterface iface = chip.getApIface(ifaceName);
                    if (iface == null) {
                        return null;
                    }
                    WifiIfaceInfo ifaceInfo = new WifiIfaceInfo();
                    ifaceInfo.name = ifaceName;
                    ifaceInfo.iface = iface;
                    ifaceInfo.createType = HDM_CREATE_IFACE_AP;
                    apIfaces[ifaceIndex++] = ifaceInfo;
                }

                int numBridgedAps = 0;
                for (WifiIfaceInfo apIfaceInfo : apIfaces) {
                    List<String> bridgedInstances = ((WifiApIface) apIfaceInfo.iface)
                            .getBridgedInstances();
                    // Only count bridged APs with more than 1 instance as a bridged
                    // AP; 1 instance bridged APs will be counted as single AP.
                    if (bridgedInstances != null && bridgedInstances.size() > 1) {
                        apIfaceInfo.createType = HDM_CREATE_IFACE_AP_BRIDGE;
                        numBridgedAps++;
                    }
                }

                WifiIfaceInfo[] singleApIfaces = new WifiIfaceInfo[apIfaces.length - numBridgedAps];
                WifiIfaceInfo[] bridgedApIfaces = new WifiIfaceInfo[numBridgedAps];
                int singleApIndex = 0;
                int bridgedApIndex = 0;
                for (WifiIfaceInfo apIfaceInfo : apIfaces) {
                    if (apIfaceInfo.createType == HDM_CREATE_IFACE_AP_BRIDGE) {
                        bridgedApIfaces[bridgedApIndex++] = apIfaceInfo;
                    } else {
                        singleApIfaces[singleApIndex++] = apIfaceInfo;
                    }
                }

                ifaceIndex = 0;
                ifaceNames = chip.getP2pIfaceNames();
                if (ifaceNames == null) {
                    return null;
                }

                WifiIfaceInfo[] p2pIfaces = new WifiIfaceInfo[ifaceNames.size()];
                for (String ifaceName : ifaceNames) {
                    WifiHal.WifiInterface iface = chip.getP2pIface(ifaceName);
                    if (iface == null) {
                        return null;
                    }
                    WifiIfaceInfo ifaceInfo = new WifiIfaceInfo();
                    ifaceInfo.name = ifaceName;
                    ifaceInfo.iface = iface;
                    ifaceInfo.createType = HDM_CREATE_IFACE_P2P;
                    p2pIfaces[ifaceIndex++] = ifaceInfo;
                }

                ifaceIndex = 0;
                ifaceNames = chip.getNanIfaceNames();
                if (ifaceNames == null) {
                    return null;
                }

                WifiIfaceInfo[] nanIfaces = new WifiIfaceInfo[ifaceNames.size()];
                for (String ifaceName : ifaceNames) {
                    WifiHal.WifiInterface iface = chip.getNanIface(ifaceName);
                    if (iface == null) {
                        return null;
                    }
<<<<<<< HEAD
                    chipInfo.currentModeIdValid = currentModeValidResp.value;
                    chipInfo.currentModeId = currentModeResp.value;
                    chipInfo.chipCapabilities = chipCapabilities.value;
                    chipInfo.ifaces[HDM_CREATE_IFACE_STA] = staIfaces;
                    chipInfo.ifaces[HDM_CREATE_IFACE_AP] = singleApIfaces;
                    chipInfo.ifaces[HDM_CREATE_IFACE_AP_BRIDGE] = bridgedApIfaces;
                    chipInfo.ifaces[HDM_CREATE_IFACE_P2P] = p2pIfaces;
                    chipInfo.ifaces[HDM_CREATE_IFACE_NAN] = nanIfaces;


                    if (useCachedStaticChipCombination) {
                        for (StaticChipInfo staticChipInfo2 : getStaticChipInfos()) {
                            if (staticChipInfo2.getChipId() != chipId)
                                continue;
                            chipInfo.availableModes = staticChipInfo2.getAvailableModes();
                        }
                    }
=======
                    WifiIfaceInfo ifaceInfo = new WifiIfaceInfo();
                    ifaceInfo.name = ifaceName;
                    ifaceInfo.iface = iface;
                    ifaceInfo.createType = HDM_CREATE_IFACE_NAN;
                    nanIfaces[ifaceIndex++] = ifaceInfo;
>>>>>>> eaa2a23f
                }

                WifiChipInfo chipInfo = new WifiChipInfo();
                chipsInfo[chipInfoIndex++] = chipInfo;

                chipInfo.chip = chip;
                chipInfo.chipId = chipId;
                if (staticChipInfo != null) {
                    chipInfo.availableModes = staticChipInfo.getAvailableModes();
                } else {
                    chipInfo.availableModes = new ArrayList<>(chipModes);
                }
                chipInfo.currentModeIdValid =
                        currentMode.getStatusCode() == WifiHal.WIFI_STATUS_SUCCESS;
                chipInfo.currentModeId = currentMode.getValue();
                chipInfo.chipCapabilities = chipCapabilities;
                chipInfo.ifaces[HDM_CREATE_IFACE_STA] = staIfaces;
                chipInfo.ifaces[HDM_CREATE_IFACE_AP] = singleApIfaces;
                chipInfo.ifaces[HDM_CREATE_IFACE_AP_BRIDGE] = bridgedApIfaces;
                chipInfo.ifaces[HDM_CREATE_IFACE_P2P] = p2pIfaces;
                chipInfo.ifaces[HDM_CREATE_IFACE_NAN] = nanIfaces;
            }
            return chipsInfo;
        }
    }

    @Nullable
    private StaticChipInfo[] mCachedStaticChipInfos = null;

    @NonNull
    private StaticChipInfo[] getStaticChipInfos() {
        if (mCachedStaticChipInfos == null) {
            mCachedStaticChipInfos = loadStaticChipInfoFromStore();
        }
        return mCachedStaticChipInfos;
    }

    private void saveStaticChipInfoToStore(StaticChipInfo[] staticChipInfos) {
        try {
            JSONArray staticChipInfosJson = new JSONArray();
            for (StaticChipInfo staticChipInfo : staticChipInfos) {
                staticChipInfosJson.put(staticChipInfoToJson(staticChipInfo));
            }
            mWifiInjector.getSettingsConfigStore().put(WIFI_STATIC_CHIP_INFO,
                    staticChipInfosJson.toString());
        } catch (JSONException e) {
            Log.e(TAG, "JSONException while converting StaticChipInfo to JSON: " + e);
        }
    }

    private StaticChipInfo[] loadStaticChipInfoFromStore() {
        StaticChipInfo[] staticChipInfos = new StaticChipInfo[0];
        String configString = mWifiInjector.getSettingsConfigStore().get(WIFI_STATIC_CHIP_INFO);
        if (TextUtils.isEmpty(configString)) {
            return staticChipInfos;
        }
        try {
            JSONArray staticChipInfosJson = new JSONArray(
                    mWifiInjector.getSettingsConfigStore().get(WIFI_STATIC_CHIP_INFO));
            staticChipInfos = new StaticChipInfo[staticChipInfosJson.length()];
            for (int i = 0; i < staticChipInfosJson.length(); i++) {
                staticChipInfos[i] = jsonToStaticChipInfo(staticChipInfosJson.getJSONObject(i));
            }
        } catch (JSONException e) {
            Log.e(TAG, "Failed to load static chip info from store: " + e);
        }
        return staticChipInfos;
    }

    private StaticChipInfo[] convertWifiChipInfoToStaticChipInfos(WifiChipInfo[] chipInfos) {
        StaticChipInfo[] staticChipInfos = new StaticChipInfo[chipInfos.length];
        for (int i = 0; i < chipInfos.length; i++) {
            WifiChipInfo chipInfo = chipInfos[i];
            staticChipInfos[i] = new StaticChipInfo(
                    chipInfo.chipId,
                    chipInfo.chipCapabilities,
                    chipInfo.availableModes);
        }
        return staticChipInfos;
    }

    /**
     * Checks the local state of this object (the cached state) against the input 'chipInfos'
     * state (which is a live representation of the Wi-Fi firmware status - read through the HAL).
     * Returns 'true' if there are no discrepancies - 'false' otherwise.
     *
     * A discrepancy is if any local state contains references to a chip or interface which are not
     * found on the information read from the chip.
     *
     * Also, fills in the |requestorWs| corresponding to each active iface in |WifiChipInfo|.
     */
    private boolean validateInterfaceCacheAndRetrieveRequestorWs(WifiChipInfo[] chipInfos) {
        if (VDBG) Log.d(TAG, "validateInterfaceCache");

        synchronized (mLock) {
            for (InterfaceCacheEntry entry: mInterfaceInfoCache.values()) {
                // search for chip
                WifiChipInfo matchingChipInfo = null;
                for (WifiChipInfo ci: chipInfos) {
                    if (ci.chipId == entry.chipId) {
                        matchingChipInfo = ci;
                        break;
                    }
                }
                if (matchingChipInfo == null) {
                    Log.e(TAG, "validateInterfaceCache: no chip found for " + entry);
                    return false;
                }

                // search for matching interface cache entry by iterating through the corresponding
                // HdmIfaceTypeForCreation values.
                boolean matchFound = false;
                for (int createType : CREATE_TYPES_BY_PRIORITY) {
                    if (HAL_IFACE_MAP.get(createType) != entry.type) {
                        continue;
                    }
                    WifiIfaceInfo[] ifaceInfoList = matchingChipInfo.ifaces[createType];
                    if (ifaceInfoList == null) {
                        Log.e(TAG, "validateInterfaceCache: invalid type on entry " + entry);
                        return false;
                    }
                    for (WifiIfaceInfo ifaceInfo : ifaceInfoList) {
                        if (ifaceInfo.name.equals(entry.name)) {
                            ifaceInfo.requestorWsHelper = entry.requestorWsHelper;
                            matchFound = true;
                            break;
                        }
                    }
                }
                if (!matchFound) {
                    Log.e(TAG, "validateInterfaceCache: no interface found for " + entry);
                    return false;
                }
            }
        }

        return true;
    }

    private boolean isWifiStarted() {
        if (VDBG) Log.d(TAG, "isWifiStart");
        synchronized (mLock) {
            return mWifiHal.isStarted();
        }
    }

    private boolean startWifi() {
        if (VDBG) Log.d(TAG, "startWifi");
        initializeInternal();
        synchronized (mLock) {
<<<<<<< HEAD
            try {
                if (mWifi == null) {
                    Log.w(TAG, "startWifi called but mWifi is null!?");
                    return false;
                } else {
                    int triedCount = 0;
                    while (triedCount <= START_HAL_RETRY_TIMES) {
                        WifiStatus status = mWifi.start();
                        if (status.code == WifiStatusCode.SUCCESS) {
                            initIWifiChipDebugListeners();
                            initIWifiChipListeners();
                            managerStatusListenerDispatch();
                            if (triedCount != 0) {
                                Log.d(TAG, "start IWifi succeeded after trying "
                                         + triedCount + " times");
                            }
                            WifiChipInfo[] wifiChipInfos = getAllChipInfo();
                            if (wifiChipInfos == null) {
                                Log.e(TAG, "Started wifi but could not get current chip info.");
                            }
                            return true;
                        } else if (status.code == WifiStatusCode.ERROR_NOT_AVAILABLE) {
                            // Should retry. Hal might still be stopping. the registered event
                            // callback will not be cleared.
                            Log.e(TAG, "Cannot start IWifi: " + statusString(status)
                                    + ", Retrying...");
                            try {
                                Thread.sleep(START_HAL_RETRY_INTERVAL_MS);
                            } catch (InterruptedException ignore) {
                                // no-op
                            }
                            triedCount++;
                        } else {
                            // Should not retry on other failures.
                            // Will be handled in the onFailure event.
                            Log.e(TAG, "Cannot start IWifi: " + statusString(status));
                            return false;
                        }
=======
            int triedCount = 0;
            while (triedCount <= START_HAL_RETRY_TIMES) {
                int status = mWifiHal.start();
                if (status == WifiHal.WIFI_STATUS_SUCCESS) {
                    managerStatusListenerDispatch();
                    if (triedCount != 0) {
                        Log.d(TAG, "start IWifi succeeded after trying "
                                 + triedCount + " times");
>>>>>>> eaa2a23f
                    }
                    WifiChipInfo[] wifiChipInfos = getAllChipInfo();
                    if (wifiChipInfos == null) {
                        Log.e(TAG, "Started wifi but could not get current chip info.");
                    }
                    return true;
                } else if (status == WifiHal.WIFI_STATUS_ERROR_NOT_AVAILABLE) {
                    // Should retry. Hal might still be stopping. the registered event
                    // callback will not be cleared.
                    Log.e(TAG, "Cannot start wifi because unavailable. Retrying...");
                    try {
                        Thread.sleep(START_HAL_RETRY_INTERVAL_MS);
                    } catch (InterruptedException ignore) {
                        // no-op
                    }
                    triedCount++;
                } else {
                    // Should not retry on other failures.
                    // Will be handled in the onFailure event.
                    Log.e(TAG, "Cannot start IWifi. Status: " + status);
                    return false;
                }
            }
            Log.e(TAG, "Cannot start IWifi after trying " + triedCount + " times");
            return false;
        }
    }

    private void stopWifi() {
        if (VDBG) Log.d(TAG, "stopWifi");
        synchronized (mLock) {
            if (!mWifiHal.stop()) {
                Log.e(TAG, "Cannot stop IWifi");
            }
            // even on failure since WTF??
            teardownInternal();
        }
    }

    private class WifiEventCallback implements WifiHal.Callback {
        @Override
        public void onStart() {
            mEventHandler.post(() -> {
                if (VDBG) Log.d(TAG, "IWifiEventCallback.onStart");
                // NOP: only happens in reaction to my calls - will handle directly
            });
        }

        @Override
        public void onStop() {
            mEventHandler.post(() -> {
                if (VDBG) Log.d(TAG, "IWifiEventCallback.onStop");
                // NOP: only happens in reaction to my calls - will handle directly
            });
        }

        @Override
        public void onFailure(int status) {
            mEventHandler.post(() -> {
                Log.e(TAG, "IWifiEventCallback.onFailure. Status: " + status);
                synchronized (mLock) {
                    teardownInternal();
                }
            });
        }

        @Override
        public void onSubsystemRestart(int status) {
            Log.i(TAG, "onSubsystemRestart");
            mEventHandler.post(() -> {
                Log.i(TAG, "IWifiEventCallback.onSubsystemRestart. Status: " + status);
                synchronized (mLock) {
                    Log.i(TAG, "Attempting to invoke mSubsystemRestartListener");
                    for (SubsystemRestartListenerProxy cb : mSubsystemRestartListener) {
                        Log.i(TAG, "Invoking mSubsystemRestartListener");
                        cb.action();
                    }
                }
            });
        }
    }

    private void managerStatusListenerDispatch() {
        synchronized (mLock) {
            for (ManagerStatusListenerProxy cb : mManagerStatusListeners) {
                cb.trigger(false);
            }
        }
    }

    private class ManagerStatusListenerProxy  extends
            ListenerProxy<ManagerStatusListener> {
        ManagerStatusListenerProxy(ManagerStatusListener statusListener, Handler handler) {
            super(statusListener, handler, "ManagerStatusListenerProxy");
        }

        @Override
        protected void action() {
            mListener.onStatusChanged();
        }
    }

    private Set<Integer> getSupportedIfaceTypesInternal(WifiChip chip) {
        Set<Integer> results = new HashSet<>();

        WifiChipInfo[] chipInfos = getAllChipInfoCached();
        if (chipInfos == null) {
            Log.e(TAG, "getSupportedIfaceTypesInternal: no chip info found");
            return results;
        }

        int chipIdIfProvided = 0; // NOT using 0 as a magic value
        if (chip != null) {
            chipIdIfProvided = chip.getId();
            if (chipIdIfProvided == -1) {
                return results;
            }
        }

        for (WifiChipInfo wci: chipInfos) {
            if (chip != null && wci.chipId != chipIdIfProvided) {
                continue;
            }
            // Map the IfaceConcurrencyTypes to the corresponding IfaceType.
            for (WifiChip.ChipMode cm : wci.availableModes) {
                for (WifiChip.ChipConcurrencyCombination cic : cm.availableCombinations) {
                    for (WifiChip.ChipConcurrencyCombinationLimit cicl : cic.limits) {
                        for (int concurrencyType: cicl.types) {
                            results.add(HAL_IFACE_MAP.get(
                                    CONCURRENCY_TYPE_TO_CREATE_TYPE_MAP.get(concurrencyType)));
                        }
                    }
                }
            }
        }
        return results;
    }

    private WifiHal.WifiInterface createIface(@HdmIfaceTypeForCreation int createIfaceType,
            long requiredChipCapabilities, InterfaceDestroyedListener destroyedListener,
            Handler handler, WorkSource requestorWs) {
        if (mDbg) {
            Log.d(TAG, "createIface: createIfaceType=" + createIfaceType
                    + ", requiredChipCapabilities=" + requiredChipCapabilities
                    + ", requestorWs=" + requestorWs);
        }
        if (destroyedListener != null && handler == null) {
            Log.wtf(TAG, "createIface: createIfaceType=" + createIfaceType
                    + "with NonNull destroyedListener but Null handler");
            return null;
        }

        synchronized (mLock) {
            WifiChipInfo[] chipInfos = getAllChipInfo();
            if (chipInfos == null) {
                Log.e(TAG, "createIface: no chip info found");
                stopWifi(); // major error: shutting down
                // Event callback has been invalidated in HAL stop, register it again.
                registerWifiHalEventCallback();
                return null;
            }

            if (!validateInterfaceCacheAndRetrieveRequestorWs(chipInfos)) {
                Log.e(TAG, "createIface: local cache is invalid!");
                stopWifi(); // major error: shutting down
                // Event callback has been invalidated in HAL stop, register it again.
                registerWifiHalEventCallback();
                return null;
            }

            return createIfaceIfPossible(
                    chipInfos, createIfaceType, requiredChipCapabilities,
                    destroyedListener, handler, requestorWs);
        }
    }

    private static boolean isChipCapabilitiesSupported(long currentChipCapabilities,
            long requiredChipCapabilities) {
        if (requiredChipCapabilities == CHIP_CAPABILITY_ANY) return true;

        if (CHIP_CAPABILITY_UNINITIALIZED == currentChipCapabilities) return true;

        return (currentChipCapabilities & requiredChipCapabilities)
                == requiredChipCapabilities;
    }

    private IfaceCreationData getBestIfaceCreationProposal(
            WifiChipInfo[] chipInfos, @HdmIfaceTypeForCreation int createIfaceType,
            long requiredChipCapabilities, WorkSource requestorWs) {
        int targetHalIfaceType = HAL_IFACE_MAP.get(createIfaceType);
        if (VDBG) {
            Log.d(TAG, "getBestIfaceCreationProposal: chipInfos=" + Arrays.deepToString(chipInfos)
                    + ", createIfaceType=" + createIfaceType
                    + ", targetHalIfaceType=" + targetHalIfaceType
                    + ", requiredChipCapabilities=" + requiredChipCapabilities
                    + ", requestorWs=" + requestorWs);
        }
        synchronized (mLock) {
            IfaceCreationData bestIfaceCreationProposal = null;
            for (WifiChipInfo chipInfo : chipInfos) {
                if (!isChipCapabilitiesSupported(
                        chipInfo.chipCapabilities, requiredChipCapabilities)) {
                    continue;
                }

                SparseArray<List<int[][]>> expandedCreateTypeCombosPerChipModeId =
                        getExpandedCreateTypeCombosPerChipModeId(chipInfo.availableModes);
                for (int i = 0; i < expandedCreateTypeCombosPerChipModeId.size(); i++) {
                    int chipModeId = expandedCreateTypeCombosPerChipModeId.keyAt(i);
                    for (int[][] expandedCreateTypeCombo :
                            expandedCreateTypeCombosPerChipModeId.get(chipModeId)) {
                        for (int[] createTypeCombo : expandedCreateTypeCombo) {
                            IfaceCreationData currentProposal = canCreateTypeComboSupportRequest(
                                    chipInfo, chipModeId, createTypeCombo, createIfaceType,
                                    requestorWs);
                            if (compareIfaceCreationData(currentProposal,
                                    bestIfaceCreationProposal)) {
                                if (VDBG) Log.d(TAG, "new proposal accepted");
                                bestIfaceCreationProposal = currentProposal;
                            }
                        }
                    }
                }
            }
            return bestIfaceCreationProposal;
        }
    }

    /**
     * Returns a SparseArray indexed by ChipModeId, containing Lists of expanded create type combos
     * supported by that id.
     */
    private SparseArray<List<int[][]>> getExpandedCreateTypeCombosPerChipModeId(
            ArrayList<WifiChip.ChipMode> chipModes) {
        SparseArray<List<int[][]>> combosPerChipModeId = new SparseArray<>();
        for (WifiChip.ChipMode chipMode : chipModes) {
            List<int[][]> expandedCreateTypeCombos = new ArrayList<>();
            for (WifiChip.ChipConcurrencyCombination chipConcurrencyCombo
                    : chipMode.availableCombinations) {
                expandedCreateTypeCombos.add(expandCreateTypeCombo(chipConcurrencyCombo));
            }
            combosPerChipModeId.put(chipMode.id, expandedCreateTypeCombos);
        }
        return combosPerChipModeId;
    }

    private WifiHal.WifiInterface createIfaceIfPossible(
            WifiChipInfo[] chipInfos, @HdmIfaceTypeForCreation int createIfaceType,
            long requiredChipCapabilities, InterfaceDestroyedListener destroyedListener,
            Handler handler, WorkSource requestorWs) {
        int targetHalIfaceType = HAL_IFACE_MAP.get(createIfaceType);
        if (VDBG) {
            Log.d(TAG, "createIfaceIfPossible: chipInfos=" + Arrays.deepToString(chipInfos)
                    + ", createIfaceType=" + createIfaceType
                    + ", targetHalIfaceType=" + targetHalIfaceType
                    + ", requiredChipCapabilities=" + requiredChipCapabilities
                    + ", requestorWs=" + requestorWs);
        }
        synchronized (mLock) {
            IfaceCreationData bestIfaceCreationProposal = getBestIfaceCreationProposal(chipInfos,
                    createIfaceType, requiredChipCapabilities, requestorWs);

            if (bestIfaceCreationProposal != null) {
                WifiHal.WifiInterface iface = executeChipReconfiguration(bestIfaceCreationProposal,
                        createIfaceType);
                if (iface == null) {
                    // If the chip reconfiguration failed, we'll need to clean up internal state.
                    Log.e(TAG, "Teardown Wifi internal state");
                    mWifiHal.invalidate();
                    teardownInternal();
                } else {
                    InterfaceCacheEntry cacheEntry = new InterfaceCacheEntry();

                    cacheEntry.chip = bestIfaceCreationProposal.chipInfo.chip;
                    cacheEntry.chipId = bestIfaceCreationProposal.chipInfo.chipId;
                    cacheEntry.name = getName(iface);
                    cacheEntry.type = targetHalIfaceType;
                    cacheEntry.requestorWsHelper = mWifiInjector.makeWsHelper(requestorWs);
                    if (destroyedListener != null) {
                        cacheEntry.destroyedListeners.add(
                                new InterfaceDestroyedListenerProxy(
                                        cacheEntry.name, destroyedListener, handler));
                    }
                    cacheEntry.creationTime = mClock.getUptimeSinceBootMillis();

                    if (mDbg) Log.d(TAG, "createIfaceIfPossible: added cacheEntry=" + cacheEntry);
                    mInterfaceInfoCache.put(
                            Pair.create(cacheEntry.name, cacheEntry.type), cacheEntry);
                    return iface;
                }
            }
        }

        Log.e(TAG, "createIfaceIfPossible: Failed to create iface for ifaceType=" + createIfaceType
                + ", requestorWs=" + requestorWs);
        return null;
    }

    /**
     * Expands (or provides an alternative representation) of the ChipConcurrencyCombination as all
     * possible combinations of @HdmIfaceTypeForCreation.
     *
     * Returns [# of combinations][4 (@HdmIfaceTypeForCreation)]
     *
     * Note: there could be duplicates - allow (inefficient but ...).
     * TODO: optimize by using a Set as opposed to a []: will remove duplicates. Will need to
     * provide correct hashes.
     */
    private int[][] expandCreateTypeCombo(
            WifiChip.ChipConcurrencyCombination chipConcurrencyCombo) {
        int numOfCombos = 1;
        for (WifiChip.ChipConcurrencyCombinationLimit limit : chipConcurrencyCombo.limits) {
            for (int i = 0; i < limit.maxIfaces; ++i) {
                numOfCombos *= limit.types.size();
            }
        }

        int[][] expandedCreateTypeCombo =
                new int[numOfCombos][CREATE_TYPES_BY_PRIORITY.length];

        int span = numOfCombos; // span of an individual type (or sub-tree size)
        for (WifiChip.ChipConcurrencyCombinationLimit limit : chipConcurrencyCombo.limits) {
            for (int i = 0; i < limit.maxIfaces; ++i) {
                span /= limit.types.size();
                for (int k = 0; k < numOfCombos; ++k) {
                    expandedCreateTypeCombo[k][CONCURRENCY_TYPE_TO_CREATE_TYPE_MAP.get(
                            limit.types.get((k / span) % limit.types.size()))]++;
                }
            }
        }
        if (VDBG) {
            Log.d(TAG, "ChipConcurrencyCombo " + chipConcurrencyCombo
                    + " expands to HdmIfaceTypeForCreation combo "
                    + Arrays.deepToString(expandedCreateTypeCombo));
        }
        return expandedCreateTypeCombo;
    }

    private class IfaceCreationData {
        public WifiChipInfo chipInfo;
        public int chipModeId;
        public @NonNull List<WifiIfaceInfo> interfacesToBeRemovedFirst = new ArrayList<>();
        public @NonNull List<WifiIfaceInfo> interfacesToBeDowngraded = new ArrayList<>();

        @Override
        public String toString() {
            StringBuilder sb = new StringBuilder();
            sb.append("{chipInfo=").append(chipInfo).append(", chipModeId=").append(chipModeId)
                    .append(", interfacesToBeRemovedFirst=").append(interfacesToBeRemovedFirst)
                    .append(", interfacesToBeDowngraded=").append(interfacesToBeDowngraded)
                    .append(")");
            return sb.toString();
        }
    }

    /**
     * Checks whether the input chip-create-type-combo can support the requested create type:
     * if not then returns null, if yes then returns information containing the list of interfaces
     * which would have to be removed first before an interface of the given create type can be
     * created.
     *
     * Note: the list of interfaces to be removed is EMPTY if a chip mode change is required - in
     * that case ALL the interfaces on the current chip have to be removed first.
     *
     * Response determined based on:
     * - Mode configuration: i.e. could the mode support the interface type in principle
     */
    private IfaceCreationData canCreateTypeComboSupportRequest(
            WifiChipInfo chipInfo,
            int chipModeId,
            int[] chipCreateTypeCombo,
            @HdmIfaceTypeForCreation int requestedCreateType,
            WorkSource requestorWs) {
        if (VDBG) {
            Log.d(TAG, "canCreateTypeComboSupportRequest: chipInfo=" + chipInfo
                    + ", chipModeId=" + chipModeId
                    + ", chipCreateTypeCombo=" + Arrays.toString(chipCreateTypeCombo)
                    + ", requestedCreateType=" + requestedCreateType
                    + ", requestorWs=" + requestorWs);
        }

        // short-circuit: does the combo even support the requested type?
        if (chipCreateTypeCombo[requestedCreateType] == 0) {
            if (VDBG) Log.d(TAG, "Requested create type not supported by combo");
            return null;
        }

        IfaceCreationData ifaceCreationData = new IfaceCreationData();
        ifaceCreationData.chipInfo = chipInfo;
        ifaceCreationData.chipModeId = chipModeId;

        boolean isChipModeChangeProposed =
                chipInfo.currentModeIdValid && chipInfo.currentModeId != chipModeId;

        // short-circuit: can't change chip-mode if an existing interface on this chip has a higher
        // priority than the requested interface
        if (isChipModeChangeProposed) {
            for (int existingCreateType : CREATE_TYPES_BY_PRIORITY) {
                WifiIfaceInfo[] createTypeIfaces = chipInfo.ifaces[existingCreateType];
                if (selectInterfacesToDelete(createTypeIfaces.length, requestedCreateType,
                        requestorWs, existingCreateType, createTypeIfaces) == null) {
                    if (VDBG) {
                        Log.d(TAG, "Couldn't delete existing create type "
                                + existingCreateType + " interfaces for requested type");
                    }
                    return null;
                }
            }

            // but if priority allows the mode change then we're good to go
            return ifaceCreationData;
        }

        // possibly supported
        for (int existingCreateType : CREATE_TYPES_BY_PRIORITY) {
            WifiIfaceInfo[] createTypeIfaces = chipInfo.ifaces[existingCreateType];
            int numExcessIfaces = createTypeIfaces.length - chipCreateTypeCombo[existingCreateType];
            // need to count the requested create type as well
            if (existingCreateType == requestedCreateType) {
                numExcessIfaces += 1;
            }
            if (numExcessIfaces > 0) { // may need to delete some
                // Try downgrading bridged APs before we consider deleting them.
                if (existingCreateType == HDM_CREATE_IFACE_AP_BRIDGE) {
                    int availableSingleApCapacity = chipCreateTypeCombo[HDM_CREATE_IFACE_AP]
                            - chipInfo.ifaces[HDM_CREATE_IFACE_AP].length;
                    if (requestedCreateType == HDM_CREATE_IFACE_AP) {
                        availableSingleApCapacity -= 1;
                    }
                    if (availableSingleApCapacity >= numExcessIfaces) {
                        List<WifiIfaceInfo> interfacesToBeDowngraded =
                                selectBridgedApInterfacesToDowngrade(
                                        numExcessIfaces, createTypeIfaces);
                        if (interfacesToBeDowngraded != null) {
                            ifaceCreationData.interfacesToBeDowngraded.addAll(
                                    interfacesToBeDowngraded);
                            continue;
                        }
                        // Can't downgrade enough bridged APs, fall through to delete them.
                        if (VDBG) {
                            Log.d(TAG, "Could not downgrade enough bridged APs for request.");
                        }
                    }
                }
                List<WifiIfaceInfo> selectedIfacesToDelete =
                        selectInterfacesToDelete(numExcessIfaces, requestedCreateType, requestorWs,
                                existingCreateType, createTypeIfaces);
                if (selectedIfacesToDelete == null) {
                    if (VDBG) {
                        Log.d(TAG, "Would need to delete some higher priority interfaces");
                    }
                    return null;
                }
                ifaceCreationData.interfacesToBeRemovedFirst.addAll(selectedIfacesToDelete);
            }
        }
        return ifaceCreationData;
    }

    /**
     * Compares two options to create an interface and determines which is the 'best'. Returns
     * true if proposal 1 (val1) is better, other false.
     *
     * Note: both proposals are 'acceptable' bases on priority criteria.
     *
     * Criteria:
     * - Proposal is better if it means removing fewer high priority interfaces, or downgrades the
     *   fewest interfaces.
     */
    private boolean compareIfaceCreationData(IfaceCreationData val1, IfaceCreationData val2) {
        if (VDBG) Log.d(TAG, "compareIfaceCreationData: val1=" + val1 + ", val2=" + val2);

        // deal with trivial case of one or the other being null
        if (val1 == null) {
            return false;
        } else if (val2 == null) {
            return true;
        }

        int[] val1NumIfacesToBeRemoved = new int[CREATE_TYPES_BY_PRIORITY.length];
        if (val1.chipInfo.currentModeIdValid
                && val1.chipInfo.currentModeId != val1.chipModeId) {
            for (int createType : CREATE_TYPES_BY_PRIORITY) {
                val1NumIfacesToBeRemoved[createType] = val1.chipInfo.ifaces[createType].length;
            }
        } else {
            for (WifiIfaceInfo ifaceToRemove : val1.interfacesToBeRemovedFirst) {
                val1NumIfacesToBeRemoved[ifaceToRemove.createType]++;
            }
        }
        int[] val2NumIfacesToBeRemoved = new int[CREATE_TYPES_BY_PRIORITY.length];
        if (val2.chipInfo.currentModeIdValid
                && val2.chipInfo.currentModeId != val2.chipModeId) {
            for (int createType : CREATE_TYPES_BY_PRIORITY) {
                val2NumIfacesToBeRemoved[createType] = val2.chipInfo.ifaces[createType].length;
            }
        } else {
            for (WifiIfaceInfo ifaceToRemove : val2.interfacesToBeRemovedFirst) {
                val2NumIfacesToBeRemoved[ifaceToRemove.createType]++;
            }
        }

        for (int createType: CREATE_TYPES_BY_PRIORITY) {
            if (val1NumIfacesToBeRemoved[createType] != val2NumIfacesToBeRemoved[createType]) {
                if (VDBG) {
                    Log.d(TAG, "decision based on num ifaces to be removed, createType="
                            + createType + ", new proposal will remove "
                            + val1NumIfacesToBeRemoved[createType] + " iface, and old proposal"
                            + "will remove " + val2NumIfacesToBeRemoved[createType] + " iface");
                }
                return val1NumIfacesToBeRemoved[createType] < val2NumIfacesToBeRemoved[createType];
            }
        }

        int val1NumIFacesToBeDowngraded = val1.interfacesToBeDowngraded.size();
        int val2NumIFacesToBeDowngraded = val2.interfacesToBeDowngraded.size();
        if (val1NumIFacesToBeDowngraded != val2NumIFacesToBeDowngraded) {
            return val1NumIFacesToBeDowngraded < val2NumIFacesToBeDowngraded;
        }

        // arbitrary - flip a coin
        if (VDBG) Log.d(TAG, "proposals identical - flip a coin");
        return false;
    }

    private static final int PRIORITY_INTERNAL = 0;
    private static final int PRIORITY_BG = 1;
    private static final int PRIORITY_FG_SERVICE = 2;
    private static final int PRIORITY_FG_APP = 3;
    private static final int PRIORITY_SYSTEM = 4;
    private static final int PRIORITY_PRIVILEGED = 5;
    // Keep these in sync with any additions/deletions to above buckets.
    private static final int PRIORITY_MIN = PRIORITY_INTERNAL;
    private static final int PRIORITY_MAX = PRIORITY_PRIVILEGED;
    @IntDef(prefix = { "PRIORITY_" }, value = {
            PRIORITY_INTERNAL,
            PRIORITY_BG,
            PRIORITY_FG_SERVICE,
            PRIORITY_FG_APP,
            PRIORITY_SYSTEM,
            PRIORITY_PRIVILEGED,
    })
    @Retention(RetentionPolicy.SOURCE)
    public @interface RequestorWsPriority {}

    /**
     * Returns integer priority level for the provided |ws| based on rules mentioned in
     * {@link #selectInterfacesToDelete(int, int, WorkSource, int, WifiIfaceInfo[])}.
     */
    private static @RequestorWsPriority int getRequestorWsPriority(WorkSourceHelper ws) {
        if (ws.hasAnyPrivilegedAppRequest()) return PRIORITY_PRIVILEGED;
        if (ws.hasAnySystemAppRequest()) return PRIORITY_SYSTEM;
        if (ws.hasAnyForegroundAppRequest(/* allowOverlayBypass */ true)) return PRIORITY_FG_APP;
        if (ws.hasAnyForegroundServiceRequest()) return PRIORITY_FG_SERVICE;
        if (ws.hasAnyInternalRequest()) return PRIORITY_INTERNAL;
        return PRIORITY_BG;
    }

    /**
     * Returns true if the requested iface can delete an existing iface only after user approval.
     */
    public boolean needsUserApprovalToDelete(
            int requestedCreateType, WorkSource newWorksource,
            int existingCreateType, WorkSource existingWorksource) {
        return needsUserApprovalToDelete(
                requestedCreateType,
                getRequestorWsPriority(mWifiInjector.makeWsHelper(newWorksource)),
                existingCreateType,
                getRequestorWsPriority(mWifiInjector.makeWsHelper(existingWorksource)));
    }

    private boolean needsUserApprovalToDelete(
            int requestedCreateType, int newRequestorWsPriority,
            int existingCreateType, int existingRequestorWsPriority) {
        if (!mWifiUserApprovalRequiredForD2dInterfacePriority
                || newRequestorWsPriority <= PRIORITY_BG
                || existingRequestorWsPriority == PRIORITY_INTERNAL) {
            return false;
        }

        if (requestedCreateType == HDM_CREATE_IFACE_AP
                || requestedCreateType == HDM_CREATE_IFACE_AP_BRIDGE) {
            if (existingCreateType == HDM_CREATE_IFACE_P2P
                    || existingCreateType == HDM_CREATE_IFACE_NAN) {
                return true;
            }
        } else if (requestedCreateType == HDM_CREATE_IFACE_P2P) {
            if (existingCreateType == HDM_CREATE_IFACE_AP
                    || existingCreateType == HDM_CREATE_IFACE_AP_BRIDGE
                    || existingCreateType == HDM_CREATE_IFACE_NAN) {
                return true;
            }
        } else if (requestedCreateType == HDM_CREATE_IFACE_NAN) {
            if (existingCreateType == HDM_CREATE_IFACE_AP
                    || existingCreateType == HDM_CREATE_IFACE_AP_BRIDGE
                    || existingCreateType == HDM_CREATE_IFACE_P2P) {
                return true;
            }
        }
        return false;
    }

    /**
     * Returns whether interface request from |newRequestorWsPriority| is allowed to delete an
     * interface request from |existingRequestorWsPriority|.
     *
     * Rule:
     *  - If |mWifiUserApprovalRequiredForD2dInterfacePriority| is true, AND
     *    |newRequestorWsPriority| > PRIORITY_BG, AND |requestedCreateType| is
     *    HDM_CREATE_IFACE_P2P or HDM_CREATE_IFACE_NAN, then YES
     *  - If |newRequestorWsPriority| > |existingRequestorWsPriority|, then YES.
     *  - If they are at the same priority level, then
     *      - If both are privileged and not for the same interface type, then YES.
     *      - Else, NO.
     */
    private boolean allowedToDelete(
            @HdmIfaceTypeForCreation int requestedCreateType,
            @RequestorWsPriority int newRequestorWsPriority,
            @HdmIfaceTypeForCreation int existingCreateType,
            @RequestorWsPriority int existingRequestorWsPriority) {
        if (!SdkLevel.isAtLeastS()) {
            return allowedToDeleteForR(requestedCreateType, existingCreateType);
        }

        // Defer deletion decision to the InterfaceConflictManager dialog.
        if (needsUserApprovalToDelete(requestedCreateType, newRequestorWsPriority,
                existingCreateType, existingRequestorWsPriority)) {
            return true;
        }

        // If the new request is higher priority than existing priority, then the new requestor
        // wins. This is because at all other priority levels (except privileged), existing caller
        // wins if both the requests are at the same priority level.
        if (newRequestorWsPriority > existingRequestorWsPriority) {
            return true;
        }
        if (newRequestorWsPriority == existingRequestorWsPriority) {
            // If both the requests are same priority for the same iface type, the existing
            // requestor wins.
            if (requestedCreateType == existingCreateType) {
                return false;
            }
            // If both the requests are privileged, the new requestor wins. The exception is for
            // backwards compatibility with P2P Settings, prefer SoftAP over P2P for when the user
            // enables SoftAP with P2P Settings open.
            if (newRequestorWsPriority == PRIORITY_PRIVILEGED) {
                if (requestedCreateType == HDM_CREATE_IFACE_P2P
                        && (existingCreateType == HDM_CREATE_IFACE_AP
                        || existingCreateType == HDM_CREATE_IFACE_AP_BRIDGE)) {
                    return false;
                }
                return true;
            }
        }
        return false;
    }

    /**
     * Returns true if we're allowed to delete the existing interface type for the requested
     * interface type.
     *
     * Rules - applies in order:
     *
     * General rules:
     * 1. No interface will be destroyed for a requested interface of the same type
     *
     * Type-specific rules (but note that the general rules are applied first):
     * 2. Request for AP or STA will destroy any other interface
     * 3. Request for P2P will destroy NAN-only
     * 4. Request for NAN will destroy P2P-only
     */
    private static boolean allowedToDeleteForR(
            @HdmIfaceTypeForCreation int requestedCreateType,
            @HdmIfaceTypeForCreation int existingCreateType) {
        // rule 1
        if (existingCreateType == requestedCreateType) {
            return false;
        }

        // rule 2
        if (requestedCreateType == HDM_CREATE_IFACE_P2P) {
            return existingCreateType == HDM_CREATE_IFACE_NAN;
        }

        // rule 3
        if (requestedCreateType == HDM_CREATE_IFACE_NAN) {
            return existingCreateType == HDM_CREATE_IFACE_P2P;
        }

        // rule 4, the requestedCreateType is either AP/AP_BRIDGED or STA
        return true;
    }

    /**
     * Selects the interfaces of a given type and quantity to delete for a requested interface.
     * If the specified quantity of interfaces cannot be deleted, returns null.
     *
     * Only interfaces with lower priority than the requestor will be selected, in ascending order
     * of priority. Priority is determined by the following rules:
     * 1. Requests for interfaces have the following priority which are based on corresponding
     * requesting  app's context. Priorities in decreasing order (i.e (i) has the highest priority,
     * (v) has the lowest priority).
     *  - (i) Requests from privileged apps (i.e settings, setup wizard, connectivity stack, etc)
     *  - (ii) Requests from system apps.
     *  - (iii) Requests from foreground apps.
     *  - (iv) Requests from foreground services.
     *  - (v) Requests from everything else (lumped together as "background").
     * Note: If there are more than 1 app requesting for a particular interface, then we consider
     * the priority of the highest priority app among them.
     * For ex: If there is a system app and a foreground requesting for NAN iface, then we use the
     * system app to determine the priority of the interface request.
     * 2. If there are 2 conflicting interface requests from apps with the same priority, then
     *    - (i) If both the apps are privileged and not for the same interface type, the new request
     *          wins (last caller wins).
     *    - (ii) Else, the existing request wins (first caller wins).
     * Note: Privileged apps are the ones that the user is directly interacting with, hence we use
     * last caller wins to decide among those, for all other apps we try to minimize disruption to
     * existing requests.
     * For ex: User turns on wifi, then hotspot on legacy devices which do not support STA + AP, we
     * want the last request from the user (i.e hotspot) to be honored.
     *
     * @param requestedQuantity Number of interfaces which need to be selected.
     * @param requestedCreateType Requested iface type.
     * @param requestorWs Requestor worksource.
     * @param existingCreateType Existing iface type.
     * @param existingInterfaces Array of interfaces to be selected from in order of creation.
     */
    private List<WifiIfaceInfo> selectInterfacesToDelete(int requestedQuantity,
            @HdmIfaceTypeForCreation int requestedCreateType, @NonNull WorkSource requestorWs,
            @HdmIfaceTypeForCreation int existingCreateType,
            @NonNull WifiIfaceInfo[] existingInterfaces) {
        if (VDBG) {
            Log.d(TAG, "selectInterfacesToDelete: requestedQuantity=" + requestedQuantity
                    + ", requestedCreateType=" + requestedCreateType
                    + ", requestorWs=" + requestorWs
                    + ", existingCreateType=" + existingCreateType
                    + ", existingInterfaces=" + Arrays.toString(existingInterfaces));
        }
        WorkSourceHelper newRequestorWsHelper = mWifiInjector.makeWsHelper(requestorWs);

        boolean lookupError = false;
        // Map of priority levels to ifaces to delete.
        Map<Integer, List<WifiIfaceInfo>> ifacesToDeleteMap = new HashMap<>();
        // Reverse order to make sure later created interfaces deleted firstly
        for (int i = existingInterfaces.length - 1; i >= 0; i--) {
            WifiIfaceInfo info = existingInterfaces[i];
            InterfaceCacheEntry cacheEntry;
            synchronized (mLock) {
                cacheEntry = mInterfaceInfoCache.get(Pair.create(info.name, getType(info.iface)));
            }
            if (cacheEntry == null) {
                Log.e(TAG,
                        "selectInterfacesToDelete: can't find cache entry with name=" + info.name);
                lookupError = true;
                break;
            }
            int newRequestorWsPriority = getRequestorWsPriority(newRequestorWsHelper);
            int existingRequestorWsPriority = getRequestorWsPriority(cacheEntry.requestorWsHelper);
            boolean isAllowedToDelete = allowedToDelete(requestedCreateType, newRequestorWsPriority,
                    existingCreateType, existingRequestorWsPriority);
            if (VDBG) {
                Log.d(TAG, "info=" + info + ":  allowedToDelete=" + isAllowedToDelete
                        + " (requestedCreateType=" + requestedCreateType
                        + ", newRequestorWsPriority=" + newRequestorWsPriority
                        + ", existingCreateType=" + existingCreateType
                        + ", existingRequestorWsPriority=" + existingRequestorWsPriority + ")");
            }
            if (isAllowedToDelete) {
                ifacesToDeleteMap.computeIfAbsent(
                        existingRequestorWsPriority, v -> new ArrayList<>()).add(info);
            }
        }

        List<WifiIfaceInfo> ifacesToDelete;
        if (lookupError) {
            Log.e(TAG, "selectInterfacesToDelete: falling back to arbitrary selection");
            ifacesToDelete = Arrays.asList(Arrays.copyOf(existingInterfaces, requestedQuantity));
        } else {
            int numIfacesToDelete = 0;
            ifacesToDelete = new ArrayList<>(requestedQuantity);
            // Iterate from lowest priority to highest priority ifaces.
            for (int i = PRIORITY_MIN; i <= PRIORITY_MAX; i++) {
                List<WifiIfaceInfo> ifacesToDeleteListWithinPriority =
                        ifacesToDeleteMap.getOrDefault(i, new ArrayList<>());
                int numIfacesToDeleteWithinPriority =
                        Math.min(requestedQuantity - numIfacesToDelete,
                                ifacesToDeleteListWithinPriority.size());
                ifacesToDelete.addAll(
                        ifacesToDeleteListWithinPriority.subList(
                                0, numIfacesToDeleteWithinPriority));
                numIfacesToDelete += numIfacesToDeleteWithinPriority;
                if (numIfacesToDelete == requestedQuantity) {
                    break;
                }
            }
        }
        if (ifacesToDelete.size() < requestedQuantity) {
            return null;
        }
        return ifacesToDelete;
    }

    /**
     * Selects the requested quantity of bridged AP ifaces available for downgrade in order of
     * creation, or returns null if the requested quantity cannot be satisfied.
     *
     * @param requestedQuantity Number of interfaces which need to be selected
     * @param bridgedApIfaces Array of bridged AP interfaces in order of creation
     */
    private List<WifiIfaceInfo> selectBridgedApInterfacesToDowngrade(int requestedQuantity,
            WifiIfaceInfo[] bridgedApIfaces) {
        List<WifiIfaceInfo> ifacesToDowngrade = new ArrayList<>();
        for (WifiIfaceInfo ifaceInfo : bridgedApIfaces) {
            SoftApManager softApManager = mSoftApManagers.get(ifaceInfo.iface);
            if (softApManager == null) {
                Log.e(TAG, "selectBridgedApInterfacesToDowngrade: Could not find SoftApManager for"
                        + " iface: " + ifaceInfo.iface);
                continue;
            }
            String instanceForRemoval =
                    softApManager.getBridgedApDowngradeIfaceInstanceForRemoval();
            if (instanceForRemoval == null) {
                continue;
            }
            ifacesToDowngrade.add(ifaceInfo);
            if (ifacesToDowngrade.size() >= requestedQuantity) {
                break;
            }
        }
        if (ifacesToDowngrade.size() < requestedQuantity) {
            return null;
        }
        if (VDBG) {
            Log.i(TAG, "selectBridgedApInterfacesToDowngrade: ifaces to downgrade "
                    + ifacesToDowngrade);
        }
        return ifacesToDowngrade;
    }

    /**
     * Checks whether the expanded @HdmIfaceTypeForCreation combo can support the requested combo.
     */
    private boolean canCreateTypeComboSupportRequestedCreateTypeCombo(
            int[] chipCombo, int[] requestedCombo) {
        if (VDBG) {
            Log.d(TAG, "canCreateTypeComboSupportRequestedCreateTypeCombo: "
                    + "chipCombo=" + Arrays.toString(chipCombo)
                    + ", requestedCombo=" + Arrays.toString(requestedCombo));
        }
        for (int createType : CREATE_TYPES_BY_PRIORITY) {
            if (chipCombo[createType]
                    < requestedCombo[createType]) {
                if (VDBG) Log.d(TAG, "Requested type not supported by combo");
                return false;
            }
        }
        return true;
    }

    /**
     * Performs chip reconfiguration per the input:
     * - Removes the specified interfaces
     * - Reconfigures the chip to the new chip mode (if necessary)
     * - Creates the new interface
     *
     * Returns the newly created interface or a null on any error.
     */
    private WifiHal.WifiInterface executeChipReconfiguration(IfaceCreationData ifaceCreationData,
            @HdmIfaceTypeForCreation int createIfaceType) {
        if (mDbg) {
            Log.d(TAG, "executeChipReconfiguration: ifaceCreationData=" + ifaceCreationData
                    + ", createIfaceType=" + createIfaceType);
        }
        synchronized (mLock) {
            // is this a mode change?
            boolean isModeConfigNeeded = !ifaceCreationData.chipInfo.currentModeIdValid
                    || ifaceCreationData.chipInfo.currentModeId != ifaceCreationData.chipModeId;
            if (mDbg) Log.d(TAG, "isModeConfigNeeded=" + isModeConfigNeeded);
            Log.i(TAG, "currentModeId=" + ifaceCreationData.chipInfo.currentModeId
                    + ", requestModeId=" + ifaceCreationData.chipModeId
                    + ", currentModeIdValid=" + ifaceCreationData.chipInfo.currentModeIdValid);

            // first delete interfaces/change modes
            if (isModeConfigNeeded) {
                // remove all interfaces pre mode-change
                // TODO: is this necessary? note that even if we don't want to explicitly
                // remove the interfaces we do need to call the onDeleted callbacks - which
                // this does
                for (WifiIfaceInfo[] ifaceInfos : ifaceCreationData.chipInfo.ifaces) {
                    for (WifiIfaceInfo ifaceInfo : ifaceInfos) {
                        removeIfaceInternal(ifaceInfo.iface,
                                /* validateRttController */false); // ignore return value
                    }
                }

                boolean success = ifaceCreationData.chipInfo.chip.configureChip(
                        ifaceCreationData.chipModeId);
                if (!success) {
                    Log.e(TAG, "executeChipReconfiguration: configureChip error");
                    return null;
                }
                if (!mIsConcurrencyComboLoadedFromDriver) {
                    WifiChipInfo[] wifiChipInfos = getAllChipInfo();
                    if (wifiChipInfos != null) {
                        mCachedStaticChipInfos =
                                convertWifiChipInfoToStaticChipInfos(getAllChipInfo());
                        saveStaticChipInfoToStore(mCachedStaticChipInfos);
                        mIsConcurrencyComboLoadedFromDriver = true;
                    } else {
                        Log.e(TAG, "Configured chip but could not get current chip info.");
                    }
                }
            } else {
                // remove all interfaces on the delete list
                for (WifiIfaceInfo ifaceInfo : ifaceCreationData.interfacesToBeRemovedFirst) {
                    removeIfaceInternal(ifaceInfo.iface,
                            /* validateRttController */false); // ignore return value
                }
                // downgrade all interfaces on the downgrade list
                for (WifiIfaceInfo ifaceInfo : ifaceCreationData.interfacesToBeDowngraded) {
                    if (ifaceInfo.createType == HDM_CREATE_IFACE_AP_BRIDGE) {
                        if (!downgradeBridgedApIface(ifaceInfo)) {
                            Log.e(TAG, "executeChipReconfiguration: failed to downgrade bridged"
                                    + " AP: " + ifaceInfo);
                            return null;
                        }
                    }
                }
            }

            // create new interface
            WifiHal.WifiInterface iface = null;
            switch (createIfaceType) {
                case HDM_CREATE_IFACE_STA:
                    iface = ifaceCreationData.chipInfo.chip.createStaIface();
                    break;
                case HDM_CREATE_IFACE_AP_BRIDGE:
                    iface = ifaceCreationData.chipInfo.chip.createBridgedApIface();
                    break;
                case HDM_CREATE_IFACE_AP:
                    iface = ifaceCreationData.chipInfo.chip.createApIface();
                    break;
                case HDM_CREATE_IFACE_P2P:
                    iface = ifaceCreationData.chipInfo.chip.createP2pIface();
                    break;
                case HDM_CREATE_IFACE_NAN:
                    iface = ifaceCreationData.chipInfo.chip.createNanIface();
                    break;
            }

            updateRttControllerWhenInterfaceChanges();

            if (iface == null) {
                Log.e(TAG, "executeChipReconfiguration: failed to create interface"
                        + " createIfaceType=" + createIfaceType);
                return null;
            }

            return iface;
        }
    }

    /**
     * Remove a Iface from IWifiChip.
     * @param iface the interface need to be removed
     * @param validateRttController if RttController validation is required. If any iface creation
     *                              is guaranteed after removing iface, this can be false. Otherwise
     *                              this must be true.
     * @return True if removal succeed, otherwise false.
     */
    private boolean removeIfaceInternal(WifiHal.WifiInterface iface,
            boolean validateRttController) {
        String name = getName(iface);
        int type = getType(iface);
        if (mDbg) Log.d(TAG, "removeIfaceInternal: iface(name)=" + name + ", type=" + type);

        if (type == -1) {
            Log.e(TAG, "removeIfaceInternal: can't get type -- iface(name)=" + name);
            return false;
        }

        synchronized (mLock) {
            WifiChip chip = getChip(iface);
            if (chip == null) {
                Log.e(TAG, "removeIfaceInternal: null IWifiChip -- iface(name)=" + name);
                return false;
            }

            if (name == null) {
                Log.e(TAG, "removeIfaceInternal: can't get name");
                return false;
            }

            // dispatch listeners on other threads to prevent race conditions in case the HAL is
            // blocking and they get notification about destruction from HAL before cleaning up
            // status.
            dispatchDestroyedListeners(name, type, true);

            boolean success = false;
            switch (type) {
                case WifiChip.IFACE_TYPE_STA:
                    success = chip.removeStaIface(name);
                    break;
                case WifiChip.IFACE_TYPE_AP:
                    success = chip.removeApIface(name);
                    break;
                case WifiChip.IFACE_TYPE_P2P:
                    success = chip.removeP2pIface(name);
                    break;
                case WifiChip.IFACE_TYPE_NAN:
                    success = chip.removeNanIface(name);
                    break;
                default:
                    Log.wtf(TAG, "removeIfaceInternal: invalid type=" + type);
                    return false;
            }

            // dispatch listeners no matter what status
            dispatchDestroyedListeners(name, type, false);
            if (validateRttController) {
                // Try to update the RttController
                updateRttControllerWhenInterfaceChanges();
            }

            if (success) {
                return true;
            } else {
                Log.e(TAG, "IWifiChip.removeXxxIface failed, name=" + name + ", type=" + type);
                return false;
            }
        }
    }

    // dispatch all destroyed listeners registered for the specified interface AND remove the
    // cache entries for the called listeners
    // onlyOnOtherThreads = true: only call listeners on other threads
    // onlyOnOtherThreads = false: call all listeners
    private void dispatchDestroyedListeners(String name, int type, boolean onlyOnOtherThreads) {
        if (VDBG) Log.d(TAG, "dispatchDestroyedListeners: iface(name)=" + name);

        List<InterfaceDestroyedListenerProxy> triggerList = new ArrayList<>();
        synchronized (mLock) {
            InterfaceCacheEntry entry = mInterfaceInfoCache.get(Pair.create(name, type));
            if (entry == null) {
                Log.e(TAG, "dispatchDestroyedListeners: no cache entry for iface(name)=" + name);
                return;
            }

            Iterator<InterfaceDestroyedListenerProxy> iterator =
                    entry.destroyedListeners.iterator();
            while (iterator.hasNext()) {
                InterfaceDestroyedListenerProxy listener = iterator.next();
                if (!onlyOnOtherThreads || !listener.requestedToRunInCurrentThread()) {
                    triggerList.add(listener);
                    iterator.remove();
                }
            }
            if (!onlyOnOtherThreads) { // leave entry until final call to *all* callbacks
                mInterfaceInfoCache.remove(Pair.create(name, type));
            }
        }

        for (InterfaceDestroyedListenerProxy listener : triggerList) {
            listener.trigger(isWaitForDestroyedListenersMockable());
        }
    }

    // dispatch all destroyed listeners registered to all interfaces
    private void dispatchAllDestroyedListeners() {
        if (VDBG) Log.d(TAG, "dispatchAllDestroyedListeners");

        List<InterfaceDestroyedListenerProxy> triggerList = new ArrayList<>();
        synchronized (mLock) {
            for (InterfaceCacheEntry cacheEntry: mInterfaceInfoCache.values()) {
                for (InterfaceDestroyedListenerProxy listener : cacheEntry.destroyedListeners) {
                    triggerList.add(listener);
                }
                cacheEntry.destroyedListeners.clear(); // for insurance
            }
            mInterfaceInfoCache.clear();
        }

        for (InterfaceDestroyedListenerProxy listener : triggerList) {
            listener.trigger(false);
        }
    }

    private boolean downgradeBridgedApIface(WifiIfaceInfo bridgedApIfaceInfo) {
        SoftApManager bridgedSoftApManager = mSoftApManagers.get(bridgedApIfaceInfo.iface);
        if (bridgedSoftApManager == null) {
            Log.e(TAG, "Could not find SoftApManager for bridged AP iface "
                    + bridgedApIfaceInfo.iface);
            return false;
        }
        String name = getName(bridgedApIfaceInfo.iface);
        if (name == null) {
            return false;
        }
        WifiChip chip = getChip(bridgedApIfaceInfo.iface);
        if (chip == null) {
            return false;
        }
        String instanceForRemoval =
                bridgedSoftApManager.getBridgedApDowngradeIfaceInstanceForRemoval();
        return chip.removeIfaceInstanceFromBridgedApIface(name, instanceForRemoval);
    }

    private abstract class ListenerProxy<LISTENER>  {
        protected LISTENER mListener;
        private Handler mHandler;

        // override equals & hash to make sure that the container HashSet is unique with respect to
        // the contained listener
        @Override
        public boolean equals(Object obj) {
            return mListener == ((ListenerProxy<LISTENER>) obj).mListener;
        }

        @Override
        public int hashCode() {
            return mListener.hashCode();
        }

        public boolean requestedToRunInCurrentThread() {
            if (mHandler == null) return true;
            long currentTid = mWifiInjector.getCurrentThreadId();
            long handlerTid = mHandler.getLooper().getThread().getId();
            return currentTid == handlerTid;
        }

        void trigger(boolean isRunAtFront) {
            // TODO(b/199792691): The thread check is needed to preserve the existing
            //  assumptions of synchronous execution of the "onDestroyed" callback as much as
            //  possible. This is needed to prevent regressions caused by posting to the handler
            //  thread changing the code execution order.
            //  When all wifi services (ie. WifiAware, WifiP2p) get moved to the wifi handler
            //  thread, remove this thread check and the Handler#post() and simply always
            //  invoke the callback directly.
            if (requestedToRunInCurrentThread()) {
                // Already running on the same handler thread. Trigger listener synchronously.
                action();
            } else if (isRunAtFront) {
                // Current thread is not the thread the listener should be invoked on.
                // Post action to the intended thread and run synchronously.
                new WifiThreadRunner(mHandler).runAtFront(() -> {
                    action();
                });
            } else {
                // Current thread is not the thread the listener should be invoked on.
                // Post action to the intended thread.
                if (mHandler instanceof RunnerHandler) {
                    RunnerHandler rh = (RunnerHandler) mHandler;
                    rh.postToFront(() -> action());
                } else {
                    mHandler.postAtFrontOfQueue(() -> action());
                }
            }
        }

        protected void action() {}

        ListenerProxy(LISTENER listener, Handler handler, String tag) {
            mListener = listener;
            mHandler = handler;
        }
    }

    private class SubsystemRestartListenerProxy extends
            ListenerProxy<SubsystemRestartListener> {
        SubsystemRestartListenerProxy(@NonNull SubsystemRestartListener subsystemRestartListener,
                                        Handler handler) {
            super(subsystemRestartListener, handler, "SubsystemRestartListenerProxy");
        }

        @Override
        protected void action() {
            mListener.onSubsystemRestart();
        }
    }

    private class InterfaceDestroyedListenerProxy extends
            ListenerProxy<InterfaceDestroyedListener> {
        private final String mIfaceName;
        InterfaceDestroyedListenerProxy(@NonNull String ifaceName,
                                        @NonNull InterfaceDestroyedListener destroyedListener,
                                        @NonNull Handler handler) {
            super(destroyedListener, handler, "InterfaceDestroyedListenerProxy");
            mIfaceName = ifaceName;
        }

        @Override
        protected void action() {
            mListener.onDestroyed(mIfaceName);
        }
    }

    private class InterfaceRttControllerLifecycleCallbackProxy implements
            InterfaceRttControllerLifecycleCallback {
        private InterfaceRttControllerLifecycleCallback mCallback;
        private Handler mHandler;

        InterfaceRttControllerLifecycleCallbackProxy(
                InterfaceRttControllerLifecycleCallback callback, Handler handler) {
            mCallback = callback;
            mHandler = handler;
        }

        // override equals & hash to make sure that the container HashSet is unique with respect to
        // the contained listener
        @Override
        public boolean equals(Object obj) {
            return mCallback == ((InterfaceRttControllerLifecycleCallbackProxy) obj).mCallback;
        }

        @Override
        public int hashCode() {
            return mCallback.hashCode();
        }

        @Override
        public void onNewRttController(WifiRttController controller) {
            mHandler.post(() -> mCallback.onNewRttController(controller));
        }

        @Override
        public void onRttControllerDestroyed() {
            mHandler.post(() -> mCallback.onRttControllerDestroyed());
        }
    }

    private void dispatchRttControllerLifecycleOnNew() {
        if (VDBG) {
            Log.v(TAG, "dispatchRttControllerLifecycleOnNew: # cbs="
                    + mRttControllerLifecycleCallbacks.size());
        }
        for (InterfaceRttControllerLifecycleCallbackProxy cbp : mRttControllerLifecycleCallbacks) {
            cbp.onNewRttController(mWifiRttController);
        }
    }

    private void dispatchRttControllerLifecycleOnDestroyed() {
        for (InterfaceRttControllerLifecycleCallbackProxy cbp : mRttControllerLifecycleCallbacks) {
            cbp.onRttControllerDestroyed();
        }
    }

    /**
     * Updates the RttController when the interface changes:
     * - Handles callbacks to registered listeners
     * - Handles creation of new RttController
     */
    private void updateRttControllerWhenInterfaceChanges() {
        synchronized (mLock) {
            if (mWifiRttController != null && mWifiRttController.validate()) {
                if (mDbg) {
                    Log.d(TAG, "Current RttController is valid, Don't try to create a new one");
                }
                return;
            }
            boolean controllerDestroyed = mWifiRttController != null;
            mWifiRttController = null;
            if (mRttControllerLifecycleCallbacks.size() == 0) {
                Log.d(TAG, "updateRttController: no one is interested in RTT controllers");
                return;
            }

            WifiRttController newRttController = createRttControllerIfPossible();
            if (newRttController == null) {
                if (controllerDestroyed) {
                    dispatchRttControllerLifecycleOnDestroyed();
                }
            } else {
                mWifiRttController = newRttController;
                dispatchRttControllerLifecycleOnNew();
            }
        }
    }

    /**
     * Try to create and set up a new RttController.
     *
     * @return The new RttController - or null on failure.
     */
    private WifiRttController createRttControllerIfPossible() {
        synchronized (mLock) {
            if (!isWifiStarted()) {
                Log.d(TAG, "createRttControllerIfPossible: Wifi is not started");
                return null;
            }

            WifiChipInfo[] chipInfos = getAllChipInfo();
            if (chipInfos == null) {
                Log.d(TAG, "createRttControllerIfPossible: no chip info found - most likely chip "
                        + "not up yet");
                return null;
            }

            for (WifiChipInfo chipInfo : chipInfos) {
                if (!chipInfo.currentModeIdValid) {
                    if (VDBG) {
                        Log.d(TAG, "createRttControllerIfPossible: chip not configured yet: "
                                + chipInfo);
                    }
                    continue;
                }

                WifiRttController rttController = chipInfo.chip.createRttController();
                if (rttController != null) {
                    if (!rttController.setup()) {
                        return null;
                    }
                    rttController.enableVerboseLogging(mDbg);
                    return rttController;
                }
            }
        }

        Log.w(TAG, "createRttControllerIfPossible: not available from any of the chips");
        return null;
    }

    // general utilities

    // Will return -1 for invalid results! Otherwise will return one of the 4 valid values.
    @VisibleForTesting
    protected static int getType(WifiHal.WifiInterface iface) {
        if (iface instanceof WifiStaIface) {
            return WifiChip.IFACE_TYPE_STA;
        } else if (iface instanceof WifiApIface) {
            return WifiChip.IFACE_TYPE_AP;
        } else if (iface instanceof WifiP2pIface) {
            return WifiChip.IFACE_TYPE_P2P;
        } else if (iface instanceof WifiNanIface) {
            return WifiChip.IFACE_TYPE_NAN;
        }
        return -1;
    }

    private static SparseBooleanArray convertRadioCombinationMatrixToLookupTable(
            WifiChip.WifiRadioCombinationMatrix matrix) {
        SparseBooleanArray lookupTable = new SparseBooleanArray();
        if (matrix == null) return lookupTable;

        for (WifiChip.WifiRadioCombination combination : matrix.radioCombinations) {
            int bandMask = 0;
            for (WifiChip.WifiRadioConfiguration config : combination.radioConfigurations) {
                bandMask |= config.bandInfo;
            }
            if ((bandMask & DBS_24G_5G_MASK) == DBS_24G_5G_MASK) {
                lookupTable.put(DBS_24G_5G_MASK, true);
            } else if ((bandMask & DBS_5G_6G_MASK) == DBS_5G_6G_MASK) {
                lookupTable.put(DBS_5G_6G_MASK, true);
            }
        }
        return lookupTable;
    }

    /**
     * Get the chip capabilities.
     *
     * @param wifiChip WifiChip to get the features for.
     * @return Bitset of WifiManager.WIFI_FEATURE_* values.
     */
    public long getChipCapabilities(@NonNull WifiChip wifiChip) {
        if (wifiChip == null) return 0;

        WifiChip.Response<Long> capsResp = wifiChip.getCapabilitiesBeforeIfacesExist();
        if (capsResp.getStatusCode() == WifiHal.WIFI_STATUS_SUCCESS) {
            return capsResp.getValue();
        } else if (capsResp.getStatusCode() != WifiHal.WIFI_STATUS_ERROR_REMOTE_EXCEPTION) {
            // Non-remote exception here is likely because HIDL HAL < v1.5
            // does not support getting capabilities before creating an interface.
            return CHIP_CAPABILITY_UNINITIALIZED;
        } else { // remote exception
            return 0;
        }
    }

    /**
     * Get the supported radio combination matrix.
     *
     * This is called after creating an interface and need at least v1.6 HAL.
     *
     * @param wifiChip WifiChip
     * @return Wifi radio combinmation matrix
     */
    private WifiChip.WifiRadioCombinationMatrix getChipSupportedRadioCombinationsMatrix(
            @NonNull WifiChip wifiChip) {
        synchronized (mLock) {
            if (wifiChip == null) return null;
            return wifiChip.getSupportedRadioCombinationsMatrix();
        }
    }

    /**
     * Dump the internal state of the class.
     */
    public void dump(FileDescriptor fd, PrintWriter pw, String[] args) {
        pw.println("Dump of HalDeviceManager:");
        pw.println("  mManagerStatusListeners: " + mManagerStatusListeners);
        pw.println("  mInterfaceInfoCache: " + mInterfaceInfoCache);
        pw.println("  mDebugChipsInfo: " + Arrays.toString(getAllChipInfo()));
    }


    public boolean needToDeleteIfacesDueToBridgeMode(int hdmIfaceTypeTobeCreated,
            WorkSource requestorWs) {
        synchronized (mLock) {
            // If requested type to be created is STA, then target type is SAP and vice-versa
            int ifaceTypeToCreate, ifaceTypeToDelete;
            ifaceTypeToCreate = HAL_IFACE_MAP.get(hdmIfaceTypeTobeCreated);
            if (ifaceTypeToCreate == IfaceType.AP)
                ifaceTypeToDelete = IfaceType.STA;
            else if (ifaceTypeToCreate == IfaceType.STA)
                ifaceTypeToDelete = IfaceType.AP;
            else
                return false;

            // 1. When requested type isn't active, no need to check further. return false;
            int ifaceCount = 0;
            InterfaceCacheEntry ifaceEntry = null;
            for (InterfaceCacheEntry entry : mInterfaceInfoCache.values()) {
                if (entry.type == ifaceTypeToDelete) {
                    ifaceCount++;
                    // keep the highest priority entry for comparision.
                    if (ifaceEntry == null) {
                        ifaceEntry = entry;
                    } else if (getRequestorWsPriority(ifaceEntry.requestorWsHelper)
                                > getRequestorWsPriority(entry.requestorWsHelper)) {
                        ifaceEntry = entry;
                    }
                }
            }
            if (ifaceCount == 0) {
                return false;
            }

            // 2. If STA+AP+AP is supported, return false;
            if (canDeviceSupportCreateTypeCombo(new SparseArray<Integer>() {{
                    put(IfaceType.STA, 1);
                    put(IfaceType.AP, 2);
                  }})) {
                return false;
            }
            // 3. if AP+AP is not supported, return false;
            if (!canDeviceSupportCreateTypeCombo(new SparseArray<Integer>() {{
                    put(IfaceType.AP, 2);
                  }})) {
                return false;
            }
            // 4. if newIface worksource has higher priority over existing Ws. return false;
            WorkSourceHelper newRequestorWsHelper = mWifiInjector.makeWsHelper(requestorWs);
            int newRequestorWsPriority = getRequestorWsPriority(newRequestorWsHelper);
            int ifaceEntryRequestorWsPriority = getRequestorWsPriority(ifaceEntry.requestorWsHelper);

            Log.d(TAG, "needToDeleteIfacesDueToBridgeMode: newRequestorWsPriority["+ifaceTypeToCreate+"]: " + newRequestorWsPriority
                        + " ifaceEntryRequestorWsPriority["+ifaceTypeToDelete+"]: " + ifaceEntryRequestorWsPriority);
            if (!allowedToDelete(ifaceTypeToCreate, newRequestorWsPriority,
                                 ifaceTypeToDelete, ifaceEntryRequestorWsPriority)) {
                return false;
            }

            return true;
        }
    }

    private static boolean usingDriverAdvertisedIfaceCombination = false;

    /**
     * Reload the availableChip combination once driver advertised combinations are available.
     *
     * This reload should happen once every boot up (first interface load).
     * Both static entries and cached entries are updated.
     */
    private void reloadAllChipInfo() {
        // Do not reload if already done once after boot up.
        if (usingDriverAdvertisedIfaceCombination) return;

        synchronized (mLock) {
            // Get Chip Interface Combinations from WifiHal.
            WifiChipInfo[] wifiChipInfos = getAllChipInfo(false);

            if (wifiChipInfos == null) {
                Log.e(TAG, "reloadAllChipInfo: no chip info found");
                return;
            }

            Log.d(TAG, "reloadAllChipInfo with Driver Advertised IfaceCombination");

            mCachedStaticChipInfos = convertWifiChipInfoToStaticChipInfos(wifiChipInfos);
            saveStaticChipInfoToStore(mCachedStaticChipInfos);
            mCachedWifiChipInfos = null;
            usingDriverAdvertisedIfaceCombination = true;
        }
    }
}<|MERGE_RESOLUTION|>--- conflicted
+++ resolved
@@ -23,6 +23,7 @@
 import android.annotation.IntDef;
 import android.annotation.NonNull;
 import android.annotation.Nullable;
+import android.hardware.wifi.V1_0.IfaceType;
 import android.content.res.Resources;
 import android.net.wifi.WifiContext;
 import android.net.wifi.WifiScanner;
@@ -1009,323 +1010,7 @@
      * @return true if success.
      */
     private boolean registerWifiHalEventCallback() {
-<<<<<<< HEAD
-        try {
-            if (mWifi == null) {
-                Log.e(TAG, "registerWifiHalEventCallback called but mWifi is null!?");
-                return false;
-            }
-            WifiStatus status;
-            android.hardware.wifi.V1_5.IWifi iWifiV15 = getWifiServiceForV1_5Mockable(mWifi);
-            if (iWifiV15 != null) {
-                status = iWifiV15.registerEventCallback_1_5(mWifiEventCallbackV15);
-            } else {
-                status = mWifi.registerEventCallback(mWifiEventCallback);
-            }
-
-            if (status.code != WifiStatusCode.SUCCESS) {
-                Log.e(TAG, "IWifi.registerEventCallback failed: " + statusString(status));
-                mWifi = null;
-            }
-            return status.code == WifiStatusCode.SUCCESS;
-        } catch (RemoteException e) {
-            Log.e(TAG, "Exception while operating on IWifi: " + e);
-        }
-        return false;
-    }
-
-    /**
-     * Initialize IWifi and register death listener and event callback.
-     *
-     * - It is possible that IWifi is not ready - we have a listener on IServiceManager for it.
-     * - It is not expected that any of the registrations will fail. Possible indication that
-     *   service died after we obtained a handle to it.
-     *
-     * Here and elsewhere we assume that death listener will do the right thing!
-    */
-    private void initIWifiIfNecessary() {
-        if (mDbg) Log.d(TAG, "initIWifiIfNecessary");
-
-        synchronized (mLock) {
-            if (mWifi != null) {
-                return;
-            }
-
-            try {
-                mWifi = getWifiServiceMockable();
-                if (mWifi == null) {
-                    Log.e(TAG, "IWifi not (yet) available - but have a listener for it ...");
-                    return;
-                }
-
-                if (!mWifi.linkToDeath(mIWifiDeathRecipient, /* don't care */ 0)) {
-                    Log.e(TAG, "Error on linkToDeath on IWifi - will retry later");
-                    mWifi = null;
-                    return;
-                }
-
-                // Stopping wifi just in case. This would also trigger the status callback.
-                // Stopping wifi invalidated the registered the event callback, register after the
-                // wifi stop.
-                stopWifi();
-                if (!registerWifiHalEventCallback()) {
-                    return;
-                }
-                mIsReady = true;
-            } catch (RemoteException e) {
-                mWifi = null;
-                Log.e(TAG, "Exception while operating on IWifi: " + e);
-            }
-        }
-    }
-
-    /**
-     * Registers event listeners on all IWifiChips after a successful start: DEBUG only!
-     *
-     * We don't need the listeners since any callbacks are just confirmation of status codes we
-     * obtain directly from mode changes or interface creation/deletion.
-     *
-     * Relies (to the degree we care) on the service removing all listeners when Wi-Fi is stopped.
-     */
-    private void initIWifiChipDebugListeners() {
-        if (VDBG) Log.d(TAG, "initIWifiChipDebugListeners");
-
-        if (!VDBG) {
-            return;
-        }
-
-        synchronized (mLock) {
-            try {
-                Mutable<Boolean> statusOk = new Mutable<>(false);
-                Mutable<ArrayList<Integer>> chipIdsResp = new Mutable<>();
-
-                // get all chip IDs
-                mWifi.getChipIds((WifiStatus status, ArrayList<Integer> chipIds) -> {
-                    statusOk.value = false;
-                    if (status.code == WifiStatusCode.SUCCESS) {
-                        if (chipIds == null) {
-                            Log.wtf(TAG, "getChipIds failed, chipIds is null");
-                            return;
-                        }
-                        statusOk.value = true;
-                    }
-                    if (statusOk.value) {
-                        chipIdsResp.value = chipIds;
-                    } else {
-                        Log.e(TAG, "getChipIds failed: " + statusString(status));
-                    }
-                });
-                if (!statusOk.value) {
-                    return;
-                }
-
-                Log.d(TAG, "getChipIds=" + chipIdsResp.value);
-                if (chipIdsResp.value.size() == 0) {
-                    Log.e(TAG, "Should have at least 1 chip!");
-                    return;
-                }
-
-                // register a callback for each chip
-                Mutable<IWifiChip> chipResp = new Mutable<>();
-                for (Integer chipId: chipIdsResp.value) {
-                    mWifi.getChip(chipId, (WifiStatus status, IWifiChip chip) -> {
-                        statusOk.value = false;
-                        if (status.code == WifiStatusCode.SUCCESS) {
-                            if (chip == null) {
-                                Log.wtf(TAG, "getChip failed, chip " + chipId + " is null");
-                            }
-                            statusOk.value = true;
-                        }
-                        if (statusOk.value) {
-                            chipResp.value = chip;
-                        } else {
-                            Log.e(TAG, "getChip failed: " + statusString(status));
-                        }
-                    });
-                    if (!statusOk.value) {
-                        continue; // still try next one?
-                    }
-
-                    IWifiChipEventCallback.Stub callback =
-                            new IWifiChipEventCallback.Stub() {
-                                @Override
-                                public void onChipReconfigured(int modeId) throws RemoteException {
-                                    Log.d(TAG, "onChipReconfigured: modeId=" + modeId);
-                                }
-
-                                @Override
-                                public void onChipReconfigureFailure(WifiStatus status)
-                                        throws RemoteException {
-                                    Log.e(TAG, "onChipReconfigureFailure: status=" + statusString(
-                                            status));
-                                }
-
-                                @Override
-                                public void onIfaceAdded(int type, String name)
-                                        throws RemoteException {
-                                    Log.d(TAG, "onIfaceAdded: type=" + type + ", name=" + name);
-                                }
-
-                                @Override
-                                public void onIfaceRemoved(int type, String name)
-                                        throws RemoteException {
-                                    Log.d(TAG, "onIfaceRemoved: type=" + type + ", name=" + name);
-                                }
-
-                                @Override
-                                public void onDebugRingBufferDataAvailable(
-                                        WifiDebugRingBufferStatus status,
-                                        ArrayList<Byte> data) throws RemoteException {
-                                    Log.d(TAG, "onDebugRingBufferDataAvailable");
-                                }
-
-                                @Override
-                                public void onDebugErrorAlert(int errorCode,
-                                        ArrayList<Byte> debugData)
-                                        throws RemoteException {
-                                    Log.d(TAG, "onDebugErrorAlert");
-                                }
-                            };
-                    mDebugCallbacks.put(chipId, callback); // store to prevent GC: needed by HIDL
-                    WifiStatus status = chipResp.value.registerEventCallback(callback);
-                    if (status.code != WifiStatusCode.SUCCESS) {
-                        Log.e(TAG, "registerEventCallback failed: " + statusString(status));
-                        continue; // still try next one?
-                    }
-                }
-            } catch (RemoteException e) {
-                Log.e(TAG, "initIWifiChipDebugListeners: exception: " + e);
-                return;
-            }
-        }
-=======
         return mWifiHal.registerEventCallback(mWifiEventCallback);
->>>>>>> eaa2a23f
-    }
-
-    /**
-     * Registers event listeners on all IWifiChips after a successful start!
-     *
-     * We don't need the listeners since any callbacks are just confirmation of status codes we
-     * obtain directly from mode changes or interface creation/deletion.
-     *
-     * Relies (to the degree we care) on the service removing all listeners when Wi-Fi is stopped.
-     */
-    private void initIWifiChipListeners() {
-        if (mDbg) Log.d(TAG, "initIWifiChipListeners");
-
-        synchronized (mLock) {
-            try {
-                Mutable<Boolean> statusOk = new Mutable<>(false);
-                Mutable<ArrayList<Integer>> chipIdsResp = new Mutable<>();
-
-                // get all chip IDs
-                mWifi.getChipIds((WifiStatus status, ArrayList<Integer> chipIds) -> {
-                    statusOk.value = false;
-                    if (status.code == WifiStatusCode.SUCCESS) {
-                        if (chipIds == null) {
-                            Log.wtf(TAG, "getChipIds failed, chipIds is null");
-                            return;
-                        }
-                        statusOk.value = true;
-                    }
-                    if (statusOk.value) {
-                        chipIdsResp.value = chipIds;
-                    } else {
-                        Log.e(TAG, "getChipIds failed: " + statusString(status));
-                    }
-                });
-                if (!statusOk.value) {
-                    return;
-                }
-
-                Log.d(TAG, "getChipIds=" + chipIdsResp.value);
-                if (chipIdsResp.value.size() == 0) {
-                    Log.e(TAG, "Should have at least 1 chip!");
-                    return;
-                }
-
-                // register a callback for each chip
-                Mutable<IWifiChip> chipResp = new Mutable<>();
-                for (Integer chipId: chipIdsResp.value) {
-                    mWifi.getChip(chipId, (WifiStatus status, IWifiChip chip) -> {
-                        statusOk.value = false;
-                        if (status.code == WifiStatusCode.SUCCESS) {
-                            if (chip == null) {
-                                Log.wtf(TAG, "getChip failed, chip " + chipId + " is null");
-                            }
-                            statusOk.value = true;
-                        }
-                        if (statusOk.value) {
-                            chipResp.value = chip;
-                        } else {
-                            Log.e(TAG, "getChip failed: " + statusString(status));
-                        }
-                    });
-                    if (!statusOk.value) {
-                        continue; // still try next one?
-                    }
-
-                    android.hardware.wifi.V1_4.IWifiChipEventCallback.Stub callback =
-                            new android.hardware.wifi.V1_4.IWifiChipEventCallback.Stub() {
-                                @Override
-                                public void onChipReconfigured(int modeId) {
-                                    if (mDbg) Log.d(TAG, "onChipReconfigured: modeId=" + modeId);
-                                    mEventHandler.post(() -> {
-                                        reloadAllChipInfo();
-                                    });
-                                }
-
-                                @Override
-                                public void onChipReconfigureFailure(WifiStatus status) {
-                                    if (mDbg) Log.e(TAG, "onChipReconfigureFailure: status=" + statusString(status));
-                                }
-
-                                @Override
-                                public void onIfaceAdded(int type, String name) {
-                                    if (mDbg) Log.d(TAG, "onIfaceAdded: type=" + type + ", name=" + name);
-                                }
-
-                                @Override
-                                public void onIfaceRemoved(int type, String name) {
-                                    if (mDbg) Log.d(TAG, "onIfaceRemoved: type=" + type + ", name=" + name);
-                                }
-
-                                @Override
-                                public void onDebugRingBufferDataAvailable(
-                                        WifiDebugRingBufferStatus status,
-                                        ArrayList<Byte> data) {}
-
-                                @Override
-                                public void onDebugErrorAlert(int errorCode,
-                                        ArrayList<Byte> debugData)
-                                        throws RemoteException {}
-
-                                @Override
-                                public void onRadioModeChange(
-                                        ArrayList<android.hardware.wifi.V1_2.IWifiChipEventCallback.RadioModeInfo>
-                                        radioModeInfoList) {}
-
-                                @Override
-                                public void onRadioModeChange_1_4(ArrayList<RadioModeInfo> radioModeInfoList) {}
-                            };
-                    android.hardware.wifi.V1_4.IWifiChip chip14 =
-                            android.hardware.wifi.V1_4.IWifiChip.castFrom(chipResp.value);
-                    if (chip14 == null) {
-                        Log.e(TAG, "V1_4.IWifiChip is null");
-                        return;
-                    }
-                    WifiStatus status = chip14.registerEventCallback_1_4(callback);
-                    if (status.code != WifiStatusCode.SUCCESS) {
-                        Log.e(TAG, "registerEventCallback_1_4 failed: " + statusString(status));
-                        continue; // still try next one?
-                    }
-                }
-            } catch (RemoteException e) {
-                Log.e(TAG, "initIWifiChipListeners: exception: " + e);
-                return;
-            }
-        }
     }
 
     @Nullable
@@ -1512,31 +1197,11 @@
                     if (iface == null) {
                         return null;
                     }
-<<<<<<< HEAD
-                    chipInfo.currentModeIdValid = currentModeValidResp.value;
-                    chipInfo.currentModeId = currentModeResp.value;
-                    chipInfo.chipCapabilities = chipCapabilities.value;
-                    chipInfo.ifaces[HDM_CREATE_IFACE_STA] = staIfaces;
-                    chipInfo.ifaces[HDM_CREATE_IFACE_AP] = singleApIfaces;
-                    chipInfo.ifaces[HDM_CREATE_IFACE_AP_BRIDGE] = bridgedApIfaces;
-                    chipInfo.ifaces[HDM_CREATE_IFACE_P2P] = p2pIfaces;
-                    chipInfo.ifaces[HDM_CREATE_IFACE_NAN] = nanIfaces;
-
-
-                    if (useCachedStaticChipCombination) {
-                        for (StaticChipInfo staticChipInfo2 : getStaticChipInfos()) {
-                            if (staticChipInfo2.getChipId() != chipId)
-                                continue;
-                            chipInfo.availableModes = staticChipInfo2.getAvailableModes();
-                        }
-                    }
-=======
                     WifiIfaceInfo ifaceInfo = new WifiIfaceInfo();
                     ifaceInfo.name = ifaceName;
                     ifaceInfo.iface = iface;
                     ifaceInfo.createType = HDM_CREATE_IFACE_NAN;
                     nanIfaces[ifaceIndex++] = ifaceInfo;
->>>>>>> eaa2a23f
                 }
 
                 WifiChipInfo chipInfo = new WifiChipInfo();
@@ -1687,46 +1352,6 @@
         if (VDBG) Log.d(TAG, "startWifi");
         initializeInternal();
         synchronized (mLock) {
-<<<<<<< HEAD
-            try {
-                if (mWifi == null) {
-                    Log.w(TAG, "startWifi called but mWifi is null!?");
-                    return false;
-                } else {
-                    int triedCount = 0;
-                    while (triedCount <= START_HAL_RETRY_TIMES) {
-                        WifiStatus status = mWifi.start();
-                        if (status.code == WifiStatusCode.SUCCESS) {
-                            initIWifiChipDebugListeners();
-                            initIWifiChipListeners();
-                            managerStatusListenerDispatch();
-                            if (triedCount != 0) {
-                                Log.d(TAG, "start IWifi succeeded after trying "
-                                         + triedCount + " times");
-                            }
-                            WifiChipInfo[] wifiChipInfos = getAllChipInfo();
-                            if (wifiChipInfos == null) {
-                                Log.e(TAG, "Started wifi but could not get current chip info.");
-                            }
-                            return true;
-                        } else if (status.code == WifiStatusCode.ERROR_NOT_AVAILABLE) {
-                            // Should retry. Hal might still be stopping. the registered event
-                            // callback will not be cleared.
-                            Log.e(TAG, "Cannot start IWifi: " + statusString(status)
-                                    + ", Retrying...");
-                            try {
-                                Thread.sleep(START_HAL_RETRY_INTERVAL_MS);
-                            } catch (InterruptedException ignore) {
-                                // no-op
-                            }
-                            triedCount++;
-                        } else {
-                            // Should not retry on other failures.
-                            // Will be handled in the onFailure event.
-                            Log.e(TAG, "Cannot start IWifi: " + statusString(status));
-                            return false;
-                        }
-=======
             int triedCount = 0;
             while (triedCount <= START_HAL_RETRY_TIMES) {
                 int status = mWifiHal.start();
@@ -1735,7 +1360,6 @@
                     if (triedCount != 0) {
                         Log.d(TAG, "start IWifi succeeded after trying "
                                  + triedCount + " times");
->>>>>>> eaa2a23f
                     }
                     WifiChipInfo[] wifiChipInfos = getAllChipInfo();
                     if (wifiChipInfos == null) {
