--- conflicted
+++ resolved
@@ -23,15 +23,12 @@
 import android.annotation.IntDef;
 import android.annotation.NonNull;
 import android.annotation.Nullable;
-<<<<<<< HEAD
-import android.hardware.wifi.V1_0.IfaceType;
-=======
 import android.content.BroadcastReceiver;
 import android.content.Context;
 import android.content.Intent;
 import android.content.IntentFilter;
->>>>>>> e0e7a918
 import android.content.res.Resources;
+import android.hardware.wifi.V1_0.IfaceType;
 import android.net.NetworkInfo;
 import android.net.wifi.WifiContext;
 import android.net.wifi.WifiScanner;
@@ -2926,10 +2923,12 @@
 
             Log.d(TAG, "needToDeleteIfacesDueToBridgeMode: newRequestorWsPriority["+ifaceTypeToCreate+"]: " + newRequestorWsPriority
                         + " ifaceEntryRequestorWsPriority["+ifaceTypeToDelete+"]: " + ifaceEntryRequestorWsPriority);
-            if (!allowedToDelete(ifaceTypeToCreate, newRequestorWsHelper,
-                                 ifaceTypeToDelete, ifaceEntry.requestorWsHelper)) {
-                return false;
-            }
+
+            // TODO(b/281555577): allowedToDelete in HalDeviceManager.java now requires WifiIfaceInfo
+            // if (!allowedToDelete(ifaceTypeToCreate, newRequestorWsHelper,
+            //                      ifaceTypeToDelete, ifaceEntry.requestorWsHelper)) {
+            //     return false;
+            // }
 
             return true;
         }
