/*
 * Copyright (C) 2008 The Android Open Source Project
 *
 * Licensed under the Apache License, Version 2.0 (the "License");
 * you may not use this file except in compliance with the License.
 * You may obtain a copy of the License at
 *
 *      http://www.apache.org/licenses/LICENSE-2.0
 *
 * Unless required by applicable law or agreed to in writing, software
 * distributed under the License is distributed on an "AS IS" BASIS,
 * WITHOUT WARRANTIES OR CONDITIONS OF ANY KIND, either express or implied.
 * See the License for the specific language governing permissions and
 * limitations under the License.
 */

package com.android.server.wifi;

import static android.net.wifi.WifiManager.WIFI_FEATURE_OWE;

import static com.android.server.wifi.HalDeviceManager.HDM_CREATE_IFACE_AP;
import static com.android.server.wifi.HalDeviceManager.HDM_CREATE_IFACE_AP_BRIDGE;
import static com.android.server.wifi.HalDeviceManager.HDM_CREATE_IFACE_STA;
import static com.android.server.wifi.WifiSettingsConfigStore.WIFI_NATIVE_SUPPORTED_FEATURES;

import android.annotation.IntDef;
import android.annotation.NonNull;
import android.annotation.Nullable;
import android.net.MacAddress;
import android.net.TrafficStats;
import android.net.apf.ApfCapabilities;
import android.net.wifi.CoexUnsafeChannel;
import android.net.wifi.ScanResult;
import android.net.wifi.SecurityParams;
import android.net.wifi.SoftApConfiguration;
import android.net.wifi.WifiAnnotations;
import android.net.wifi.WifiAvailableChannel;
import android.net.wifi.WifiConfiguration;
import android.net.wifi.WifiContext;
import android.net.wifi.WifiManager;
import android.net.wifi.WifiScanner;
import android.net.wifi.WifiSsid;
import android.net.wifi.nl80211.DeviceWiphyCapabilities;
import android.net.wifi.nl80211.NativeScanResult;
import android.net.wifi.nl80211.NativeWifiClient;
import android.net.wifi.nl80211.RadioChainInfo;
import android.net.wifi.nl80211.WifiNl80211Manager;
import android.os.Bundle;
import android.os.Handler;
import android.os.SystemClock;
import android.os.WorkSource;
import android.text.TextUtils;
import android.util.ArrayMap;
import android.util.ArraySet;
import android.util.Log;
import android.util.SparseArray;

import com.android.internal.annotations.Immutable;
import com.android.internal.util.HexDump;
import com.android.modules.utils.build.SdkLevel;
import com.android.server.wifi.SupplicantStaIfaceHal.QosPolicyStatus;
import com.android.server.wifi.hotspot2.NetworkDetail;
import com.android.server.wifi.util.FrameParser;
import com.android.server.wifi.util.InformationElementUtil;
import com.android.server.wifi.util.NativeUtil;
import com.android.server.wifi.util.NetdWrapper;
import com.android.server.wifi.util.NetdWrapper.NetdEventObserver;
import com.android.wifi.resources.R;

import java.io.PrintWriter;
import java.io.StringWriter;
import java.lang.annotation.Retention;
import java.lang.annotation.RetentionPolicy;
import java.nio.ByteBuffer;
import java.nio.ByteOrder;
import java.text.SimpleDateFormat;
import java.util.ArrayList;
import java.util.Arrays;
import java.util.Date;
import java.util.HashMap;
import java.util.HashSet;
import java.util.Iterator;
import java.util.List;
import java.util.Map;
import java.util.Objects;
import java.util.Random;
import java.util.Set;
import java.util.TimeZone;

/**
 * Native calls for bring up/shut down of the supplicant daemon and for
 * sending requests to the supplicant daemon
 *
 * {@hide}
 */
public class WifiNative {
    private static final String TAG = "WifiNative";

    private final SupplicantStaIfaceHal mSupplicantStaIfaceHal;
    private final HostapdHal mHostapdHal;
    private final WifiVendorHal mWifiVendorHal;
    private final WifiNl80211Manager mWifiCondManager;
    private final WifiMonitor mWifiMonitor;
    private final PropertyService mPropertyService;
    private final WifiMetrics mWifiMetrics;
    private final Handler mHandler;
    private final Random mRandom;
    private final BuildProperties mBuildProperties;
    private final WifiInjector mWifiInjector;
    private final WifiContext mContext;
    private NetdWrapper mNetdWrapper;
    private boolean mVerboseLoggingEnabled = false;
    private boolean mIsEnhancedOpenSupported = false;
    private final List<CoexUnsafeChannel> mCachedCoexUnsafeChannels = new ArrayList<>();
    private int mCachedCoexRestrictions;
    private CountryCodeChangeListenerInternal mCountryCodeChangeListener;
    private boolean mUseFakeScanDetails;
    private final ArrayList<ScanDetail> mFakeScanDetails = new ArrayList<>();
    private long mCachedFeatureSet;
    private boolean mQosPolicyFeatureEnabled = false;
    private final Map<String, String> mWifiCondIfacesForBridgedAp = new ArrayMap<>();

    public WifiNative(WifiVendorHal vendorHal,
                      SupplicantStaIfaceHal staIfaceHal, HostapdHal hostapdHal,
                      WifiNl80211Manager condManager, WifiMonitor wifiMonitor,
                      PropertyService propertyService, WifiMetrics wifiMetrics,
                      Handler handler, Random random, BuildProperties buildProperties,
                      WifiInjector wifiInjector) {
        mWifiVendorHal = vendorHal;
        mSupplicantStaIfaceHal = staIfaceHal;
        mHostapdHal = hostapdHal;
        mWifiCondManager = condManager;
        mWifiMonitor = wifiMonitor;
        mPropertyService = propertyService;
        mWifiMetrics = wifiMetrics;
        mHandler = handler;
        mRandom = random;
        mBuildProperties = buildProperties;
        mWifiInjector = wifiInjector;
        mContext = wifiInjector.getContext();
    }

    /**
     * Enable verbose logging for all sub modules.
     */
    public void enableVerboseLogging(boolean verboseEnabled, boolean halVerboseEnabled) {
        Log.d(TAG, "enableVerboseLogging " + verboseEnabled + " hal " + halVerboseEnabled);
        mVerboseLoggingEnabled = verboseEnabled;
        mWifiCondManager.enableVerboseLogging(verboseEnabled);
        mSupplicantStaIfaceHal.enableVerboseLogging(verboseEnabled, halVerboseEnabled);
        mHostapdHal.enableVerboseLogging(verboseEnabled, halVerboseEnabled);
        mWifiVendorHal.enableVerboseLogging(verboseEnabled, halVerboseEnabled);
        mIfaceMgr.enableVerboseLogging(verboseEnabled);
    }

    /**
     * Callbacks for SoftAp interface.
     */
    public class SoftApHalCallbackFromWificond implements WifiNl80211Manager.SoftApCallback {
        // placeholder for now - provide a shell so that clients don't use a
        // WifiNl80211Manager-specific API.
        private String mIfaceName;
        private SoftApHalCallback mSoftApHalCallback;

        SoftApHalCallbackFromWificond(String ifaceName,
                SoftApHalCallback softApHalCallback) {
            mIfaceName = ifaceName;
            mSoftApHalCallback = softApHalCallback;
        }

        @Override
        public void onFailure() {
            mSoftApHalCallback.onFailure();
        }

        @Override
        public void onSoftApChannelSwitched(int frequency, int bandwidth) {
            mSoftApHalCallback.onInfoChanged(mIfaceName, frequency, bandwidth,
                    ScanResult.WIFI_STANDARD_UNKNOWN, null);
        }

        @Override
        public void onConnectedClientsChanged(NativeWifiClient client, boolean isConnected) {
            mSoftApHalCallback.onConnectedClientsChanged(mIfaceName,
                    client.getMacAddress(), isConnected);
        }
    }

    private static class CountryCodeChangeListenerInternal implements
            WifiNl80211Manager.CountryCodeChangedListener {
        private WifiCountryCode.ChangeListener mListener;

        public void setChangeListener(@NonNull WifiCountryCode.ChangeListener listener) {
            mListener = listener;
        }

        public void onSetCountryCodeSucceeded(String country) {
            Log.d(TAG, "onSetCountryCodeSucceeded: " + country);
            if (mListener != null) {
                mListener.onSetCountryCodeSucceeded(country);
            }
        }

        @Override
        public void onCountryCodeChanged(String country) {
            Log.d(TAG, "onCountryCodeChanged: " + country);
            if (mListener != null) {
                mListener.onDriverCountryCodeChanged(country);
            }
        }
    }

    /**
     * Callbacks for SoftAp instance.
     */
    public interface SoftApHalCallback {
        /**
         * Invoked when there is a fatal failure and the SoftAp is shutdown.
         */
        void onFailure();

        /**
         * Invoked when there is a fatal happen in specific instance only.
         */
        default void onInstanceFailure(String instanceName) {}

        /**
         * Invoked when a channel switch event happens - i.e. the SoftAp is moved to a different
         * channel. Also called on initial registration.
         *
         * @param apIfaceInstance The identity of the ap instance.
         * @param frequency The new frequency of the SoftAp. A value of 0 is invalid and is an
         *                     indication that the SoftAp is not enabled.
         * @param bandwidth The new bandwidth of the SoftAp.
         * @param generation The new generation of the SoftAp.
         */
        void onInfoChanged(String apIfaceInstance, int frequency, int bandwidth,
                int generation, MacAddress apIfaceInstanceMacAddress);
        /**
         * Invoked when there is a change in the associated station (STA).
         *
         * @param apIfaceInstance The identity of the ap instance.
         * @param clientAddress Macaddress of the client.
         * @param isConnected Indication as to whether the client is connected (true), or
         *                    disconnected (false).
         */
        void onConnectedClientsChanged(String apIfaceInstance, MacAddress clientAddress,
                boolean isConnected);
    }

    /********************************************************
     * Interface management related methods.
     ********************************************************/
    /**
     * Meta-info about every iface that is active.
     */
    private static class Iface {
        /** Type of ifaces possible */
        public static final int IFACE_TYPE_AP = 0;
        public static final int IFACE_TYPE_STA_FOR_CONNECTIVITY = 1;
        public static final int IFACE_TYPE_STA_FOR_SCAN = 2;

        @IntDef({IFACE_TYPE_AP, IFACE_TYPE_STA_FOR_CONNECTIVITY, IFACE_TYPE_STA_FOR_SCAN})
        @Retention(RetentionPolicy.SOURCE)
        public @interface IfaceType{}

        /** Identifier allocated for the interface */
        public final int id;
        /** Type of the iface: STA (for Connectivity or Scan) or AP */
        public @IfaceType int type;
        /** Name of the interface */
        public String name;
        /** Is the interface up? This is used to mask up/down notifications to external clients. */
        public boolean isUp;
        /** External iface destroyed listener for the iface */
        public InterfaceCallback externalListener;
        /** Network observer registered for this interface */
        public NetworkObserverInternal networkObserver;
        /** Interface feature set / capabilities */
        public long featureSet;
        public DeviceWiphyCapabilities phyCapabilities;

        Iface(int id, @Iface.IfaceType int type) {
            this.id = id;
            this.type = type;
        }

        @Override
        public String toString() {
            StringBuffer sb = new StringBuffer();
            String typeString;
            switch(type) {
                case IFACE_TYPE_STA_FOR_CONNECTIVITY:
                    typeString = "STA_CONNECTIVITY";
                    break;
                case IFACE_TYPE_STA_FOR_SCAN:
                    typeString = "STA_SCAN";
                    break;
                case IFACE_TYPE_AP:
                    typeString = "AP";
                    break;
                default:
                    typeString = "<UNKNOWN>";
                    break;
            }
            sb.append("Iface:")
                .append("{")
                .append("Name=").append(name)
                .append(",")
                .append("Id=").append(id)
                .append(",")
                .append("Type=").append(typeString)
                .append("}");
            return sb.toString();
        }
    }

    /**
     * Iface Management entity. This class maintains list of all the active ifaces.
     */
    private static class IfaceManager {
        /** Integer to allocate for the next iface being created */
        private int mNextId;
        /** Map of the id to the iface structure */
        private HashMap<Integer, Iface> mIfaces = new HashMap<>();
        private boolean mVerboseLoggingEnabled = false;

        public void enableVerboseLogging(boolean enable) {
            mVerboseLoggingEnabled = enable;
        }

        /** Allocate a new iface for the given type */
        private Iface allocateIface(@Iface.IfaceType int type) {
            if (mVerboseLoggingEnabled) {
                Log.d(TAG, "IfaceManager#allocateIface: type=" + type + ", pre-map=" + mIfaces);
            }
            Iface iface = new Iface(mNextId, type);
            mIfaces.put(mNextId, iface);
            mNextId++;
            return iface;
        }

        /** Remove the iface using the provided id */
        private Iface removeIface(int id) {
            if (mVerboseLoggingEnabled) {
                Log.d(TAG, "IfaceManager#removeIface: id=" + id + ", pre-map=" + mIfaces);
            }
            return mIfaces.remove(id);
        }

        /** Lookup the iface using the provided id */
        private Iface getIface(int id) {
            return mIfaces.get(id);
        }

        /** Lookup the iface using the provided name */
        private Iface getIface(@NonNull String ifaceName) {
            for (Iface iface : mIfaces.values()) {
                if (TextUtils.equals(iface.name, ifaceName)) {
                    return iface;
                }
            }
            return null;
        }

        /** Iterator to use for deleting all the ifaces while performing teardown on each of them */
        private Iterator<Integer> getIfaceIdIter() {
            return mIfaces.keySet().iterator();
        }

        /** Checks if there are any iface active. */
        private boolean hasAnyIface() {
            return !mIfaces.isEmpty();
        }

        /** Checks if there are any iface of the given type active. */
        private boolean hasAnyIfaceOfType(@Iface.IfaceType int type) {
            for (Iface iface : mIfaces.values()) {
                if (iface.type == type) {
                    return true;
                }
            }
            return false;
        }

        /** Checks if there are any STA (for connectivity) iface active. */
        private boolean hasAnyStaIfaceForConnectivity() {
            return hasAnyIfaceOfType(Iface.IFACE_TYPE_STA_FOR_CONNECTIVITY);
        }

        /** Checks if there are any STA (for scan) iface active. */
        private boolean hasAnyStaIfaceForScan() {
            return hasAnyIfaceOfType(Iface.IFACE_TYPE_STA_FOR_SCAN);
        }

        /** Checks if there are any AP iface active. */
        private boolean hasAnyApIface() {
            return hasAnyIfaceOfType(Iface.IFACE_TYPE_AP);
        }

        private @NonNull Set<String> findAllStaIfaceNames() {
            Set<String> ifaceNames = new ArraySet<>();
            for (Iface iface : mIfaces.values()) {
                if (iface.type == Iface.IFACE_TYPE_STA_FOR_CONNECTIVITY
                        || iface.type == Iface.IFACE_TYPE_STA_FOR_SCAN) {
                    ifaceNames.add(iface.name);
                }
            }
            return ifaceNames;
        }

        private @NonNull Set<String> findAllApIfaceNames() {
            Set<String> ifaceNames = new ArraySet<>();
            for (Iface iface : mIfaces.values()) {
                if (iface.type == Iface.IFACE_TYPE_AP) {
                    ifaceNames.add(iface.name);
                }
            }
            return ifaceNames;
        }

        /** Removes the existing iface that does not match the provided id. */
        public Iface removeExistingIface(int newIfaceId) {
            if (mVerboseLoggingEnabled) {
                Log.d(TAG, "IfaceManager#removeExistingIface: newIfaceId=" + newIfaceId
                        + ", pre-map=" + mIfaces);
            }
            Iface removedIface = null;
            // The number of ifaces in the database could be 1 existing & 1 new at the max.
            if (mIfaces.size() > 2) {
                Log.wtf(TAG, "More than 1 existing interface found");
            }
            Iterator<Map.Entry<Integer, Iface>> iter = mIfaces.entrySet().iterator();
            while (iter.hasNext()) {
                Map.Entry<Integer, Iface> entry = iter.next();
                if (entry.getKey() != newIfaceId) {
                    removedIface = entry.getValue();
                    iter.remove();
                }
            }
            return removedIface;
        }

        @Override
        public String toString() {
            return mIfaces.toString();
        }
    }

    private class NormalScanEventCallback implements WifiNl80211Manager.ScanEventCallback {
        private String mIfaceName;

        NormalScanEventCallback(String ifaceName) {
            mIfaceName = ifaceName;
        }

        @Override
        public void onScanResultReady() {
            Log.d(TAG, "Scan result ready event");
            mWifiMonitor.broadcastScanResultEvent(mIfaceName);
        }

        @Override
        public void onScanFailed() {
            Log.d(TAG, "Scan failed event");
            mWifiMonitor.broadcastScanFailedEvent(mIfaceName);
        }
    }

    private class PnoScanEventCallback implements WifiNl80211Manager.ScanEventCallback {
        private String mIfaceName;

        PnoScanEventCallback(String ifaceName) {
            mIfaceName = ifaceName;
        }

        @Override
        public void onScanResultReady() {
            Log.d(TAG, "Pno scan result event");
            mWifiMonitor.broadcastPnoScanResultEvent(mIfaceName);
            mWifiMetrics.incrementPnoFoundNetworkEventCount();
        }

        @Override
        public void onScanFailed() {
            Log.d(TAG, "Pno Scan failed event");
            mWifiMetrics.incrementPnoScanFailedCount();
        }
    }

    private final Object mLock = new Object();
    private final IfaceManager mIfaceMgr = new IfaceManager();
    private HashSet<StatusListener> mStatusListeners = new HashSet<>();

    /** Helper method invoked to start supplicant if there were no ifaces */
    private boolean startHal() {
        synchronized (mLock) {
            if (!mIfaceMgr.hasAnyIface()) {
                if (mWifiVendorHal.isVendorHalSupported()) {
                    if (!mWifiVendorHal.startVendorHal()) {
                        Log.e(TAG, "Failed to start vendor HAL");
                        return false;
                    }
                    if (SdkLevel.isAtLeastS()) {
                        mWifiVendorHal.setCoexUnsafeChannels(
                                mCachedCoexUnsafeChannels, mCachedCoexRestrictions);
                    }
                } else {
                    Log.i(TAG, "Vendor Hal not supported, ignoring start.");
                }
            }
            registerWificondListenerIfNecessary();
            return true;
        }
    }

    /** Helper method invoked to stop HAL if there are no more ifaces */
    private void stopHalAndWificondIfNecessary() {
        synchronized (mLock) {
            if (!mIfaceMgr.hasAnyIface()) {
                if (!mWifiCondManager.tearDownInterfaces()) {
                    Log.e(TAG, "Failed to teardown ifaces from wificond");
                }
                if (mWifiVendorHal.isVendorHalSupported()) {
                    mWifiVendorHal.stopVendorHal();
                } else {
                    Log.i(TAG, "Vendor Hal not supported, ignoring stop.");
                }
            }
        }
    }

    /**
     * Helper method invoked to setup wificond related callback/listener.
     */
    private void registerWificondListenerIfNecessary() {
        if (mCountryCodeChangeListener == null && SdkLevel.isAtLeastS()) {
            // The country code listener is a new API in S.
            mCountryCodeChangeListener = new CountryCodeChangeListenerInternal();
            mWifiCondManager.registerCountryCodeChangedListener(Runnable::run,
                    mCountryCodeChangeListener);
        }
    }

    private static final int CONNECT_TO_SUPPLICANT_RETRY_INTERVAL_MS = 100;
    private static final int CONNECT_TO_SUPPLICANT_RETRY_TIMES = 50;
    /**
     * This method is called to wait for establishing connection to wpa_supplicant.
     *
     * @return true if connection is established, false otherwise.
     */
    private boolean startAndWaitForSupplicantConnection() {
        // Start initialization if not already started.
        if (!mSupplicantStaIfaceHal.isInitializationStarted()
                && !mSupplicantStaIfaceHal.initialize()) {
            return false;
        }
        if (!mSupplicantStaIfaceHal.startDaemon()) {
            Log.e(TAG, "Failed to startup supplicant");
            return false;
        }
        boolean connected = false;
        int connectTries = 0;
        while (!connected && connectTries++ < CONNECT_TO_SUPPLICANT_RETRY_TIMES) {
            // Check if the initialization is complete.
            connected = mSupplicantStaIfaceHal.isInitializationComplete();
            if (connected) {
                break;
            }
            try {
                Thread.sleep(CONNECT_TO_SUPPLICANT_RETRY_INTERVAL_MS);
            } catch (InterruptedException ignore) {
            }
        }
        return connected;
    }

    /** Helper method invoked to start supplicant if there were no STA ifaces */
    private boolean startSupplicant() {
        synchronized (mLock) {
            if (!mIfaceMgr.hasAnyStaIfaceForConnectivity()) {
                if (!startAndWaitForSupplicantConnection()) {
                    Log.e(TAG, "Failed to connect to supplicant");
                    return false;
                }
                if (!mSupplicantStaIfaceHal.registerDeathHandler(
                        new SupplicantDeathHandlerInternal())) {
                    Log.e(TAG, "Failed to register supplicant death handler");
                    return false;
                }
            }
            return true;
        }
    }

    /** Helper method invoked to stop supplicant if there are no more STA ifaces */
    private void stopSupplicantIfNecessary() {
        synchronized (mLock) {
            if (!mIfaceMgr.hasAnyStaIfaceForConnectivity()) {
                if (!mSupplicantStaIfaceHal.deregisterDeathHandler()) {
                    Log.e(TAG, "Failed to deregister supplicant death handler");
                }
                mSupplicantStaIfaceHal.terminate();
            }
        }
    }

    /** Helper method invoked to start hostapd if there were no AP ifaces */
    private boolean startHostapd() {
        synchronized (mLock) {
            if (!mIfaceMgr.hasAnyApIface()) {
                if (!startAndWaitForHostapdConnection()) {
                    Log.e(TAG, "Failed to connect to hostapd");
                    return false;
                }
                if (!mHostapdHal.registerDeathHandler(
                        new HostapdDeathHandlerInternal())) {
                    Log.e(TAG, "Failed to register hostapd death handler");
                    return false;
                }
            }
            return true;
        }
    }

    /** Helper method invoked to stop hostapd if there are no more AP ifaces */
    private void stopHostapdIfNecessary() {
        synchronized (mLock) {
            if (!mIfaceMgr.hasAnyApIface()) {
                if (!mHostapdHal.deregisterDeathHandler()) {
                    Log.e(TAG, "Failed to deregister hostapd death handler");
                }
                mHostapdHal.terminate();
            }
        }
    }

    /** Helper method to register a network observer and return it */
    private boolean registerNetworkObserver(NetworkObserverInternal observer) {
        if (observer == null) return false;
        mNetdWrapper.registerObserver(observer);
        return true;
    }

    /** Helper method to unregister a network observer */
    private boolean unregisterNetworkObserver(NetworkObserverInternal observer) {
        if (observer == null) return false;
        mNetdWrapper.unregisterObserver(observer);
        return true;
    }

    /**
     * Helper method invoked to teardown client iface (for connectivity) and perform
     * necessary cleanup
     */
    private void onClientInterfaceForConnectivityDestroyed(@NonNull Iface iface) {
        synchronized (mLock) {
            mWifiMonitor.stopMonitoring(iface.name);
            if (!unregisterNetworkObserver(iface.networkObserver)) {
                Log.e(TAG, "Failed to unregister network observer on " + iface);
            }
            if (!mSupplicantStaIfaceHal.teardownIface(iface.name)) {
                Log.e(TAG, "Failed to teardown iface in supplicant on " + iface);
            }
            if (!mWifiCondManager.tearDownClientInterface(iface.name)) {
                Log.e(TAG, "Failed to teardown iface in wificond on " + iface);
            }
            stopSupplicantIfNecessary();
            stopHalAndWificondIfNecessary();
        }
    }

    /** Helper method invoked to teardown client iface (for scan) and perform necessary cleanup */
    private void onClientInterfaceForScanDestroyed(@NonNull Iface iface) {
        synchronized (mLock) {
            mWifiMonitor.stopMonitoring(iface.name);
            if (!unregisterNetworkObserver(iface.networkObserver)) {
                Log.e(TAG, "Failed to unregister network observer on " + iface);
            }
            if (!mWifiCondManager.tearDownClientInterface(iface.name)) {
                Log.e(TAG, "Failed to teardown iface in wificond on " + iface);
            }
            stopHalAndWificondIfNecessary();
        }
    }

    /** Helper method invoked to teardown softAp iface and perform necessary cleanup */
    private void onSoftApInterfaceDestroyed(@NonNull Iface iface) {
        synchronized (mLock) {
            if (!unregisterNetworkObserver(iface.networkObserver)) {
                Log.e(TAG, "Failed to unregister network observer on " + iface);
            }
            if (!removeAccessPoint(iface.name)) {
                Log.e(TAG, "Failed to remove access point on " + iface);
            }
            String wificondIface = iface.name;
            String bridgedApInstance = mWifiCondIfacesForBridgedAp.remove(iface.name);
            if (bridgedApInstance != null) {
                wificondIface = bridgedApInstance;
            }
            if (!mWifiCondManager.tearDownSoftApInterface(wificondIface)) {
                Log.e(TAG, "Failed to teardown iface in wificond on " + iface);
            }
            stopHostapdIfNecessary();
            stopHalAndWificondIfNecessary();
        }
    }

    /** Helper method invoked to teardown iface and perform necessary cleanup */
    private void onInterfaceDestroyed(@NonNull Iface iface) {
        synchronized (mLock) {
            if (iface.type == Iface.IFACE_TYPE_STA_FOR_CONNECTIVITY) {
                onClientInterfaceForConnectivityDestroyed(iface);
            } else if (iface.type == Iface.IFACE_TYPE_STA_FOR_SCAN) {
                onClientInterfaceForScanDestroyed(iface);
            } else if (iface.type == Iface.IFACE_TYPE_AP) {
                onSoftApInterfaceDestroyed(iface);
            }
            // Invoke the external callback only if the iface was not destroyed because of vendor
            // HAL crash. In case of vendor HAL crash, let the crash recovery destroy the mode
            // managers.
            if (mWifiVendorHal.isVendorHalReady()) {
                iface.externalListener.onDestroyed(iface.name);
            }
        }
    }

    /**
     * Callback to be invoked by HalDeviceManager when an interface is destroyed.
     */
    private class InterfaceDestoyedListenerInternal
            implements HalDeviceManager.InterfaceDestroyedListener {
        /** Identifier allocated for the interface */
        private final int mInterfaceId;

        InterfaceDestoyedListenerInternal(int ifaceId) {
            mInterfaceId = ifaceId;
        }

        @Override
        public void onDestroyed(@NonNull String ifaceName) {
            synchronized (mLock) {
                final Iface iface = mIfaceMgr.removeIface(mInterfaceId);
                if (iface == null) {
                    if (mVerboseLoggingEnabled) {
                        Log.v(TAG, "Received iface destroyed notification on an invalid iface="
                                + ifaceName);
                    }
                    return;
                }
                onInterfaceDestroyed(iface);
                Log.i(TAG, "Successfully torn down " + iface);
            }
        }
    }

    /**
     * Helper method invoked to trigger the status changed callback after one of the native
     * daemon's death.
     */
    private void onNativeDaemonDeath() {
        synchronized (mLock) {
            for (StatusListener listener : mStatusListeners) {
                listener.onStatusChanged(false);
            }
            for (StatusListener listener : mStatusListeners) {
                listener.onStatusChanged(true);
            }
        }
    }

    /**
     * Death handler for the Vendor HAL daemon.
     */
    private class VendorHalDeathHandlerInternal implements VendorHalDeathEventHandler {
        @Override
        public void onDeath() {
            synchronized (mLock) {
                Log.i(TAG, "Vendor HAL died. Cleaning up internal state.");
                onNativeDaemonDeath();
                mWifiMetrics.incrementNumHalCrashes();
            }
        }
    }

    /**
     * Death handler for the wificond daemon.
     */
    private class WificondDeathHandlerInternal implements Runnable {
        @Override
        public void run() {
            synchronized (mLock) {
                Log.i(TAG, "wificond died. Cleaning up internal state.");
                onNativeDaemonDeath();
                mWifiMetrics.incrementNumWificondCrashes();
            }
        }
    }

    /**
     * Death handler for the supplicant daemon.
     */
    private class SupplicantDeathHandlerInternal implements SupplicantDeathEventHandler {
        @Override
        public void onDeath() {
            synchronized (mLock) {
                Log.i(TAG, "wpa_supplicant died. Cleaning up internal state.");
                onNativeDaemonDeath();
                mWifiMetrics.incrementNumSupplicantCrashes();
            }
        }
    }

    /**
     * Death handler for the hostapd daemon.
     */
    private class HostapdDeathHandlerInternal implements HostapdDeathEventHandler {
        @Override
        public void onDeath() {
            synchronized (mLock) {
                Log.i(TAG, "hostapd died. Cleaning up internal state.");
                onNativeDaemonDeath();
                mWifiMetrics.incrementNumHostapdCrashes();
            }
        }
    }

    /** Helper method invoked to handle interface change. */
    private void onInterfaceStateChanged(Iface iface, boolean isUp) {
        synchronized (mLock) {
            // Mask multiple notifications with the same state.
            if (isUp == iface.isUp) {
                if (mVerboseLoggingEnabled) {
                    Log.v(TAG, "Interface status unchanged on " + iface + " from " + isUp
                            + ", Ignoring...");
                }
                return;
            }
            Log.i(TAG, "Interface state changed on " + iface + ", isUp=" + isUp);
            if (isUp) {
                iface.externalListener.onUp(iface.name);
            } else {
                iface.externalListener.onDown(iface.name);
                if (iface.type == Iface.IFACE_TYPE_STA_FOR_CONNECTIVITY
                        || iface.type == Iface.IFACE_TYPE_STA_FOR_SCAN) {
                    mWifiMetrics.incrementNumClientInterfaceDown();
                } else if (iface.type == Iface.IFACE_TYPE_AP) {
                    mWifiMetrics.incrementNumSoftApInterfaceDown();
                }
            }
            iface.isUp = isUp;
        }
    }

    /**
     * Network observer to use for all interface up/down notifications.
     */
    private class NetworkObserverInternal implements NetdEventObserver {
        /** Identifier allocated for the interface */
        private final int mInterfaceId;

        NetworkObserverInternal(int id) {
            mInterfaceId = id;
        }

        /**
         * Note: We should ideally listen to
         * {@link NetdEventObserver#interfaceStatusChanged(String, boolean)} here. But, that
         * callback is not working currently (broken in netd). So, instead listen to link state
         * change callbacks as triggers to query the real interface state. We should get rid of
         * this workaround if we get the |interfaceStatusChanged| callback to work in netd.
         * Also, this workaround will not detect an interface up event, if the link state is
         * still down.
         */
        @Override
        public void interfaceLinkStateChanged(String ifaceName, boolean unusedIsLinkUp) {
            // This is invoked from the main system_server thread. Post to our handler.
            mHandler.post(() -> {
                synchronized (mLock) {
                    if (mVerboseLoggingEnabled) {
                        Log.d(TAG, "interfaceLinkStateChanged: ifaceName=" + ifaceName
                                + ", mInterfaceId = " + mInterfaceId
                                + ", mIfaceMgr=" + mIfaceMgr.toString());
                    }
                    final Iface ifaceWithId = mIfaceMgr.getIface(mInterfaceId);
                    if (ifaceWithId == null) {
                        if (mVerboseLoggingEnabled) {
                            Log.v(TAG, "Received iface link up/down notification on an invalid"
                                    + " iface=" + mInterfaceId);
                        }
                        return;
                    }
                    final Iface ifaceWithName = mIfaceMgr.getIface(ifaceName);
                    if (ifaceWithName == null || ifaceWithName != ifaceWithId) {
                        if (mVerboseLoggingEnabled) {
                            Log.v(TAG, "Received iface link up/down notification on an invalid"
                                    + " iface=" + ifaceName);
                        }
                        return;
                    }
                    onInterfaceStateChanged(ifaceWithName, isInterfaceUp(ifaceName));
                }
            });
        }

        @Override
        public void interfaceStatusChanged(String ifaceName, boolean unusedIsLinkUp) {
            // unused currently. Look at note above.
        }
    }

    /**
     * Radio mode change handler for the Vendor HAL daemon.
     */
    private class VendorHalRadioModeChangeHandlerInternal
            implements VendorHalRadioModeChangeEventHandler {
        @Override
        public void onMcc(int band) {
            synchronized (mLock) {
                Log.i(TAG, "Device is in MCC mode now");
                mWifiMetrics.incrementNumRadioModeChangeToMcc();
            }
        }
        @Override
        public void onScc(int band) {
            synchronized (mLock) {
                Log.i(TAG, "Device is in SCC mode now");
                mWifiMetrics.incrementNumRadioModeChangeToScc();
            }
        }
        @Override
        public void onSbs(int band) {
            synchronized (mLock) {
                Log.i(TAG, "Device is in SBS mode now");
                mWifiMetrics.incrementNumRadioModeChangeToSbs();
            }
        }
        @Override
        public void onDbs() {
            synchronized (mLock) {
                Log.i(TAG, "Device is in DBS mode now");
                mWifiMetrics.incrementNumRadioModeChangeToDbs();
            }
        }
    }

    // For devices that don't support the vendor HAL, we will not support any concurrency.
    // So simulate the HalDeviceManager behavior by triggering the destroy listener for
    // any active interface.
    private String handleIfaceCreationWhenVendorHalNotSupported(@NonNull Iface newIface) {
        synchronized (mLock) {
            Iface existingIface = mIfaceMgr.removeExistingIface(newIface.id);
            if (existingIface != null) {
                onInterfaceDestroyed(existingIface);
                Log.i(TAG, "Successfully torn down " + existingIface);
            }
            // Return the interface name directly from the system property.
            return mPropertyService.getString("wifi.interface", "wlan0");
        }
    }

    /**
     * Helper function to handle creation of STA iface.
     * For devices which do not the support the HAL, this will bypass HalDeviceManager &
     * teardown any existing iface.
     */
    private String createStaIface(@NonNull Iface iface, @NonNull WorkSource requestorWs) {
        synchronized (mLock) {
            if (mWifiVendorHal.isVendorHalSupported()) {
                return mWifiVendorHal.createStaIface(
                        new InterfaceDestoyedListenerInternal(iface.id), requestorWs);
            } else {
                Log.i(TAG, "Vendor Hal not supported, ignoring createStaIface.");
                return handleIfaceCreationWhenVendorHalNotSupported(iface);
            }
        }
    }

    /**
     * Helper function to handle creation of AP iface.
     * For devices which do not the support the HAL, this will bypass HalDeviceManager &
     * teardown any existing iface.
     */
    private String createApIface(@NonNull Iface iface, @NonNull WorkSource requestorWs,
            @SoftApConfiguration.BandType int band, boolean isBridged,
            @NonNull SoftApManager softApManager, int type) {
        synchronized (mLock) {
            if (mWifiVendorHal.isVendorHalSupported()) {
                // Hostapd vendor V1_2: bridge iface setup start
                mVendorBridgeModeActive = ((isBridged && mHostapdHal.useVendorHostapdHal())
                                           || (HostapdHalHidlImp.serviceDeclared()
                                               && (type == SoftApConfiguration.SECURITY_TYPE_WPA3_OWE_TRANSITION)));
                Log.i(TAG, "CreateApIface - vendor bridge=" + mVendorBridgeModeActive);
                if (isVendorBridgeModeActive()) {
                    return createVendorBridgeIface(iface, requestorWs, band, softApManager);
                }
                // Hostapd vendor V1_2: bridge iface setup end
                return mWifiVendorHal.createApIface(
                        new InterfaceDestoyedListenerInternal(iface.id), requestorWs,
                        band, isBridged, softApManager);
            } else {
                Log.i(TAG, "Vendor Hal not supported, ignoring createApIface.");
                return handleIfaceCreationWhenVendorHalNotSupported(iface);
            }
        }
    }

    /**
     * Get list of instance name from this bridged AP iface.
     *
     * @param ifaceName Name of the bridged interface.
     * @return list of instance name when succeed, otherwise null.
     */
    @Nullable
    public List<String> getBridgedApInstances(@NonNull String ifaceName) {
        synchronized (mLock) {
            if (isVendorBridgeModeActive() && !TextUtils.isEmpty(mdualApInterfaces[0])
                && !TextUtils.isEmpty(mdualApInterfaces[1])) {
                    return Arrays.asList(mdualApInterfaces[0], mdualApInterfaces[1]);
            } else if (mWifiVendorHal.isVendorHalSupported()) {
                return mWifiVendorHal.getBridgedApInstances(ifaceName);
            } else {
                Log.i(TAG, "Vendor Hal not supported, ignoring getBridgedApInstances.");
                return null;
            }
        }
    }

    // For devices that don't support the vendor HAL, we will not support any concurrency.
    // So simulate the HalDeviceManager behavior by triggering the destroy listener for
    // the interface.
    private boolean handleIfaceRemovalWhenVendorHalNotSupported(@NonNull Iface iface) {
        synchronized (mLock) {
            mIfaceMgr.removeIface(iface.id);
            onInterfaceDestroyed(iface);
            Log.i(TAG, "Successfully torn down " + iface);
            return true;
        }
    }

    /**
     * Helper function to handle removal of STA iface.
     * For devices which do not the support the HAL, this will bypass HalDeviceManager &
     * teardown any existing iface.
     */
    private boolean removeStaIface(@NonNull Iface iface) {
        synchronized (mLock) {
            if (mWifiVendorHal.isVendorHalSupported()) {
                return mWifiVendorHal.removeStaIface(iface.name);
            } else {
                Log.i(TAG, "Vendor Hal not supported, ignoring removeStaIface.");
                return handleIfaceRemovalWhenVendorHalNotSupported(iface);
            }
        }
    }

    /**
     * Helper function to handle removal of STA iface.
     */
    private boolean removeApIface(@NonNull Iface iface) {
        synchronized (mLock) {
            if (mWifiVendorHal.isVendorHalSupported()) {
                // Hostapd vendor V1_2: bridge iface remove start
                if (isVendorBridgeModeActive()) {
                    return removeVendorBridgeIface(iface);
                }
                // Hostapd vendor V1_2: bridge iface remove end
                return mWifiVendorHal.removeApIface(iface.name);
            } else {
                Log.i(TAG, "Vendor Hal not supported, ignoring removeApIface.");
                return handleIfaceRemovalWhenVendorHalNotSupported(iface);
            }
        }
    }

    /**
     * Helper function to remove specific instance in bridged AP iface.
     *
     * @param ifaceName Name of the iface.
     * @param apIfaceInstance The identity of the ap instance.
     * @return true if the operation succeeded, false if there is an error in Hal.
     */
    public boolean removeIfaceInstanceFromBridgedApIface(@NonNull String ifaceName,
            @NonNull String apIfaceInstance) {
        synchronized (mLock) {
            if (mWifiVendorHal.isVendorHalSupported()) {
                return mWifiVendorHal.removeIfaceInstanceFromBridgedApIface(ifaceName,
                        apIfaceInstance);
            } else {
                return false;
            }
        }
    }

    /**
     * Register listener for subsystem restart event
     *
     * @param listener SubsystemRestartListener listener object.
     */
    public void registerSubsystemRestartListener(
            HalDeviceManager.SubsystemRestartListener listener) {
        if (listener != null) {
            mWifiVendorHal.registerSubsystemRestartListener(listener);
        }
    }

    /**
     * Initialize the native modules.
     *
     * @return true on success, false otherwise.
     */
    public boolean initialize() {
        synchronized (mLock) {
            if (!mWifiVendorHal.initialize(new VendorHalDeathHandlerInternal())) {
                Log.e(TAG, "Failed to initialize vendor HAL");
                return false;
            }
            mWifiCondManager.setOnServiceDeadCallback(new WificondDeathHandlerInternal());
            mWifiCondManager.tearDownInterfaces();
            mWifiVendorHal.registerRadioModeChangeHandler(
                    new VendorHalRadioModeChangeHandlerInternal());
            mNetdWrapper = mWifiInjector.makeNetdWrapper();
            return true;
        }
    }

    /**
     * Callback to notify when the status of one of the native daemons
     * (wificond, wpa_supplicant & vendor HAL) changes.
     */
    public interface StatusListener {
        /**
         * @param allReady Indicates if all the native daemons are ready for operation or not.
         */
        void onStatusChanged(boolean allReady);
    }

    /**
     * Register a StatusListener to get notified about any status changes from the native daemons.
     *
     * It is safe to re-register the same callback object - duplicates are detected and only a
     * single copy kept.
     *
     * @param listener StatusListener listener object.
     */
    public void registerStatusListener(@NonNull StatusListener listener) {
        synchronized (mLock) {
            mStatusListeners.add(listener);
        }
    }

    /**
     * Callback to notify when the associated interface is destroyed, up or down.
     */
    public interface InterfaceCallback {
        /**
         * Interface destroyed by HalDeviceManager.
         *
         * @param ifaceName Name of the iface.
         */
        void onDestroyed(String ifaceName);

        /**
         * Interface is up.
         *
         * @param ifaceName Name of the iface.
         */
        void onUp(String ifaceName);

        /**
         * Interface is down.
         *
         * @param ifaceName Name of the iface.
         */
        void onDown(String ifaceName);
    }

    private void initializeNwParamsForClientInterface(@NonNull String ifaceName) {
        try {
            // A runtime crash or shutting down AP mode can leave
            // IP addresses configured, and this affects
            // connectivity when supplicant starts up.
            // Ensure we have no IP addresses before a supplicant start.
            mNetdWrapper.clearInterfaceAddresses(ifaceName);

            // Set privacy extensions
            mNetdWrapper.setInterfaceIpv6PrivacyExtensions(ifaceName, true);

            // IPv6 is enabled only as long as access point is connected since:
            // - IPv6 addresses and routes stick around after disconnection
            // - kernel is unaware when connected and fails to start IPv6 negotiation
            // - kernel can start autoconfiguration when 802.1x is not complete
            mNetdWrapper.disableIpv6(ifaceName);
        } catch (IllegalStateException e) {
            Log.e(TAG, "Unable to change interface settings", e);
        }
    }

    private void takeBugReportInterfaceFailureIfNeeded(String bugTitle, String bugDetail) {
        if (mWifiInjector.getDeviceConfigFacade().isInterfaceFailureBugreportEnabled()) {
            mWifiInjector.getWifiDiagnostics().takeBugReport(bugTitle, bugDetail);
        }
    }

    /**
     * Setup an interface for client mode (for connectivity) operations.
     *
     * This method configures an interface in STA mode in all the native daemons
     * (wificond, wpa_supplicant & vendor HAL).
     *
     * @param interfaceCallback Associated callback for notifying status changes for the iface.
     * @param requestorWs Requestor worksource.
     * @return Returns the name of the allocated interface, will be null on failure.
     */
    public String setupInterfaceForClientInConnectivityMode(
            @NonNull InterfaceCallback interfaceCallback, @NonNull WorkSource requestorWs) {
        synchronized (mLock) {
            if (!startHal()) {
                Log.e(TAG, "Failed to start Hal");
                mWifiMetrics.incrementNumSetupClientInterfaceFailureDueToHal();
                return null;
            }
            if (!startSupplicant()) {
                Log.e(TAG, "Failed to start supplicant");
                mWifiMetrics.incrementNumSetupClientInterfaceFailureDueToSupplicant();
                return null;
            }
            Iface iface = mIfaceMgr.allocateIface(Iface.IFACE_TYPE_STA_FOR_CONNECTIVITY);
            if (iface == null) {
                Log.e(TAG, "Failed to allocate new STA iface");
                return null;
            }
            iface.externalListener = interfaceCallback;
            iface.name = createStaIface(iface, requestorWs);
            if (TextUtils.isEmpty(iface.name)) {
                Log.e(TAG, "Failed to create STA iface in vendor HAL");
                mIfaceMgr.removeIface(iface.id);
                mWifiMetrics.incrementNumSetupClientInterfaceFailureDueToHal();
                return null;
            }
            if (!mWifiCondManager.setupInterfaceForClientMode(iface.name, Runnable::run,
                    new NormalScanEventCallback(iface.name),
                    new PnoScanEventCallback(iface.name))) {
                Log.e(TAG, "Failed to setup iface in wificond on " + iface);
                teardownInterface(iface.name);
                mWifiMetrics.incrementNumSetupClientInterfaceFailureDueToWificond();
                return null;
            }
            if (!mSupplicantStaIfaceHal.setupIface(iface.name)) {
                Log.e(TAG, "Failed to setup iface in supplicant on " + iface);
                teardownInterface(iface.name);
                mWifiMetrics.incrementNumSetupClientInterfaceFailureDueToSupplicant();
                return null;
            }
            if (mContext.getResources().getBoolean(
                    R.bool.config_wifiNetworkCentricQosPolicyFeatureEnabled)) {
                mQosPolicyFeatureEnabled = mSupplicantStaIfaceHal
                        .setNetworkCentricQosPolicyFeatureEnabled(iface.name, true);
                if (!mQosPolicyFeatureEnabled) {
                    Log.e(TAG, "Failed to enable QoS policy feature for iface " + iface.name);
                }
            }
            iface.networkObserver = new NetworkObserverInternal(iface.id);
            if (!registerNetworkObserver(iface.networkObserver)) {
                Log.e(TAG, "Failed to register network observer on " + iface);
                teardownInterface(iface.name);
                return null;
            }
            mWifiMonitor.startMonitoring(iface.name);
            // Just to avoid any race conditions with interface state change callbacks,
            // update the interface state before we exit.
            onInterfaceStateChanged(iface, isInterfaceUp(iface.name));
            mWifiVendorHal.enableLinkLayerStats(iface.name);
            initializeNwParamsForClientInterface(iface.name);
            Log.i(TAG, "Successfully setup " + iface);

            iface.featureSet = getSupportedFeatureSetInternal(iface.name);
            saveCompleteFeatureSetInConfigStoreIfNecessary(iface.featureSet);
            mIsEnhancedOpenSupported = (iface.featureSet & WIFI_FEATURE_OWE) != 0;
            return iface.name;
        }
    }

    /**
     * Setup an interface for client mode (for scan) operations.
     *
     * This method configures an interface in STA mode in the native daemons
     * (wificond, vendor HAL).
     *
     * @param interfaceCallback Associated callback for notifying status changes for the iface.
     * @param requestorWs Requestor worksource.
     * @return Returns the name of the allocated interface, will be null on failure.
     */
    public String setupInterfaceForClientInScanMode(
            @NonNull InterfaceCallback interfaceCallback, @NonNull WorkSource requestorWs) {
        synchronized (mLock) {
            if (!startHal()) {
                Log.e(TAG, "Failed to start Hal");
                mWifiMetrics.incrementNumSetupClientInterfaceFailureDueToHal();
                return null;
            }
            Iface iface = mIfaceMgr.allocateIface(Iface.IFACE_TYPE_STA_FOR_SCAN);
            if (iface == null) {
                Log.e(TAG, "Failed to allocate new STA iface");
                return null;
            }
            iface.externalListener = interfaceCallback;
            iface.name = createStaIface(iface, requestorWs);
            if (TextUtils.isEmpty(iface.name)) {
                Log.e(TAG, "Failed to create iface in vendor HAL");
                mIfaceMgr.removeIface(iface.id);
                mWifiMetrics.incrementNumSetupClientInterfaceFailureDueToHal();
                return null;
            }
            if (!mWifiCondManager.setupInterfaceForClientMode(iface.name, Runnable::run,
                    new NormalScanEventCallback(iface.name),
                    new PnoScanEventCallback(iface.name))) {
                Log.e(TAG, "Failed to setup iface in wificond=" + iface.name);
                teardownInterface(iface.name);
                mWifiMetrics.incrementNumSetupClientInterfaceFailureDueToWificond();
                return null;
            }
            iface.networkObserver = new NetworkObserverInternal(iface.id);
            if (!registerNetworkObserver(iface.networkObserver)) {
                Log.e(TAG, "Failed to register network observer for iface=" + iface.name);
                teardownInterface(iface.name);
                return null;
            }
            mWifiMonitor.startMonitoring(iface.name);
            // Just to avoid any race conditions with interface state change callbacks,
            // update the interface state before we exit.
            onInterfaceStateChanged(iface, isInterfaceUp(iface.name));
            mWifiVendorHal.enableLinkLayerStats(iface.name);
            Log.i(TAG, "Successfully setup " + iface);

            iface.featureSet = getSupportedFeatureSetInternal(iface.name);
            return iface.name;
        }
    }

    /**
     * Setup an interface for Soft AP mode operations.
     *
     * This method configures an interface in AP mode in all the native daemons
     * (wificond, wpa_supplicant & vendor HAL).
     *
     * @param interfaceCallback Associated callback for notifying status changes for the iface.
     * @param requestorWs Requestor worksource.
     * @param isBridged Whether or not AP interface is a bridge interface.
     * @param softApManager SoftApManager of the request.
     * @return Returns the name of the allocated interface, will be null on failure.
     */
    public String setupInterfaceForSoftApMode(
            @NonNull InterfaceCallback interfaceCallback, @NonNull WorkSource requestorWs,
            @SoftApConfiguration.BandType int band, boolean isBridged,
            @NonNull SoftApManager softApManager) {
        return setupInterfaceForSoftApMode(interfaceCallback, requestorWs, band, isBridged, softApManager, -1);
    }

    public String setupInterfaceForSoftApMode(
            @NonNull InterfaceCallback interfaceCallback, @NonNull WorkSource requestorWs,
            @SoftApConfiguration.BandType int band, boolean isBridged,
            @NonNull SoftApManager softApManager, int type) {
        synchronized (mLock) {
            String bugTitle = "Wi-Fi BugReport (softAp interface failure)";
            String errorMsg = "";
            if (!startHal()) {
                errorMsg = "Failed to start softAp Hal";
                Log.e(TAG, errorMsg);
                mWifiMetrics.incrementNumSetupSoftApInterfaceFailureDueToHal();
                takeBugReportInterfaceFailureIfNeeded(bugTitle, errorMsg);
                return null;
            }
            if (!startHostapd()) {
                errorMsg = "Failed to start softAp hostapd";
                Log.e(TAG, errorMsg);
                mWifiMetrics.incrementNumSetupSoftApInterfaceFailureDueToHostapd();
                takeBugReportInterfaceFailureIfNeeded(bugTitle, errorMsg);
                return null;
            }
            Iface iface = mIfaceMgr.allocateIface(Iface.IFACE_TYPE_AP);
            if (iface == null) {
                Log.e(TAG, "Failed to allocate new AP iface");
                return null;
            }
            iface.externalListener = interfaceCallback;
            iface.name = createApIface(iface, requestorWs, band, isBridged, softApManager, type);
            if (TextUtils.isEmpty(iface.name)) {
                errorMsg = "Failed to create softAp iface in vendor HAL";
                Log.e(TAG, errorMsg);
                mIfaceMgr.removeIface(iface.id);
                mWifiMetrics.incrementNumSetupSoftApInterfaceFailureDueToHal();
                takeBugReportInterfaceFailureIfNeeded(bugTitle, errorMsg);
                return null;
            }
            String ifaceInstanceName = iface.name;
            if (isBridged) {
                List<String> instances = getBridgedApInstances(iface.name);
                if (instances == null || instances.size() == 0) {
                    errorMsg = "Failed to get bridged AP instances" + iface.name;
                    Log.e(TAG, errorMsg);
                    teardownInterface(iface.name);
                    mWifiMetrics.incrementNumSetupSoftApInterfaceFailureDueToHal();
                    takeBugReportInterfaceFailureIfNeeded(bugTitle, errorMsg);
                    return null;
                }
                // Always select first instance as wificond interface.
                ifaceInstanceName = instances.get(0);
                mWifiCondIfacesForBridgedAp.put(iface.name, ifaceInstanceName);
            }
            if (!mWifiCondManager.setupInterfaceForSoftApMode(ifaceInstanceName)) {
                errorMsg = "Failed to setup softAp iface in wifiCond manager on " + iface;
                Log.e(TAG, errorMsg);
                teardownInterface(iface.name);
                mWifiMetrics.incrementNumSetupSoftApInterfaceFailureDueToWificond();
                takeBugReportInterfaceFailureIfNeeded(bugTitle, errorMsg);
                return null;
            }
            iface.networkObserver = new NetworkObserverInternal(iface.id);
            if (!registerNetworkObserver(iface.networkObserver)) {
                Log.e(TAG, "Failed to register network observer on " + iface);
                teardownInterface(iface.name);
                return null;
            }
            // Just to avoid any race conditions with interface state change callbacks,
            // update the interface state before we exit.
            onInterfaceStateChanged(iface, isInterfaceUp(iface.name));
            Log.i(TAG, "Successfully setup " + iface);

            iface.featureSet = getSupportedFeatureSetInternal(iface.name);
            return iface.name;
        }
    }

    /**
     * Switches an existing Client mode interface from connectivity
     * {@link Iface#IFACE_TYPE_STA_FOR_CONNECTIVITY} to scan mode
     * {@link Iface#IFACE_TYPE_STA_FOR_SCAN}.
     *
     * @param ifaceName Name of the interface.
     * @param requestorWs Requestor worksource.
     * @return true if the operation succeeded, false if there is an error or the iface is already
     * in scan mode.
     */
    public boolean switchClientInterfaceToScanMode(@NonNull String ifaceName,
            @NonNull WorkSource requestorWs) {
        synchronized (mLock) {
            final Iface iface = mIfaceMgr.getIface(ifaceName);
            if (iface == null) {
                Log.e(TAG, "Trying to switch to scan mode on an invalid iface=" + ifaceName);
                return false;
            }
            if (iface.type == Iface.IFACE_TYPE_STA_FOR_SCAN) {
                Log.e(TAG, "Already in scan mode on iface=" + ifaceName);
                return true;
            }
            if (mWifiVendorHal.isVendorHalSupported()
                    && !mWifiVendorHal.replaceStaIfaceRequestorWs(iface.name, requestorWs)) {
                Log.e(TAG, "Failed to replace requestor ws on " + iface);
                teardownInterface(iface.name);
                return false;
            }
            if (!mSupplicantStaIfaceHal.teardownIface(iface.name)) {
                Log.e(TAG, "Failed to teardown iface in supplicant on " + iface);
                teardownInterface(iface.name);
                return false;
            }
            iface.type = Iface.IFACE_TYPE_STA_FOR_SCAN;
            stopSupplicantIfNecessary();
            iface.featureSet = getSupportedFeatureSetInternal(iface.name);
            iface.phyCapabilities = null;
            Log.i(TAG, "Successfully switched to scan mode on iface=" + iface);
            return true;
        }
    }

    /**
     * Switches an existing Client mode interface from scan mode
     * {@link Iface#IFACE_TYPE_STA_FOR_SCAN} to connectivity mode
     * {@link Iface#IFACE_TYPE_STA_FOR_CONNECTIVITY}.
     *
     * @param ifaceName Name of the interface.
     * @param requestorWs Requestor worksource.
     * @return true if the operation succeeded, false if there is an error or the iface is already
     * in scan mode.
     */
    public boolean switchClientInterfaceToConnectivityMode(@NonNull String ifaceName,
            @NonNull WorkSource requestorWs) {
        synchronized (mLock) {
            final Iface iface = mIfaceMgr.getIface(ifaceName);
            if (iface == null) {
                Log.e(TAG, "Trying to switch to connectivity mode on an invalid iface="
                        + ifaceName);
                return false;
            }
            if (iface.type == Iface.IFACE_TYPE_STA_FOR_CONNECTIVITY) {
                Log.e(TAG, "Already in connectivity mode on iface=" + ifaceName);
                return true;
            }
            if (mWifiVendorHal.isVendorHalSupported()
                    && !mWifiVendorHal.replaceStaIfaceRequestorWs(iface.name, requestorWs)) {
                Log.e(TAG, "Failed to replace requestor ws on " + iface);
                teardownInterface(iface.name);
                return false;
            }
            if (!startSupplicant()) {
                Log.e(TAG, "Failed to start supplicant");
                teardownInterface(iface.name);
                mWifiMetrics.incrementNumSetupClientInterfaceFailureDueToSupplicant();
                return false;
            }
            if (!mSupplicantStaIfaceHal.setupIface(iface.name)) {
                Log.e(TAG, "Failed to setup iface in supplicant on " + iface);
                teardownInterface(iface.name);
                mWifiMetrics.incrementNumSetupClientInterfaceFailureDueToSupplicant();
                return false;
            }
            if (mContext.getResources().getBoolean(
                    R.bool.config_wifiNetworkCentricQosPolicyFeatureEnabled)) {
                mQosPolicyFeatureEnabled = mSupplicantStaIfaceHal
                        .setNetworkCentricQosPolicyFeatureEnabled(iface.name, true);
                if (!mQosPolicyFeatureEnabled) {
                    Log.e(TAG, "Failed to enable QoS policy feature for iface " + iface.name);
                }
            }
            iface.type = Iface.IFACE_TYPE_STA_FOR_CONNECTIVITY;
            iface.featureSet = getSupportedFeatureSetInternal(iface.name);
            saveCompleteFeatureSetInConfigStoreIfNecessary(iface.featureSet);
            mIsEnhancedOpenSupported = (iface.featureSet & WIFI_FEATURE_OWE) != 0;
            Log.i(TAG, "Successfully switched to connectivity mode on iface=" + iface);
            return true;
        }
    }

    /**
     * Change the requestor WorkSource for a given STA iface.
     * @return true if the operation succeeded, false otherwise.
     */
    public boolean replaceStaIfaceRequestorWs(@NonNull String ifaceName, WorkSource newWorkSource) {
        final Iface iface = mIfaceMgr.getIface(ifaceName);
        if (iface == null) {
            Log.e(TAG, "Called replaceStaIfaceRequestorWs() on an invalid iface=" + ifaceName);
            return false;
        }
        if (!mWifiVendorHal.isVendorHalSupported()) {
            // if vendor HAL isn't supported, return true since there's nothing to do.
            return true;
        }
        if (!mWifiVendorHal.replaceStaIfaceRequestorWs(iface.name, newWorkSource)) {
            Log.e(TAG, "Failed to replace requestor ws on " + iface);
            teardownInterface(iface.name);
            return false;
        }
        return true;
    }

    /**
     *
     * Check if the interface is up or down.
     *
     * @param ifaceName Name of the interface.
     * @return true if iface is up, false if it's down or on error.
     */
    public boolean isInterfaceUp(@NonNull String ifaceName) {
        synchronized (mLock) {
            final Iface iface = mIfaceMgr.getIface(ifaceName);
            if (iface == null) {
                Log.e(TAG, "Trying to get iface state on invalid iface=" + ifaceName);
                return false;
            }
            try {
                return mNetdWrapper.isInterfaceUp(ifaceName);
            } catch (IllegalStateException e) {
                Log.e(TAG, "Unable to get interface config", e);
                return false;
            }
        }
    }

    /**
     * Set interface UP.
     *
     * @param ifaceName Name of the interface.
     * @return true if iface up, false if it's down or on error.
     */
    public boolean setInterfaceUp(String ifname) {
        if (TextUtils.isEmpty(ifname)) return false;

        try {
            mNetdWrapper.setInterfaceUp(ifname);
            return mNetdWrapper.isInterfaceUp(ifname);
        } catch (IllegalStateException e) {
            Log.e(TAG, "Unable to set interface Up", e);
            return false;
        }
    }

    /**
     * Teardown an interface in Client/AP mode.
     *
     * This method tears down the associated interface from all the native daemons
     * (wificond, wpa_supplicant & vendor HAL).
     * Also, brings down the HAL, supplicant or hostapd as necessary.
     *
     * @param ifaceName Name of the interface.
     */
    public void teardownInterface(@NonNull String ifaceName) {
        synchronized (mLock) {
            final Iface iface = mIfaceMgr.getIface(ifaceName);
            if (iface == null) {
                Log.e(TAG, "Trying to teardown an invalid iface=" + ifaceName);
                return;
            }
            // Trigger the iface removal from HAL. The rest of the cleanup will be triggered
            // from the interface destroyed callback.
            if (iface.type == Iface.IFACE_TYPE_STA_FOR_CONNECTIVITY
                    || iface.type == Iface.IFACE_TYPE_STA_FOR_SCAN) {
                if (!removeStaIface(iface)) {
                    Log.e(TAG, "Failed to remove iface in vendor HAL=" + ifaceName);
                    return;
                }
            } else if (iface.type == Iface.IFACE_TYPE_AP) {
                if (!removeApIface(iface)) {
                    Log.e(TAG, "Failed to remove iface in vendor HAL=" + ifaceName);
                    return;
                }
            }
            Log.i(TAG, "Successfully initiated teardown for iface=" + ifaceName);
        }
    }

    /**
     * Teardown all the active interfaces.
     *
     * This method tears down the associated interfaces from all the native daemons
     * (wificond, wpa_supplicant & vendor HAL).
     * Also, brings down the HAL, supplicant or hostapd as necessary.
     */
    public void teardownAllInterfaces() {
        synchronized (mLock) {
            Iterator<Integer> ifaceIdIter = mIfaceMgr.getIfaceIdIter();
            while (ifaceIdIter.hasNext()) {
                Iface iface = mIfaceMgr.getIface(ifaceIdIter.next());
                ifaceIdIter.remove();
                onInterfaceDestroyed(iface);
                Log.i(TAG, "Successfully torn down " + iface);
            }
            Log.i(TAG, "Successfully torn down all ifaces");
        }
    }

    /**
     * Get names of all the client interfaces.
     *
     * @return List of interface name of all active client interfaces.
     */
    public Set<String> getClientInterfaceNames() {
        synchronized (mLock) {
            return mIfaceMgr.findAllStaIfaceNames();
        }
    }

    /**
     * Get names of all the client interfaces.
     *
     * @return List of interface name of all active client interfaces.
     */
    public Set<String> getSoftApInterfaceNames() {
        synchronized (mLock) {
            return mIfaceMgr.findAllApIfaceNames();
        }
    }

    /********************************************************
     * Wificond operations
     ********************************************************/

    /**
     * Request signal polling to wificond.
     *
     * @param ifaceName Name of the interface.
     * Returns an SignalPollResult object.
     * Returns null on failure.
     */
    public WifiNl80211Manager.SignalPollResult signalPoll(@NonNull String ifaceName) {
        return mWifiCondManager.signalPoll(ifaceName);
    }

    /**
     * Query the list of valid frequencies for the provided band.
     * The result depends on the on the country code that has been set.
     *
     * @param band as specified by one of the WifiScanner.WIFI_BAND_* constants.
     * The following bands are supported {@link WifiAnnotations.WifiBandBasic}:
     * WifiScanner.WIFI_BAND_24_GHZ
     * WifiScanner.WIFI_BAND_5_GHZ
     * WifiScanner.WIFI_BAND_5_GHZ_DFS_ONLY
     * WifiScanner.WIFI_BAND_6_GHZ
     * WifiScanner.WIFI_BAND_60_GHZ
     * @return frequencies vector of valid frequencies (MHz), or null for error.
     * @throws IllegalArgumentException if band is not recognized.
     */
    public int [] getChannelsForBand(@WifiAnnotations.WifiBandBasic int band) {
        if (!SdkLevel.isAtLeastS() && band == WifiScanner.WIFI_BAND_60_GHZ) {
            // 60 GHz band is new in Android S, return empty array on older SDK versions
            return new int[0];
        }
        return mWifiCondManager.getChannelsMhzForBand(band);
    }

    /**
     * Start a scan using wificond for the given parameters.
     * @param ifaceName Name of the interface.
     * @param scanType Type of scan to perform. One of {@link WifiScanner#SCAN_TYPE_LOW_LATENCY},
     * {@link WifiScanner#SCAN_TYPE_LOW_POWER} or {@link WifiScanner#SCAN_TYPE_HIGH_ACCURACY}.
     * @param freqs list of frequencies to scan for, if null scan all supported channels.
     * @param hiddenNetworkSSIDs List of hidden networks to be scanned for.
     * @param enable6GhzRnr whether Reduced Neighbor Report should be enabled for 6Ghz scanning.
     * @return Returns true on success.
     */
    public boolean scan(
            @NonNull String ifaceName, @WifiAnnotations.ScanType int scanType, Set<Integer> freqs,
            List<String> hiddenNetworkSSIDs, boolean enable6GhzRnr) {
        List<byte[]> hiddenNetworkSsidsArrays = new ArrayList<>();
        for (String hiddenNetworkSsid : hiddenNetworkSSIDs) {
            try {
                hiddenNetworkSsidsArrays.add(
                        NativeUtil.byteArrayFromArrayList(
                                NativeUtil.decodeSsid(hiddenNetworkSsid)));
            } catch (IllegalArgumentException e) {
                Log.e(TAG, "Illegal argument " + hiddenNetworkSsid, e);
                continue;
            }
        }
        // enable6GhzRnr is a new parameter first introduced in Android S.
        if (SdkLevel.isAtLeastS()) {
            Bundle extraScanningParams = new Bundle();
            extraScanningParams.putBoolean(WifiNl80211Manager.SCANNING_PARAM_ENABLE_6GHZ_RNR,
                    enable6GhzRnr);
            return mWifiCondManager.startScan(ifaceName, scanType, freqs, hiddenNetworkSsidsArrays,
                    extraScanningParams);
        } else {
            return mWifiCondManager.startScan(ifaceName, scanType, freqs,
                            hiddenNetworkSsidsArrays);
        }
    }

    /**
     * Fetch the latest scan result from kernel via wificond.
     * @param ifaceName Name of the interface.
     * @return Returns an ArrayList of ScanDetail.
     * Returns an empty ArrayList on failure.
     */
    public ArrayList<ScanDetail> getScanResults(@NonNull String ifaceName) {
        if (mUseFakeScanDetails) {
            synchronized (mFakeScanDetails) {
                ArrayList<ScanDetail> copyList = new ArrayList<>();
                for (ScanDetail sd: mFakeScanDetails) {
                    ScanDetail copy = new ScanDetail(sd);
                    copy.getScanResult().ifaceName = ifaceName;
                    // otherwise the fake will be too old
                    copy.getScanResult().timestamp = SystemClock.elapsedRealtime() * 1000;
                    copyList.add(copy);
                }
                return copyList;
            }
        }
        return convertNativeScanResults(ifaceName, mWifiCondManager.getScanResults(
                ifaceName, WifiNl80211Manager.SCAN_TYPE_SINGLE_SCAN));
    }

    /**
     * Start faking scan results - using information provided via
     * {@link #addFakeScanDetail(ScanDetail)}. Stop with {@link #stopFakingScanDetails()}.
     */
    public void startFakingScanDetails() {
        if (mBuildProperties.isUserBuild()) {
            Log.wtf(TAG, "Can't fake scan results in a user build!");
            return;
        }
        Log.d(TAG, "Starting faking scan results - " + mFakeScanDetails);
        mUseFakeScanDetails = true;
    }

    /**
     * Add fake scan result. Fakes are not used until activated via
     * {@link #startFakingScanDetails()}.
     * @param fakeScanDetail
     */
    public void addFakeScanDetail(@NonNull ScanDetail fakeScanDetail) {
        synchronized (mFakeScanDetails) {
            mFakeScanDetails.add(fakeScanDetail);
        }
    }

    /**
     * Reset the fake scan result list updated via {@link #addFakeScanDetail(ScanDetail)} .}
     */
    public void resetFakeScanDetails() {
        synchronized (mFakeScanDetails) {
            mFakeScanDetails.clear();
        }
    }

    /**
     * Stop faking scan results. Started with {@link #startFakingScanDetails()}.
     */
    public void stopFakingScanDetails() {
        mUseFakeScanDetails = false;
    }

    /**
     * Fetch the latest scan result from kernel via wificond.
     * @param ifaceName Name of the interface.
     * @return Returns an ArrayList of ScanDetail.
     * Returns an empty ArrayList on failure.
     */
    public ArrayList<ScanDetail> getPnoScanResults(@NonNull String ifaceName) {
        return convertNativeScanResults(ifaceName, mWifiCondManager.getScanResults(ifaceName,
                WifiNl80211Manager.SCAN_TYPE_PNO_SCAN));
    }

    /**
     * Get the max number of SSIDs that the driver supports per scan.
     * @param ifaceName Name of the interface.
     */
    public int getMaxSsidsPerScan(@NonNull String ifaceName) {
        if (SdkLevel.isAtLeastT()) {
            return mWifiCondManager.getMaxSsidsPerScan(ifaceName);
        } else {
            return -1;
        }
    }

    private ArrayList<ScanDetail> convertNativeScanResults(@NonNull String ifaceName,
            List<NativeScanResult> nativeResults) {
        ArrayList<ScanDetail> results = new ArrayList<>();
        for (NativeScanResult result : nativeResults) {
            WifiSsid originalSsid = WifiSsid.fromBytes(result.getSsid());
            MacAddress bssidMac = result.getBssid();
            if (bssidMac == null) {
                Log.e(TAG, "Invalid MAC (BSSID) for SSID " + originalSsid);
                continue;
            }
            String bssid = bssidMac.toString();
            ScanResult.InformationElement[] ies =
                    InformationElementUtil.parseInformationElements(result.getInformationElements());
            InformationElementUtil.Capabilities capabilities =
                    new InformationElementUtil.Capabilities();
            capabilities.from(ies, result.getCapabilities(), mIsEnhancedOpenSupported,
                              result.getFrequencyMhz());
            String flags = capabilities.generateCapabilitiesString();
            NetworkDetail networkDetail;
            try {
                networkDetail = new NetworkDetail(bssid, ies, null, result.getFrequencyMhz());
            } catch (IllegalArgumentException e) {
                Log.e(TAG, "Illegal argument for scan result with bssid: " + bssid, e);
                continue;
            }

            WifiSsid translatedSsid = mWifiInjector.getSsidTranslator()
                    .getTranslatedSsidAndRecordBssidCharset(originalSsid, bssidMac);
            ScanDetail scanDetail = new ScanDetail(networkDetail, translatedSsid, bssid, flags,
                    result.getSignalMbm() / 100, result.getFrequencyMhz(), result.getTsf(), ies,
                    null, result.getInformationElements());
            ScanResult scanResult = scanDetail.getScanResult();
            scanResult.setWifiStandard(wifiModeToWifiStandard(networkDetail.getWifiMode()));
            scanResult.ifaceName = ifaceName;

            // Fill up the radio chain info.
            scanResult.radioChainInfos =
                    new ScanResult.RadioChainInfo[result.getRadioChainInfos().size()];
            int idx = 0;
            for (RadioChainInfo nativeRadioChainInfo : result.getRadioChainInfos()) {
                scanResult.radioChainInfos[idx] = new ScanResult.RadioChainInfo();
                scanResult.radioChainInfos[idx].id = nativeRadioChainInfo.getChainId();
                scanResult.radioChainInfos[idx].level = nativeRadioChainInfo.getLevelDbm();
                idx++;
            }

            // Fill MLO Attributes
            scanResult.setApMldMacAddress(networkDetail.getMldMacAddress());
            scanResult.setApMloLinkId(networkDetail.getMloLinkId());
            scanResult.setAffiliatedMloLinks(networkDetail.getAffiliatedMloLinks());

            results.add(scanDetail);
        }
        if (mVerboseLoggingEnabled) {
            Log.d(TAG, "get " + results.size() + " scan results from wificond");
        }

        return results;
    }

    @WifiAnnotations.WifiStandard
    private static int wifiModeToWifiStandard(int wifiMode) {
        switch (wifiMode) {
            case InformationElementUtil.WifiMode.MODE_11A:
            case InformationElementUtil.WifiMode.MODE_11B:
            case InformationElementUtil.WifiMode.MODE_11G:
                return ScanResult.WIFI_STANDARD_LEGACY;
            case InformationElementUtil.WifiMode.MODE_11N:
                return ScanResult.WIFI_STANDARD_11N;
            case InformationElementUtil.WifiMode.MODE_11AC:
                return ScanResult.WIFI_STANDARD_11AC;
            case InformationElementUtil.WifiMode.MODE_11AX:
                return ScanResult.WIFI_STANDARD_11AX;
            case InformationElementUtil.WifiMode.MODE_11BE:
                return ScanResult.WIFI_STANDARD_11BE;
            case InformationElementUtil.WifiMode.MODE_UNDEFINED:
            default:
                return ScanResult.WIFI_STANDARD_UNKNOWN;
        }
    }

    /**
     * Start PNO scan.
     * @param ifaceName Name of the interface.
     * @param pnoSettings Pno scan configuration.
     * @return true on success.
     */
    public boolean startPnoScan(@NonNull String ifaceName, PnoSettings pnoSettings) {
        return mWifiCondManager.startPnoScan(ifaceName, pnoSettings.toNativePnoSettings(),
                Runnable::run,
                new WifiNl80211Manager.PnoScanRequestCallback() {
                    @Override
                    public void onPnoRequestSucceeded() {
                        mWifiMetrics.incrementPnoScanStartAttemptCount();
                    }

                    @Override
                    public void onPnoRequestFailed() {
                        mWifiMetrics.incrementPnoScanStartAttemptCount();
                        mWifiMetrics.incrementPnoScanFailedCount();
                    }
                });
    }

    /**
     * Stop PNO scan.
     * @param ifaceName Name of the interface.
     * @return true on success.
     */
    public boolean stopPnoScan(@NonNull String ifaceName) {
        return mWifiCondManager.stopPnoScan(ifaceName);
    }

    /**
     * Sends an arbitrary 802.11 management frame on the current channel.
     *
     * @param ifaceName Name of the interface.
     * @param frame Bytes of the 802.11 management frame to be sent, including the header, but not
     *              including the frame check sequence (FCS).
     * @param callback A callback triggered when the transmitted frame is ACKed or the transmission
     *                 fails.
     * @param mcs The MCS index that the frame will be sent at. If mcs < 0, the driver will select
     *            the rate automatically. If the device does not support sending the frame at a
     *            specified MCS rate, the transmission will be aborted and
     *            {@link WifiNl80211Manager.SendMgmtFrameCallback#onFailure(int)} will be called
     *            with reason {@link WifiNl80211Manager#SEND_MGMT_FRAME_ERROR_MCS_UNSUPPORTED}.
     */
    public void sendMgmtFrame(@NonNull String ifaceName, @NonNull byte[] frame,
            @NonNull WifiNl80211Manager.SendMgmtFrameCallback callback, int mcs) {
        mWifiCondManager.sendMgmtFrame(ifaceName, frame, mcs, Runnable::run, callback);
    }

    /**
     * Sends a probe request to the AP and waits for a response in order to determine whether
     * there is connectivity between the device and AP.
     *
     * @param ifaceName Name of the interface.
     * @param receiverMac the MAC address of the AP that the probe request will be sent to.
     * @param callback callback triggered when the probe was ACKed by the AP, or when
     *                an error occurs after the link probe was started.
     * @param mcs The MCS index that this probe will be sent at. If mcs < 0, the driver will select
     *            the rate automatically. If the device does not support sending the frame at a
     *            specified MCS rate, the transmission will be aborted and
     *            {@link WifiNl80211Manager.SendMgmtFrameCallback#onFailure(int)} will be called
     *            with reason {@link WifiNl80211Manager#SEND_MGMT_FRAME_ERROR_MCS_UNSUPPORTED}.
     */
    public void probeLink(@NonNull String ifaceName, @NonNull MacAddress receiverMac,
            @NonNull WifiNl80211Manager.SendMgmtFrameCallback callback, int mcs) {
        if (callback == null) {
            Log.e(TAG, "callback cannot be null!");
            return;
        }

        if (receiverMac == null) {
            Log.e(TAG, "Receiver MAC address cannot be null!");
            callback.onFailure(WifiNl80211Manager.SEND_MGMT_FRAME_ERROR_UNKNOWN);
            return;
        }

        String senderMacStr = getMacAddress(ifaceName);
        if (senderMacStr == null) {
            Log.e(TAG, "Failed to get this device's MAC Address");
            callback.onFailure(WifiNl80211Manager.SEND_MGMT_FRAME_ERROR_UNKNOWN);
            return;
        }

        byte[] frame = buildProbeRequestFrame(
                receiverMac.toByteArray(),
                NativeUtil.macAddressToByteArray(senderMacStr));
        sendMgmtFrame(ifaceName, frame, callback, mcs);
    }

    // header = 24 bytes, minimal body = 2 bytes, no FCS (will be added by driver)
    private static final int BASIC_PROBE_REQUEST_FRAME_SIZE = 24 + 2;

    private byte[] buildProbeRequestFrame(byte[] receiverMac, byte[] transmitterMac) {
        ByteBuffer frame = ByteBuffer.allocate(BASIC_PROBE_REQUEST_FRAME_SIZE);
        // ByteBuffer is big endian by default, switch to little endian
        frame.order(ByteOrder.LITTLE_ENDIAN);

        // Protocol version = 0, Type = management, Subtype = Probe Request
        frame.put((byte) 0x40);

        // no flags set
        frame.put((byte) 0x00);

        // duration = 60 microseconds. Note: this is little endian
        // Note: driver should calculate the duration and replace it before sending, putting a
        // reasonable default value here just in case.
        frame.putShort((short) 0x3c);

        // receiver/destination MAC address byte array
        frame.put(receiverMac);
        // sender MAC address byte array
        frame.put(transmitterMac);
        // BSSID (same as receiver address since we are sending to the AP)
        frame.put(receiverMac);

        // Generate random sequence number, fragment number = 0
        // Note: driver should replace the sequence number with the correct number that is
        // incremented from the last used sequence number. Putting a random sequence number as a
        // default here just in case.
        // bit 0 is least significant bit, bit 15 is most significant bit
        // bits [0, 7] go in byte 0
        // bits [8, 15] go in byte 1
        // bits [0, 3] represent the fragment number (which is 0)
        // bits [4, 15] represent the sequence number (which is random)
        // clear bits [0, 3] to set fragment number = 0
        short sequenceAndFragmentNumber = (short) (mRandom.nextInt() & 0xfff0);
        frame.putShort(sequenceAndFragmentNumber);

        // NL80211 rejects frames with an empty body, so we just need to put a placeholder
        // information element.
        // Tag for SSID
        frame.put((byte) 0x00);
        // Represents broadcast SSID. Not accurate, but works as placeholder.
        frame.put((byte) 0x00);

        return frame.array();
    }

    private static final int CONNECT_TO_HOSTAPD_RETRY_INTERVAL_MS = 100;
    private static final int CONNECT_TO_HOSTAPD_RETRY_TIMES = 50;
    /**
     * This method is called to wait for establishing connection to hostapd.
     *
     * @return true if connection is established, false otherwise.
     */
    private boolean startAndWaitForHostapdConnection() {
        // Start initialization if not already started.
        if (!mHostapdHal.isInitializationStarted()
                && !mHostapdHal.initialize()) {
            return false;
        }
        if (!mHostapdHal.startDaemon()) {
            Log.e(TAG, "Failed to startup hostapd");
            return false;
        }
        boolean connected = false;
        int connectTries = 0;
        while (!connected && connectTries++ < CONNECT_TO_HOSTAPD_RETRY_TIMES) {
            // Check if the initialization is complete.
            connected = mHostapdHal.isInitializationComplete();
            if (connected) {
                break;
            }
            try {
                Thread.sleep(CONNECT_TO_HOSTAPD_RETRY_INTERVAL_MS);
            } catch (InterruptedException ignore) {
            }
        }
        return connected;
    }

    /**
     * Start Soft AP operation using the provided configuration.
     *
     * @param ifaceName Name of the interface.
     * @param config Configuration to use for the soft ap created.
     * @param isMetered Indicates the network is metered or not.
     * @param callback Callback for AP events.
     * @return true on success, false otherwise.
     */
    public boolean startSoftAp(
            @NonNull String ifaceName, SoftApConfiguration config, boolean isMetered,
            SoftApHalCallback callback) {
        if (mHostapdHal.isApInfoCallbackSupported()) {
            if (!mHostapdHal.registerApCallback(ifaceName, callback)) {
                Log.e(TAG, "Failed to register ap hal event callback");
                return false;
            }
        } else {
            SoftApHalCallbackFromWificond softApHalCallbackFromWificond =
                    new SoftApHalCallbackFromWificond(ifaceName, callback);
            if (!mWifiCondManager.registerApCallback(ifaceName,
                    Runnable::run, softApHalCallbackFromWificond)) {
                Log.e(TAG, "Failed to register ap hal event callback from wificond");
                return false;
            }
        }

<<<<<<< HEAD
        if (!addAccessPoint(ifaceName, config, isMetered, callback)) {
            Log.e(TAG, "Failed to add acccess point");
=======
        if (!mHostapdHal.addAccessPoint(ifaceName, config, isMetered, callback::onFailure)) {
            String errorMsg = "Failed to add softAp";
            Log.e(TAG, errorMsg);
>>>>>>> 46e9f2e1
            mWifiMetrics.incrementNumSetupSoftApInterfaceFailureDueToHostapd();
            takeBugReportInterfaceFailureIfNeeded("Wi-Fi BugReport (softap interface failure)",
                    errorMsg);
            return false;
        }

        return true;
    }

    /**
     * Force a softap client disconnect with specific reason code.
     *
     * @param ifaceName Name of the interface.
     * @param client Mac address to force disconnect in clients of the SoftAp.
     * @param reasonCode One of disconnect reason code which defined in {@link ApConfigUtil}.
     * @return true on success, false otherwise.
     */
    public boolean forceClientDisconnect(@NonNull String ifaceName,
            @NonNull MacAddress client, int reasonCode) {
        if (isVendorBridgeModeActive()) {
            boolean ret1 = false, ret2= false;
            if (!TextUtils.isEmpty(mdualApInterfaces[0])) {
                ret1 = mHostapdHal.forceClientDisconnect(mdualApInterfaces[0], client, reasonCode);
            }
            if (!TextUtils.isEmpty(mdualApInterfaces[1])) {
                ret2 = mHostapdHal.forceClientDisconnect(mdualApInterfaces[1], client, reasonCode);
            }
            return ret1 || ret2;
        }

        return mHostapdHal.forceClientDisconnect(ifaceName, client, reasonCode);
    }

    /**
     * Set MAC address of the given interface
     * @param interfaceName Name of the interface
     * @param mac Mac address to change into
     * @return true on success
     */
    public boolean setStaMacAddress(String interfaceName, MacAddress mac) {
        // TODO(b/72459123): Suppress interface down/up events from this call
        // Trigger an explicit disconnect to avoid losing the disconnect event reason (if currently
        // connected) from supplicant if the interface is brought down for MAC address change.
        disconnect(interfaceName);
        return mWifiVendorHal.setStaMacAddress(interfaceName, mac);
    }

    /**
     * Set MAC address of the given interface
     * @param interfaceName Name of the interface
     * @param mac Mac address to change into
     * @return true on success
     */
    public boolean setApMacAddress(String interfaceName, MacAddress mac) {
        return mWifiVendorHal.setApMacAddress(interfaceName, mac);
    }

    /**
     * Returns true if Hal version supports setMacAddress, otherwise false.
     *
     * @param interfaceName Name of the interface
     */
    public boolean isStaSetMacAddressSupported(@NonNull String interfaceName) {
        return mWifiVendorHal.isStaSetMacAddressSupported(interfaceName);
    }

    /**
     * Returns true if Hal version supports setMacAddress, otherwise false.
     *
     * @param interfaceName Name of the interface
     */
    public boolean isApSetMacAddressSupported(@NonNull String interfaceName) {
        return mWifiVendorHal.isApSetMacAddressSupported(interfaceName);
    }

    /**
     * Get the factory MAC address of the given interface
     * @param interfaceName Name of the interface.
     * @return factory MAC address, or null on a failed call or if feature is unavailable.
     */
    public MacAddress getStaFactoryMacAddress(@NonNull String interfaceName) {
        return mWifiVendorHal.getStaFactoryMacAddress(interfaceName);
    }

    /**
     * Get the factory MAC address of the given interface
     * @param interfaceName Name of the interface.
     * @return factory MAC address, or null on a failed call or if feature is unavailable.
     */
    public MacAddress getApFactoryMacAddress(@NonNull String interfaceName) {
        return mWifiVendorHal.getApFactoryMacAddress(interfaceName);
    }

    /**
     * Reset MAC address to factory MAC address on the given interface
     *
     * @param interfaceName Name of the interface
     * @return true for success
     */
    public boolean resetApMacToFactoryMacAddress(@NonNull String interfaceName) {
        return mWifiVendorHal.resetApMacToFactoryMacAddress(interfaceName);
    }

    /**
     * Set the unsafe channels and restrictions to avoid for coex.
     * @param unsafeChannels List of {@link CoexUnsafeChannel} to avoid
     * @param restrictions Bitmask of WifiManager.COEX_RESTRICTION_ flags
     */
    public void setCoexUnsafeChannels(
            @NonNull List<CoexUnsafeChannel> unsafeChannels, int restrictions) {
        mCachedCoexUnsafeChannels.clear();
        mCachedCoexUnsafeChannels.addAll(unsafeChannels);
        mCachedCoexRestrictions = restrictions;
        mWifiVendorHal.setCoexUnsafeChannels(mCachedCoexUnsafeChannels, mCachedCoexRestrictions);
    }

    /********************************************************
     * Hostapd operations
     ********************************************************/

    /**
     * Callback to notify hostapd death.
     */
    public interface HostapdDeathEventHandler {
        /**
         * Invoked when the supplicant dies.
         */
        void onDeath();
    }

    /********************************************************
     * Supplicant operations
     ********************************************************/

    /**
     * Callback to notify supplicant death.
     */
    public interface SupplicantDeathEventHandler {
        /**
         * Invoked when the supplicant dies.
         */
        void onDeath();
    }

    /**
     * Set supplicant log level
     *
     * @param turnOnVerbose Whether to turn on verbose logging or not.
     */
    public void setSupplicantLogLevel(boolean turnOnVerbose) {
        mSupplicantStaIfaceHal.setLogLevel(turnOnVerbose);
    }

    /**
     * Trigger a reconnection if the iface is disconnected.
     *
     * @param ifaceName Name of the interface.
     * @return true if request is sent successfully, false otherwise.
     */
    public boolean reconnect(@NonNull String ifaceName) {
        return mSupplicantStaIfaceHal.reconnect(ifaceName);
    }

    /**
     * Trigger a reassociation even if the iface is currently connected.
     *
     * @param ifaceName Name of the interface.
     * @return true if request is sent successfully, false otherwise.
     */
    public boolean reassociate(@NonNull String ifaceName) {
        return mSupplicantStaIfaceHal.reassociate(ifaceName);
    }

    /**
     * Trigger a disconnection from the currently connected network.
     *
     * @param ifaceName Name of the interface.
     * @return true if request is sent successfully, false otherwise.
     */
    public boolean disconnect(@NonNull String ifaceName) {
        return mSupplicantStaIfaceHal.disconnect(ifaceName);
    }

    /**
     * Makes a callback to HIDL to getMacAddress from supplicant
     *
     * @param ifaceName Name of the interface.
     * @return string containing the MAC address, or null on a failed call
     */
    public String getMacAddress(@NonNull String ifaceName) {
        return mSupplicantStaIfaceHal.getMacAddress(ifaceName);
    }

    public static final int RX_FILTER_TYPE_V4_MULTICAST = 0;
    public static final int RX_FILTER_TYPE_V6_MULTICAST = 1;
    /**
     * Start filtering out Multicast V4 packets
     * @param ifaceName Name of the interface.
     * @return {@code true} if the operation succeeded, {@code false} otherwise
     *
     * Multicast filtering rules work as follows:
     *
     * The driver can filter multicast (v4 and/or v6) and broadcast packets when in
     * a power optimized mode (typically when screen goes off).
     *
     * In order to prevent the driver from filtering the multicast/broadcast packets, we have to
     * add a DRIVER RXFILTER-ADD rule followed by DRIVER RXFILTER-START to make the rule effective
     *
     * DRIVER RXFILTER-ADD Num
     *   where Num = 0 - Unicast, 1 - Broadcast, 2 - Mutil4 or 3 - Multi6
     *
     * and DRIVER RXFILTER-START
     * In order to stop the usage of these rules, we do
     *
     * DRIVER RXFILTER-STOP
     * DRIVER RXFILTER-REMOVE Num
     *   where Num is as described for RXFILTER-ADD
     *
     * The  SETSUSPENDOPT driver command overrides the filtering rules
     */
    public boolean startFilteringMulticastV4Packets(@NonNull String ifaceName) {
        return mSupplicantStaIfaceHal.stopRxFilter(ifaceName)
                && mSupplicantStaIfaceHal.removeRxFilter(
                        ifaceName, RX_FILTER_TYPE_V4_MULTICAST)
                && mSupplicantStaIfaceHal.startRxFilter(ifaceName);
    }

    /**
     * Stop filtering out Multicast V4 packets.
     * @param ifaceName Name of the interface.
     * @return {@code true} if the operation succeeded, {@code false} otherwise
     */
    public boolean stopFilteringMulticastV4Packets(@NonNull String ifaceName) {
        return mSupplicantStaIfaceHal.stopRxFilter(ifaceName)
                && mSupplicantStaIfaceHal.addRxFilter(
                        ifaceName, RX_FILTER_TYPE_V4_MULTICAST)
                && mSupplicantStaIfaceHal.startRxFilter(ifaceName);
    }

    /**
     * Start filtering out Multicast V6 packets
     * @param ifaceName Name of the interface.
     * @return {@code true} if the operation succeeded, {@code false} otherwise
     */
    public boolean startFilteringMulticastV6Packets(@NonNull String ifaceName) {
        return mSupplicantStaIfaceHal.stopRxFilter(ifaceName)
                && mSupplicantStaIfaceHal.removeRxFilter(
                        ifaceName, RX_FILTER_TYPE_V6_MULTICAST)
                && mSupplicantStaIfaceHal.startRxFilter(ifaceName);
    }

    /**
     * Stop filtering out Multicast V6 packets.
     * @param ifaceName Name of the interface.
     * @return {@code true} if the operation succeeded, {@code false} otherwise
     */
    public boolean stopFilteringMulticastV6Packets(@NonNull String ifaceName) {
        return mSupplicantStaIfaceHal.stopRxFilter(ifaceName)
                && mSupplicantStaIfaceHal.addRxFilter(
                        ifaceName, RX_FILTER_TYPE_V6_MULTICAST)
                && mSupplicantStaIfaceHal.startRxFilter(ifaceName);
    }

    public static final int BLUETOOTH_COEXISTENCE_MODE_ENABLED  = 0;
    public static final int BLUETOOTH_COEXISTENCE_MODE_DISABLED = 1;
    public static final int BLUETOOTH_COEXISTENCE_MODE_SENSE    = 2;
    /**
     * Sets the bluetooth coexistence mode.
     *
     * @param ifaceName Name of the interface.
     * @param mode One of {@link #BLUETOOTH_COEXISTENCE_MODE_DISABLED},
     *            {@link #BLUETOOTH_COEXISTENCE_MODE_ENABLED}, or
     *            {@link #BLUETOOTH_COEXISTENCE_MODE_SENSE}.
     * @return Whether the mode was successfully set.
     */
    public boolean setBluetoothCoexistenceMode(@NonNull String ifaceName, int mode) {
        return mSupplicantStaIfaceHal.setBtCoexistenceMode(ifaceName, mode);
    }

    /**
     * Enable or disable Bluetooth coexistence scan mode. When this mode is on,
     * some of the low-level scan parameters used by the driver are changed to
     * reduce interference with A2DP streaming.
     *
     * @param ifaceName Name of the interface.
     * @param setCoexScanMode whether to enable or disable this mode
     * @return {@code true} if the command succeeded, {@code false} otherwise.
     */
    public boolean setBluetoothCoexistenceScanMode(
            @NonNull String ifaceName, boolean setCoexScanMode) {
        return mSupplicantStaIfaceHal.setBtCoexistenceScanModeEnabled(
                ifaceName, setCoexScanMode);
    }

    /**
     * Enable or disable suspend mode optimizations.
     *
     * @param ifaceName Name of the interface.
     * @param enabled true to enable, false otherwise.
     * @return true if request is sent successfully, false otherwise.
     */
    public boolean setSuspendOptimizations(@NonNull String ifaceName, boolean enabled) {
        return mSupplicantStaIfaceHal.setSuspendModeEnabled(ifaceName, enabled);
    }

    /**
     * Set country code for STA interface
     *
     * @param ifaceName Name of the STA interface.
     * @param countryCode 2 byte ASCII string. For ex: US, CA.
     * @return true if request is sent successfully, false otherwise.
     */
    public boolean setStaCountryCode(@NonNull String ifaceName, String countryCode) {
        if (mSupplicantStaIfaceHal.setCountryCode(ifaceName, countryCode)) {
            if (mCountryCodeChangeListener != null) {
                mCountryCodeChangeListener.onSetCountryCodeSucceeded(countryCode);
            }
            return true;
        }
        return false;
    }

    /**
     * Flush all previously configured HLPs.
     *
     * @return true if request is sent successfully, false otherwise.
     */
    public boolean flushAllHlp(@NonNull String ifaceName) {
        return mSupplicantStaIfaceHal.flushAllHlp(ifaceName);
    }

    /**
     * Set FILS HLP packet.
     *
     * @param dst Destination MAC address.
     * @param hlpPacket Hlp Packet data in hex.
     * @return true if request is sent successfully, false otherwise.
     */
    public boolean addHlpReq(@NonNull String ifaceName, MacAddress dst, byte [] hlpPacket) {
        return mSupplicantStaIfaceHal.addHlpReq(ifaceName, dst.toByteArray(), hlpPacket);
    }

    /**
     * Initiate TDLS discover and setup or teardown with the specified peer.
     *
     * @param ifaceName Name of the interface.
     * @param macAddr MAC Address of the peer.
     * @param enable true to start discovery and setup, false to teardown.
     */
    public void startTdls(@NonNull String ifaceName, String macAddr, boolean enable) {
        if (enable) {
            mSupplicantStaIfaceHal.initiateTdlsDiscover(ifaceName, macAddr);
            mSupplicantStaIfaceHal.initiateTdlsSetup(ifaceName, macAddr);
        } else {
            mSupplicantStaIfaceHal.initiateTdlsTeardown(ifaceName, macAddr);
        }
    }

    /**
     * Start WPS pin display operation with the specified peer.
     *
     * @param ifaceName Name of the interface.
     * @param bssid BSSID of the peer.
     * @return true if request is sent successfully, false otherwise.
     */
    public boolean startWpsPbc(@NonNull String ifaceName, String bssid) {
        return mSupplicantStaIfaceHal.startWpsPbc(ifaceName, bssid);
    }

    /**
     * Start WPS pin keypad operation with the specified pin.
     *
     * @param ifaceName Name of the interface.
     * @param pin Pin to be used.
     * @return true if request is sent successfully, false otherwise.
     */
    public boolean startWpsPinKeypad(@NonNull String ifaceName, String pin) {
        return mSupplicantStaIfaceHal.startWpsPinKeypad(ifaceName, pin);
    }

    /**
     * Start WPS pin display operation with the specified peer.
     *
     * @param ifaceName Name of the interface.
     * @param bssid BSSID of the peer.
     * @return new pin generated on success, null otherwise.
     */
    public String startWpsPinDisplay(@NonNull String ifaceName, String bssid) {
        return mSupplicantStaIfaceHal.startWpsPinDisplay(ifaceName, bssid);
    }

    /**
     * Sets whether to use external sim for SIM/USIM processing.
     *
     * @param ifaceName Name of the interface.
     * @param external true to enable, false otherwise.
     * @return true if request is sent successfully, false otherwise.
     */
    public boolean setExternalSim(@NonNull String ifaceName, boolean external) {
        return mSupplicantStaIfaceHal.setExternalSim(ifaceName, external);
    }

    /**
     * Sim auth response types.
     */
    public static final String SIM_AUTH_RESP_TYPE_GSM_AUTH = "GSM-AUTH";
    public static final String SIM_AUTH_RESP_TYPE_UMTS_AUTH = "UMTS-AUTH";
    public static final String SIM_AUTH_RESP_TYPE_UMTS_AUTS = "UMTS-AUTS";

    /**
     * EAP-SIM Error Codes
     */
    public static final int EAP_SIM_NOT_SUBSCRIBED = 1031;
    public static final int EAP_SIM_VENDOR_SPECIFIC_CERT_EXPIRED = 16385;

    /**
     * Send the sim auth response for the currently configured network.
     *
     * @param ifaceName Name of the interface.
     * @param type |GSM-AUTH|, |UMTS-AUTH| or |UMTS-AUTS|.
     * @param response Response params.
     * @return true if succeeds, false otherwise.
     */
    public boolean simAuthResponse(
            @NonNull String ifaceName, String type, String response) {
        if (SIM_AUTH_RESP_TYPE_GSM_AUTH.equals(type)) {
            return mSupplicantStaIfaceHal.sendCurrentNetworkEapSimGsmAuthResponse(
                    ifaceName, response);
        } else if (SIM_AUTH_RESP_TYPE_UMTS_AUTH.equals(type)) {
            return mSupplicantStaIfaceHal.sendCurrentNetworkEapSimUmtsAuthResponse(
                    ifaceName, response);
        } else if (SIM_AUTH_RESP_TYPE_UMTS_AUTS.equals(type)) {
            return mSupplicantStaIfaceHal.sendCurrentNetworkEapSimUmtsAutsResponse(
                    ifaceName, response);
        } else {
            return false;
        }
    }

    /**
     * Send the eap sim gsm auth failure for the currently configured network.
     *
     * @param ifaceName Name of the interface.
     * @return true if succeeds, false otherwise.
     */
    public boolean simAuthFailedResponse(@NonNull String ifaceName) {
        return mSupplicantStaIfaceHal.sendCurrentNetworkEapSimGsmAuthFailure(ifaceName);
    }

    /**
     * Send the eap sim umts auth failure for the currently configured network.
     *
     * @param ifaceName Name of the interface.
     * @return true if succeeds, false otherwise.
     */
    public boolean umtsAuthFailedResponse(@NonNull String ifaceName) {
        return mSupplicantStaIfaceHal.sendCurrentNetworkEapSimUmtsAuthFailure(ifaceName);
    }

    /**
     * Send the eap identity response for the currently configured network.
     *
     * @param ifaceName Name of the interface.
     * @param unencryptedResponse String to send.
     * @param encryptedResponse String to send.
     * @return true if succeeds, false otherwise.
     */
    public boolean simIdentityResponse(@NonNull String ifaceName, String unencryptedResponse,
                                       String encryptedResponse) {
        return mSupplicantStaIfaceHal.sendCurrentNetworkEapIdentityResponse(ifaceName,
                unencryptedResponse, encryptedResponse);
    }

    /**
     * This get anonymous identity from supplicant and returns it as a string.
     *
     * @param ifaceName Name of the interface.
     * @return anonymous identity string if succeeds, null otherwise.
     */
    public String getEapAnonymousIdentity(@NonNull String ifaceName) {
        String anonymousIdentity = mSupplicantStaIfaceHal
                .getCurrentNetworkEapAnonymousIdentity(ifaceName);

        if (TextUtils.isEmpty(anonymousIdentity)) {
            return anonymousIdentity;
        }

        int indexOfDecoration = anonymousIdentity.lastIndexOf('!');
        if (indexOfDecoration >= 0) {
            if (anonymousIdentity.substring(indexOfDecoration).length() < 2) {
                // Invalid identity, shouldn't happen
                Log.e(TAG, "Unexpected anonymous identity: " + anonymousIdentity);
                return null;
            }
            // Truncate RFC 7542 decorated prefix, if exists. Keep only the anonymous identity or
            // pseudonym.
            anonymousIdentity = anonymousIdentity.substring(indexOfDecoration + 1);
        }

        return anonymousIdentity;
    }

    /**
     * Start WPS pin registrar operation with the specified peer and pin.
     *
     * @param ifaceName Name of the interface.
     * @param bssid BSSID of the peer.
     * @param pin Pin to be used.
     * @return true if request is sent successfully, false otherwise.
     */
    public boolean startWpsRegistrar(@NonNull String ifaceName, String bssid, String pin) {
        return mSupplicantStaIfaceHal.startWpsRegistrar(ifaceName, bssid, pin);
    }

    /**
     * Cancels any ongoing WPS requests.
     *
     * @param ifaceName Name of the interface.
     * @return true if request is sent successfully, false otherwise.
     */
    public boolean cancelWps(@NonNull String ifaceName) {
        return mSupplicantStaIfaceHal.cancelWps(ifaceName);
    }

    /**
     * Set WPS device name.
     *
     * @param ifaceName Name of the interface.
     * @param name String to be set.
     * @return true if request is sent successfully, false otherwise.
     */
    public boolean setDeviceName(@NonNull String ifaceName, String name) {
        return mSupplicantStaIfaceHal.setWpsDeviceName(ifaceName, name);
    }

    /**
     * Set WPS device type.
     *
     * @param ifaceName Name of the interface.
     * @param type Type specified as a string. Used format: <categ>-<OUI>-<subcateg>
     * @return true if request is sent successfully, false otherwise.
     */
    public boolean setDeviceType(@NonNull String ifaceName, String type) {
        return mSupplicantStaIfaceHal.setWpsDeviceType(ifaceName, type);
    }

    /**
     * Set WPS config methods
     *
     * @param cfg List of config methods.
     * @return true if request is sent successfully, false otherwise.
     */
    public boolean setConfigMethods(@NonNull String ifaceName, String cfg) {
        return mSupplicantStaIfaceHal.setWpsConfigMethods(ifaceName, cfg);
    }

    /**
     * Set WPS manufacturer.
     *
     * @param ifaceName Name of the interface.
     * @param value String to be set.
     * @return true if request is sent successfully, false otherwise.
     */
    public boolean setManufacturer(@NonNull String ifaceName, String value) {
        return mSupplicantStaIfaceHal.setWpsManufacturer(ifaceName, value);
    }

    /**
     * Set WPS model name.
     *
     * @param ifaceName Name of the interface.
     * @param value String to be set.
     * @return true if request is sent successfully, false otherwise.
     */
    public boolean setModelName(@NonNull String ifaceName, String value) {
        return mSupplicantStaIfaceHal.setWpsModelName(ifaceName, value);
    }

    /**
     * Set WPS model number.
     *
     * @param ifaceName Name of the interface.
     * @param value String to be set.
     * @return true if request is sent successfully, false otherwise.
     */
    public boolean setModelNumber(@NonNull String ifaceName, String value) {
        return mSupplicantStaIfaceHal.setWpsModelNumber(ifaceName, value);
    }

    /**
     * Set WPS serial number.
     *
     * @param ifaceName Name of the interface.
     * @param value String to be set.
     * @return true if request is sent successfully, false otherwise.
     */
    public boolean setSerialNumber(@NonNull String ifaceName, String value) {
        return mSupplicantStaIfaceHal.setWpsSerialNumber(ifaceName, value);
    }

    /**
     * Enable or disable power save mode.
     *
     * @param ifaceName Name of the interface.
     * @param enabled true to enable, false to disable.
     */
    public void setPowerSave(@NonNull String ifaceName, boolean enabled) {
        mSupplicantStaIfaceHal.setPowerSave(ifaceName, enabled);
    }

    /**
     * Enable or disable low latency mode.
     *
     * @param enabled true to enable, false to disable.
     * @return true on success, false on failure
     */
    public boolean setLowLatencyMode(boolean enabled) {
        return mWifiVendorHal.setLowLatencyMode(enabled);
    }

    /**
     * Set concurrency priority between P2P & STA operations.
     *
     * @param isStaHigherPriority Set to true to prefer STA over P2P during concurrency operations,
     *                            false otherwise.
     * @return true if request is sent successfully, false otherwise.
     */
    public boolean setConcurrencyPriority(boolean isStaHigherPriority) {
        return mSupplicantStaIfaceHal.setConcurrencyPriority(isStaHigherPriority);
    }

    /**
     * Enable/Disable auto reconnect functionality in wpa_supplicant.
     *
     * @param ifaceName Name of the interface.
     * @param enable true to enable auto reconnecting, false to disable.
     * @return true if request is sent successfully, false otherwise.
     */
    public boolean enableStaAutoReconnect(@NonNull String ifaceName, boolean enable) {
        return mSupplicantStaIfaceHal.enableAutoReconnect(ifaceName, enable);
    }

    /**
     * Add the provided network configuration to wpa_supplicant and initiate connection to it.
     * This method does the following:
     * 1. Abort any ongoing scan to unblock the connection request.
     * 2. Remove any existing network in wpa_supplicant(This implicitly triggers disconnect).
     * 3. Add a new network to wpa_supplicant.
     * 4. Save the provided configuration to wpa_supplicant.
     * 5. Select the new network in wpa_supplicant.
     * 6. Triggers reconnect command to wpa_supplicant.
     *
     * @param ifaceName Name of the interface.
     * @param configuration WifiConfiguration parameters for the provided network.
     * @return {@code true} if it succeeds, {@code false} otherwise
     */
    public boolean connectToNetwork(@NonNull String ifaceName, WifiConfiguration configuration) {
        // Abort ongoing scan before connect() to unblock connection request.
        mWifiCondManager.abortScan(ifaceName);
        return mSupplicantStaIfaceHal.connectToNetwork(ifaceName, configuration);
    }

    /**
     * Initiates roaming to the already configured network in wpa_supplicant. If the network
     * configuration provided does not match the already configured network, then this triggers
     * a new connection attempt (instead of roam).
     * 1. Abort any ongoing scan to unblock the roam request.
     * 2. First check if we're attempting to connect to the same network as we currently have
     * configured.
     * 3. Set the new bssid for the network in wpa_supplicant.
     * 4. Triggers reassociate command to wpa_supplicant.
     *
     * @param ifaceName Name of the interface.
     * @param configuration WifiConfiguration parameters for the provided network.
     * @return {@code true} if it succeeds, {@code false} otherwise
     */
    public boolean roamToNetwork(@NonNull String ifaceName, WifiConfiguration configuration) {
        // Abort ongoing scan before connect() to unblock roaming request.
        mWifiCondManager.abortScan(ifaceName);
        return mSupplicantStaIfaceHal.roamToNetwork(ifaceName, configuration);
    }

    /**
     * Remove all the networks.
     *
     * @param ifaceName Name of the interface.
     * @return {@code true} if it succeeds, {@code false} otherwise
     */
    public boolean removeAllNetworks(@NonNull String ifaceName) {
        return mSupplicantStaIfaceHal.removeAllNetworks(ifaceName);
    }

    /**
     * Disable the currently configured network in supplicant
     *
     * @param ifaceName Name of the interface.
     */
    public boolean disableNetwork(@NonNull String ifaceName) {
        return mSupplicantStaIfaceHal.disableCurrentNetwork(ifaceName);
    }

    /**
     * Set the BSSID for the currently configured network in wpa_supplicant.
     *
     * @param ifaceName Name of the interface.
     * @return true if successful, false otherwise.
     */
    public boolean setNetworkBSSID(@NonNull String ifaceName, String bssid) {
        return mSupplicantStaIfaceHal.setCurrentNetworkBssid(ifaceName, bssid);
    }

    /**
     * Initiate ANQP query.
     *
     * @param ifaceName Name of the interface.
     * @param bssid BSSID of the AP to be queried
     * @param anqpIds Set of anqp IDs.
     * @param hs20Subtypes Set of HS20 subtypes.
     * @return true on success, false otherwise.
     */
    public boolean requestAnqp(
            @NonNull String ifaceName, String bssid, Set<Integer> anqpIds,
            Set<Integer> hs20Subtypes) {
        if (bssid == null || ((anqpIds == null || anqpIds.isEmpty())
                && (hs20Subtypes == null || hs20Subtypes.isEmpty()))) {
            Log.e(TAG, "Invalid arguments for ANQP request.");
            return false;
        }
        ArrayList<Short> anqpIdList = new ArrayList<>();
        for (Integer anqpId : anqpIds) {
            anqpIdList.add(anqpId.shortValue());
        }
        ArrayList<Integer> hs20SubtypeList = new ArrayList<>();
        hs20SubtypeList.addAll(hs20Subtypes);
        return mSupplicantStaIfaceHal.initiateAnqpQuery(
                ifaceName, bssid, anqpIdList, hs20SubtypeList);
    }

    /**
     * Request a passpoint icon file |filename| from the specified AP |bssid|.
     *
     * @param ifaceName Name of the interface.
     * @param bssid BSSID of the AP
     * @param fileName name of the icon file
     * @return true if request is sent successfully, false otherwise
     */
    public boolean requestIcon(@NonNull String ifaceName, String  bssid, String fileName) {
        if (bssid == null || fileName == null) {
            Log.e(TAG, "Invalid arguments for Icon request.");
            return false;
        }
        return mSupplicantStaIfaceHal.initiateHs20IconQuery(ifaceName, bssid, fileName);
    }

    /**
     * Initiate Venue URL ANQP query.
     *
     * @param ifaceName Name of the interface.
     * @param bssid BSSID of the AP to be queried
     * @return true on success, false otherwise.
     */
    public boolean requestVenueUrlAnqp(
            @NonNull String ifaceName, String bssid) {
        if (bssid == null) {
            Log.e(TAG, "Invalid arguments for Venue URL ANQP request.");
            return false;
        }
        return mSupplicantStaIfaceHal.initiateVenueUrlAnqpQuery(ifaceName, bssid);
    }

    /**
     * Get the currently configured network's WPS NFC token.
     *
     * @param ifaceName Name of the interface.
     * @return Hex string corresponding to the WPS NFC token.
     */
    public String getCurrentNetworkWpsNfcConfigurationToken(@NonNull String ifaceName) {
        return mSupplicantStaIfaceHal.getCurrentNetworkWpsNfcConfigurationToken(ifaceName);
    }

    /**
     * Clean HAL cached data for |networkId|.
     *
     * @param networkId network id of the network to be removed from supplicant.
     */
    public void removeNetworkCachedData(int networkId) {
        mSupplicantStaIfaceHal.removeNetworkCachedData(networkId);
    }

    /** Clear HAL cached data for |networkId| if MAC address is changed.
     *
     * @param networkId network id of the network to be checked.
     * @param curMacAddress current MAC address
     */
    public void removeNetworkCachedDataIfNeeded(int networkId, MacAddress curMacAddress) {
        mSupplicantStaIfaceHal.removeNetworkCachedDataIfNeeded(networkId, curMacAddress);
    }

    /*
     * DPP
     */

    /**
     * Adds a DPP peer URI to the URI list.
     *
     * @param ifaceName Interface name
     * @param uri Bootstrap (URI) string (e.g. DPP:....)
     * @return ID, or -1 for failure
     */
    public int addDppPeerUri(@NonNull String ifaceName, @NonNull String uri) {
        return mSupplicantStaIfaceHal.addDppPeerUri(ifaceName, uri);
    }

    /**
     * Removes a DPP URI to the URI list given an ID.
     *
     * @param ifaceName Interface name
     * @param bootstrapId Bootstrap (URI) ID
     * @return true when operation is successful, or false for failure
     */
    public boolean removeDppUri(@NonNull String ifaceName, int bootstrapId)  {
        return mSupplicantStaIfaceHal.removeDppUri(ifaceName, bootstrapId);
    }

    /**
     * Stops/aborts DPP Initiator request
     *
     * @param ifaceName Interface name
     * @return true when operation is successful, or false for failure
     */
    public boolean stopDppInitiator(@NonNull String ifaceName)  {
        return mSupplicantStaIfaceHal.stopDppInitiator(ifaceName);
    }

    /**
     * Starts DPP Configurator-Initiator request
     *
     * @param ifaceName Interface name
     * @param peerBootstrapId Peer's bootstrap (URI) ID
     * @param ownBootstrapId Own bootstrap (URI) ID - Optional, 0 for none
     * @param ssid SSID of the selected network
     * @param password Password of the selected network, or
     * @param psk PSK of the selected network in hexadecimal representation
     * @param netRole The network role of the enrollee (STA or AP)
     * @param securityAkm Security AKM to use: PSK, SAE
     * @return true when operation is successful, or false for failure
     */
    public boolean startDppConfiguratorInitiator(@NonNull String ifaceName, int peerBootstrapId,
            int ownBootstrapId, @NonNull String ssid, String password, String psk,
            int netRole, int securityAkm, byte[] privEcKey)  {
        return mSupplicantStaIfaceHal.startDppConfiguratorInitiator(ifaceName, peerBootstrapId,
                ownBootstrapId, ssid, password, psk, netRole, securityAkm, privEcKey);
    }

    /**
     * Starts DPP Enrollee-Initiator request
     *
     * @param ifaceName Interface name
     * @param peerBootstrapId Peer's bootstrap (URI) ID
     * @param ownBootstrapId Own bootstrap (URI) ID - Optional, 0 for none
     * @return true when operation is successful, or false for failure
     */
    public boolean startDppEnrolleeInitiator(@NonNull String ifaceName, int peerBootstrapId,
            int ownBootstrapId)  {
        return mSupplicantStaIfaceHal.startDppEnrolleeInitiator(ifaceName, peerBootstrapId,
                ownBootstrapId);
    }

    /**
     * Callback to notify about DPP success, failure and progress events.
     */
    public interface DppEventCallback {
        /**
         * Called when local DPP Enrollee successfully receives a new Wi-Fi configuration from the
         * peer DPP configurator.
         *
         * @param newWifiConfiguration New Wi-Fi configuration received from the configurator
         */
        void onSuccessConfigReceived(WifiConfiguration newWifiConfiguration);

        /**
         * DPP Success event.
         *
         * @param dppStatusCode Status code of the success event.
         */
        void onSuccess(int dppStatusCode);

        /**
         * DPP Progress event.
         *
         * @param dppStatusCode Status code of the progress event.
         */
        void onProgress(int dppStatusCode);

        /**
         * DPP Failure event.
         *
         * @param dppStatusCode Status code of the failure event.
         * @param ssid SSID of the network the Enrollee tried to connect to.
         * @param channelList List of channels the Enrollee scanned for the network.
         * @param bandList List of bands the Enrollee supports.
         */
        void onFailure(int dppStatusCode, String ssid, String channelList, int[] bandList);

        /**
         * DPP Configurator Private keys update.
         *
         * @param key Configurator's private EC key.
         */
        void onDppConfiguratorKeyUpdate(byte[] key);
    }

    /**
     * Class to get generated bootstrap info for DPP responder operation.
     */
    public static class DppBootstrapQrCodeInfo {
        public int bootstrapId;
        public int listenChannel;
        public String uri = new String();
        DppBootstrapQrCodeInfo() {
            bootstrapId = -1;
            listenChannel = -1;
        }
    }

    /**
     * Generate DPP bootstrap Information:Bootstrap ID, DPP URI and the listen channel.
     *
     * @param ifaceName Interface name
     * @param deviceInfo Device specific info to attach in DPP URI.
     * @param dppCurve Elliptic curve cryptography type used to generate DPP
     *                 public/private key pair.
     * @return ID, or -1 for failure
     */
    public DppBootstrapQrCodeInfo generateDppBootstrapInfoForResponder(@NonNull String ifaceName,
            String deviceInfo, int dppCurve) {
        return mSupplicantStaIfaceHal.generateDppBootstrapInfoForResponder(ifaceName,
                getMacAddress(ifaceName), deviceInfo, dppCurve);
    }

    /**
     * start DPP Enrollee responder mode.
     *
     * @param ifaceName Interface name
     * @param listenChannel Listen channel to wait for DPP authentication request.
     * @return ID, or -1 for failure
     */
    public boolean startDppEnrolleeResponder(@NonNull String ifaceName, int listenChannel) {
        return mSupplicantStaIfaceHal.startDppEnrolleeResponder(ifaceName, listenChannel);
    }

    /**
     * Stops/aborts DPP Responder request
     *
     * @param ifaceName Interface name
     * @param ownBootstrapId Bootstrap (URI) ID
     * @return true when operation is successful, or false for failure
     */
    public boolean stopDppResponder(@NonNull String ifaceName, int ownBootstrapId)  {
        return mSupplicantStaIfaceHal.stopDppResponder(ifaceName, ownBootstrapId);
    }


    /**
     * Registers DPP event callbacks.
     *
     * @param dppEventCallback Callback object.
     */
    public void registerDppEventCallback(DppEventCallback dppEventCallback) {
        mSupplicantStaIfaceHal.registerDppCallback(dppEventCallback);
    }

    /********************************************************
     * Vendor HAL operations
     ********************************************************/
    /**
     * Callback to notify vendor HAL death.
     */
    public interface VendorHalDeathEventHandler {
        /**
         * Invoked when the vendor HAL dies.
         */
        void onDeath();
    }

    /**
     * Callback to notify when vendor HAL detects that a change in radio mode.
     */
    public interface VendorHalRadioModeChangeEventHandler {
        /**
         * Invoked when the vendor HAL detects a change to MCC mode.
         * MCC (Multi channel concurrency) = Multiple interfaces are active on the same band,
         * different channels, same radios.
         *
         * @param band Band on which MCC is detected (specified by one of the
         *             WifiScanner.WIFI_BAND_* constants)
         */
        void onMcc(int band);
        /**
         * Invoked when the vendor HAL detects a change to SCC mode.
         * SCC (Single channel concurrency) = Multiple interfaces are active on the same band, same
         * channels, same radios.
         *
         * @param band Band on which SCC is detected (specified by one of the
         *             WifiScanner.WIFI_BAND_* constants)
         */
        void onScc(int band);
        /**
         * Invoked when the vendor HAL detects a change to SBS mode.
         * SBS (Single Band Simultaneous) = Multiple interfaces are active on the same band,
         * different channels, different radios.
         *
         * @param band Band on which SBS is detected (specified by one of the
         *             WifiScanner.WIFI_BAND_* constants)
         */
        void onSbs(int band);
        /**
         * Invoked when the vendor HAL detects a change to DBS mode.
         * DBS (Dual Band Simultaneous) = Multiple interfaces are active on the different bands,
         * different channels, different radios.
         */
        void onDbs();
    }

    /**
     * Tests whether the HAL is running or not
     */
    public boolean isHalStarted() {
        return mWifiVendorHal.isHalStarted();
    }

    /**
     * Tests whether the HAL is supported or not
     */
    public boolean isHalSupported() {
        return mWifiVendorHal.isVendorHalSupported();
    }

    // TODO: Change variable names to camel style.
    public static class ScanCapabilities {
        public int  max_scan_cache_size;
        public int  max_scan_buckets;
        public int  max_ap_cache_per_scan;
        public int  max_rssi_sample_size;
        public int  max_scan_reporting_threshold;
    }

    /**
     * Gets the scan capabilities
     *
     * @param ifaceName Name of the interface.
     * @param capabilities object to be filled in
     * @return true for success. false for failure
     */
    public boolean getBgScanCapabilities(
            @NonNull String ifaceName, ScanCapabilities capabilities) {
        return mWifiVendorHal.getBgScanCapabilities(ifaceName, capabilities);
    }

    public static class ChannelSettings {
        public int frequency;
        public int dwell_time_ms;
        public boolean passive;
    }

    public static class BucketSettings {
        public int bucket;
        public int band;
        public int period_ms;
        public int max_period_ms;
        public int step_count;
        public int report_events;
        public int num_channels;
        public ChannelSettings[] channels;
    }

    /**
     * Network parameters for hidden networks to be scanned for.
     */
    public static class HiddenNetwork {
        public String ssid;

        @Override
        public boolean equals(Object otherObj) {
            if (this == otherObj) {
                return true;
            } else if (otherObj == null || getClass() != otherObj.getClass()) {
                return false;
            }
            HiddenNetwork other = (HiddenNetwork) otherObj;
            return Objects.equals(ssid, other.ssid);
        }

        @Override
        public int hashCode() {
            return Objects.hash(ssid);
        }
    }

    public static class ScanSettings {
        /**
         * Type of scan to perform. One of {@link WifiScanner#SCAN_TYPE_LOW_LATENCY},
         * {@link WifiScanner#SCAN_TYPE_LOW_POWER} or {@link WifiScanner#SCAN_TYPE_HIGH_ACCURACY}.
         */
        @WifiAnnotations.ScanType
        public int scanType;
        public int base_period_ms;
        public int max_ap_per_scan;
        public int report_threshold_percent;
        public int report_threshold_num_scans;
        public int num_buckets;
        public boolean enable6GhzRnr;
        /* Not used for bg scans. Only works for single scans. */
        public HiddenNetwork[] hiddenNetworks;
        public BucketSettings[] buckets;
    }

    /**
     * Network parameters to start PNO scan.
     */
    public static class PnoNetwork {
        public String ssid;
        public byte flags;
        public byte auth_bit_field;
        public int[] frequencies;

        @Override
        public boolean equals(Object otherObj) {
            if (this == otherObj) {
                return true;
            } else if (otherObj == null || getClass() != otherObj.getClass()) {
                return false;
            }
            PnoNetwork other = (PnoNetwork) otherObj;
            return ((Objects.equals(ssid, other.ssid)) && (flags == other.flags)
                    && (auth_bit_field == other.auth_bit_field))
                    && Arrays.equals(frequencies, other.frequencies);
        }

        @Override
        public int hashCode() {
            return Objects.hash(ssid, flags, auth_bit_field, Arrays.hashCode(frequencies));
        }

        android.net.wifi.nl80211.PnoNetwork toNativePnoNetwork() {
            android.net.wifi.nl80211.PnoNetwork nativePnoNetwork =
                    new android.net.wifi.nl80211.PnoNetwork();
            nativePnoNetwork.setHidden(
                    (flags & WifiScanner.PnoSettings.PnoNetwork.FLAG_DIRECTED_SCAN) != 0);
            try {
                nativePnoNetwork.setSsid(
                        NativeUtil.byteArrayFromArrayList(NativeUtil.decodeSsid(ssid)));
            } catch (IllegalArgumentException e) {
                Log.e(TAG, "Illegal argument " + ssid, e);
                return null;
            }
            nativePnoNetwork.setFrequenciesMhz(frequencies);
            return nativePnoNetwork;
        }
    }

    /**
     * Parameters to start PNO scan. This holds the list of networks which are going to used for
     * PNO scan.
     */
    public static class PnoSettings {
        public int min5GHzRssi;
        public int min24GHzRssi;
        public int min6GHzRssi;
        public int periodInMs;
        public boolean isConnected;
        public PnoNetwork[] networkList;

        android.net.wifi.nl80211.PnoSettings toNativePnoSettings() {
            android.net.wifi.nl80211.PnoSettings nativePnoSettings =
                    new android.net.wifi.nl80211.PnoSettings();
            nativePnoSettings.setIntervalMillis(periodInMs);
            nativePnoSettings.setMin2gRssiDbm(min24GHzRssi);
            nativePnoSettings.setMin5gRssiDbm(min5GHzRssi);
            nativePnoSettings.setMin6gRssiDbm(min6GHzRssi);

            List<android.net.wifi.nl80211.PnoNetwork> pnoNetworks = new ArrayList<>();
            if (networkList != null) {
                for (PnoNetwork network : networkList) {
                    android.net.wifi.nl80211.PnoNetwork nativeNetwork =
                            network.toNativePnoNetwork();
                    if (nativeNetwork != null) {
                        pnoNetworks.add(nativeNetwork);
                    }
                }
            }
            nativePnoSettings.setPnoNetworks(pnoNetworks);
            return nativePnoSettings;
        }
    }

    public static interface ScanEventHandler {
        /**
         * Called for each AP as it is found with the entire contents of the beacon/probe response.
         * Only called when WifiScanner.REPORT_EVENT_FULL_SCAN_RESULT is specified.
         */
        void onFullScanResult(ScanResult fullScanResult, int bucketsScanned);
        /**
         * Callback on an event during a gscan scan.
         * See WifiNative.WIFI_SCAN_* for possible values.
         */
        void onScanStatus(int event);
        /**
         * Called with the current cached scan results when gscan is paused.
         */
        void onScanPaused(WifiScanner.ScanData[] data);
        /**
         * Called with the current cached scan results when gscan is resumed.
         */
        void onScanRestarted();
    }

    /**
     * Handler to notify the occurrence of various events during PNO scan.
     */
    public interface PnoEventHandler {
        /**
         * Callback to notify when one of the shortlisted networks is found during PNO scan.
         * @param results List of Scan results received.
         */
        void onPnoNetworkFound(ScanResult[] results);

        /**
         * Callback to notify when the PNO scan schedule fails.
         */
        void onPnoScanFailed();
    }

    public static final int WIFI_SCAN_RESULTS_AVAILABLE = 0;
    public static final int WIFI_SCAN_THRESHOLD_NUM_SCANS = 1;
    public static final int WIFI_SCAN_THRESHOLD_PERCENT = 2;
    public static final int WIFI_SCAN_FAILED = 3;

    /**
     * Starts a background scan.
     * Any ongoing scan will be stopped first
     *
     * @param ifaceName Name of the interface.
     * @param settings     to control the scan
     * @param eventHandler to call with the results
     * @return true for success
     */
    public boolean startBgScan(
            @NonNull String ifaceName, ScanSettings settings, ScanEventHandler eventHandler) {
        return mWifiVendorHal.startBgScan(ifaceName, settings, eventHandler);
    }

    /**
     * Stops any ongoing backgound scan
     * @param ifaceName Name of the interface.
     */
    public void stopBgScan(@NonNull String ifaceName) {
        mWifiVendorHal.stopBgScan(ifaceName);
    }

    /**
     * Pauses an ongoing backgound scan
     * @param ifaceName Name of the interface.
     */
    public void pauseBgScan(@NonNull String ifaceName) {
        mWifiVendorHal.pauseBgScan(ifaceName);
    }

    /**
     * Restarts a paused scan
     * @param ifaceName Name of the interface.
     */
    public void restartBgScan(@NonNull String ifaceName) {
        mWifiVendorHal.restartBgScan(ifaceName);
    }

    /**
     * Gets the latest scan results received.
     * @param ifaceName Name of the interface.
     */
    public WifiScanner.ScanData[] getBgScanResults(@NonNull String ifaceName) {
        return mWifiVendorHal.getBgScanResults(ifaceName);
    }

    /**
     * Gets the latest link layer stats
     * @param ifaceName Name of the interface.
     */
    public WifiLinkLayerStats getWifiLinkLayerStats(@NonNull String ifaceName) {
        return mWifiVendorHal.getWifiLinkLayerStats(ifaceName);
    }

    /**
     * Gets the usable channels
     * @param band one of the {@code WifiScanner#WIFI_BAND_*} constants.
     * @param mode bitmask of {@code WifiAvailablechannel#OP_MODE_*} constants.
     * @param filter bitmask of filters (regulatory, coex, concurrency).
     *
     * @return list of channels
     */
    public List<WifiAvailableChannel> getUsableChannels(
            @WifiScanner.WifiBand int band,
            @WifiAvailableChannel.OpMode int mode,
            @WifiAvailableChannel.Filter int filter) {
        return mWifiVendorHal.getUsableChannels(band, mode, filter);
    }
    /**
     * Returns whether the device supports the requested
     * {@link HalDeviceManager.HdmIfaceTypeForCreation} combo.
     */
    public boolean canDeviceSupportCreateTypeCombo(SparseArray<Integer> combo) {
        synchronized (mLock) {
            return mWifiVendorHal.canDeviceSupportCreateTypeCombo(combo);
        }
    }

    /**
     * Returns whether STA + AP concurrency is supported or not.
     */
    public boolean isStaApConcurrencySupported() {
        synchronized (mLock) {
            return mWifiVendorHal.canDeviceSupportCreateTypeCombo(
                    new SparseArray<Integer>() {{
                            put(HDM_CREATE_IFACE_STA, 1);
                            put(HDM_CREATE_IFACE_AP, 1);
                    }});
        }
    }

    /**
     * Returns whether STA + STA concurrency is supported or not.
     */
    public boolean isStaStaConcurrencySupported() {
        synchronized (mLock) {
            return mWifiVendorHal.canDeviceSupportCreateTypeCombo(
                    new SparseArray<Integer>() {{
                            put(HDM_CREATE_IFACE_STA, 2);
                    }});
        }
    }

    /**
     * Returns whether a new AP iface can be created or not.
     */
    public boolean isItPossibleToCreateApIface(@NonNull WorkSource requestorWs) {
        synchronized (mLock) {
            if (!isHalStarted()) {
                return canDeviceSupportCreateTypeCombo(
                        new SparseArray<Integer>() {{
                            put(HDM_CREATE_IFACE_AP, 1);
                        }});
            }
            return mWifiVendorHal.isItPossibleToCreateApIface(requestorWs);
        }
    }

    /**
     * Returns whether a new AP iface can be created or not.
     */
    public boolean isItPossibleToCreateBridgedApIface(@NonNull WorkSource requestorWs) {
        synchronized (mLock) {
            if (!isHalStarted()) {
                return canDeviceSupportCreateTypeCombo(
                        new SparseArray<Integer>() {{
                            put(HDM_CREATE_IFACE_AP_BRIDGE, 1);
                        }});
            }
            return mWifiVendorHal.isItPossibleToCreateBridgedApIface(requestorWs);
        }
    }

    /**
     * Returns whether creating a single AP does not require destroying an existing iface, but
     * creating a bridged AP does.
     */
    public boolean shouldDowngradeToSingleApForConcurrency(@NonNull WorkSource requestorWs) {
        synchronized (mLock) {
            if (!mWifiVendorHal.isHalStarted()) {
                return false;
            }
            return !mWifiVendorHal.canDeviceSupportAdditionalIface(HDM_CREATE_IFACE_AP_BRIDGE,
                    requestorWs)
                    && mWifiVendorHal.canDeviceSupportAdditionalIface(HDM_CREATE_IFACE_AP,
                    requestorWs);
        }
    }

    /**
     * Returns whether a new STA iface can be created or not.
     */
    public boolean isItPossibleToCreateStaIface(@NonNull WorkSource requestorWs) {
        synchronized (mLock) {
            if (!isHalStarted()) {
                return canDeviceSupportCreateTypeCombo(
                        new SparseArray<Integer>() {{
                            put(HDM_CREATE_IFACE_STA, 1);
                        }});
            }
            return mWifiVendorHal.isItPossibleToCreateStaIface(requestorWs);
        }
    }

    /**
     * Set primary connection when multiple STA ifaces are active.
     *
     * @param ifaceName Name of the interface.
     * @return true for success
     */
    public boolean setMultiStaPrimaryConnection(@NonNull String ifaceName) {
        synchronized (mLock) {
            return mWifiVendorHal.setMultiStaPrimaryConnection(ifaceName);
        }
    }

    /**
     * Multi STA use case flags.
     */
    public static final int DUAL_STA_TRANSIENT_PREFER_PRIMARY = 0;
    public static final int DUAL_STA_NON_TRANSIENT_UNBIASED = 1;

    @IntDef({DUAL_STA_TRANSIENT_PREFER_PRIMARY, DUAL_STA_NON_TRANSIENT_UNBIASED})
    @Retention(RetentionPolicy.SOURCE)
    public @interface MultiStaUseCase{}

    /**
     * Set use-case when multiple STA ifaces are active.
     *
     * @param useCase one of the use cases.
     * @return true for success
     */
    public boolean setMultiStaUseCase(@MultiStaUseCase int useCase) {
        synchronized (mLock) {
            return mWifiVendorHal.setMultiStaUseCase(useCase);
        }
    }

    /**
     * Get the supported features
     *
     * @param ifaceName Name of the interface.
     * @return bitmask defined by WifiManager.WIFI_FEATURE_*
     */
    public long getSupportedFeatureSet(String ifaceName) {
        synchronized (mLock) {
            long featureSet = 0;
            // First get the complete feature set stored in config store when supplicant was
            // started
            featureSet = getCompleteFeatureSetFromConfigStore();
            // Include the feature set saved in interface class. This is to make sure that
            // framework is returning the feature set for SoftAp only products and multi-chip
            // products.
            if (ifaceName != null) {
                Iface iface = mIfaceMgr.getIface(ifaceName);
                if (iface != null) {
                    featureSet |= iface.featureSet;
                }
            }
            return featureSet;
        }
    }

    /**
     * Get the supported features
     *
     * @param ifaceName Name of the interface.
     * @return bitmask defined by WifiManager.WIFI_FEATURE_*
     */
    private long getSupportedFeatureSetInternal(@NonNull String ifaceName) {
        long featureSet = mSupplicantStaIfaceHal.getAdvancedCapabilities(ifaceName)
                | mWifiVendorHal.getSupportedFeatureSet(ifaceName)
                | mSupplicantStaIfaceHal.getWpaDriverFeatureSet(ifaceName);
        if (SdkLevel.isAtLeastT()) {
            if (((featureSet & WifiManager.WIFI_FEATURE_DPP) != 0)
                    && mContext.getResources().getBoolean(R.bool.config_wifiDppAkmSupported)) {
                // Set if DPP is filled by supplicant and DPP AKM is enabled by overlay.
                featureSet |= WifiManager.WIFI_FEATURE_DPP_AKM;
                Log.v(TAG, ": DPP AKM supported");
            }
        }
        return featureSet;
    }

    /**
     * Class to retrieve connection capability parameters after association
     */
    public static class ConnectionCapabilities {
        public @WifiAnnotations.WifiStandard int wifiStandard;
        public int channelBandwidth;
        public int maxNumberTxSpatialStreams;
        public int maxNumberRxSpatialStreams;
        public boolean is11bMode;
        ConnectionCapabilities() {
            wifiStandard = ScanResult.WIFI_STANDARD_UNKNOWN;
            channelBandwidth = ScanResult.CHANNEL_WIDTH_20MHZ;
            maxNumberTxSpatialStreams = 1;
            maxNumberRxSpatialStreams = 1;
            is11bMode = false;
        }
    }

    /**
     * Returns connection capabilities of the current network
     *
     * @param ifaceName Name of the interface.
     * @return connection capabilities of the current network
     */
    public ConnectionCapabilities getConnectionCapabilities(@NonNull String ifaceName) {
        return mSupplicantStaIfaceHal.getConnectionCapabilities(ifaceName);
    }

    /**
     * Class to represent a connection MLO Link
     */
    public static class ConnectionMloLink {
        public int linkId;
        public MacAddress staMacAddress;

        ConnectionMloLink() {
            // Nothing for now
        };
    }

    /**
     * Class to represent the MLO links info for a connection that is collected after association
     */
    public static class ConnectionMloLinksInfo {
        public ConnectionMloLink[] links;

        ConnectionMloLinksInfo() {
            // Nothing for now
        }
    }

    /**
     * Returns connection MLO Links Info.
     *
     * @param ifaceName Name of the interface.
     * @return connection MLO Links Info
     */
    public ConnectionMloLinksInfo getConnectionMloLinksInfo(@NonNull String ifaceName) {
        return mSupplicantStaIfaceHal.getConnectionMloLinksInfo(ifaceName);
    }

    /**
     * Get the APF (Android Packet Filter) capabilities of the device
     * @param ifaceName Name of the interface.
     */
    public ApfCapabilities getApfCapabilities(@NonNull String ifaceName) {
        return mWifiVendorHal.getApfCapabilities(ifaceName);
    }

    /**
     * Installs an APF program on this iface, replacing any existing program.
     *
     * @param ifaceName Name of the interface
     * @param filter is the android packet filter program
     * @return true for success
     */
    public boolean installPacketFilter(@NonNull String ifaceName, byte[] filter) {
        return mWifiVendorHal.installPacketFilter(ifaceName, filter);
    }

    /**
     * Reads the APF program and data buffer for this iface.
     *
     * @param ifaceName Name of the interface
     * @return the buffer returned by the driver, or null in case of an error
     */
    public byte[] readPacketFilter(@NonNull String ifaceName) {
        return mWifiVendorHal.readPacketFilter(ifaceName);
    }

    /**
     * Set country code for this AP iface.
     * @param ifaceName Name of the AP interface.
     * @param countryCode - two-letter country code (as ISO 3166)
     * @return true for success
     */
    public boolean setApCountryCode(@NonNull String ifaceName, String countryCode) {
        String ifaceForCountry = ifaceName;
        if (isVendorBridgeModeActive() && !TextUtils.isEmpty(mdualApInterfaces[0]))
            ifaceForCountry = mdualApInterfaces[0];

        if (mWifiVendorHal.setApCountryCode(ifaceForCountry, countryCode)) {
            if (mCountryCodeChangeListener != null) {
                mCountryCodeChangeListener.onSetCountryCodeSucceeded(countryCode);
            }
            return true;
        }
        return false;
    }

    /**
     * Set country code for this chip
     * @param countryCode - two-letter country code (as ISO 3166)
     * @return true for success
     */
    public boolean setChipCountryCode(String countryCode) {
        if (mWifiVendorHal.setChipCountryCode(countryCode)) {
            if (mCountryCodeChangeListener != null) {
                mCountryCodeChangeListener.onSetCountryCodeSucceeded(countryCode);
            }
            return true;
        }
        return false;
    }

    //---------------------------------------------------------------------------------
    /* Wifi Logger commands/events */
    public static interface WifiLoggerEventHandler {
        void onRingBufferData(RingBufferStatus status, byte[] buffer);
        void onWifiAlert(int errorCode, byte[] buffer);
    }

    /**
     * Registers the logger callback and enables alerts.
     * Ring buffer data collection is only triggered when |startLoggingRingBuffer| is invoked.
     *
     * @param handler Callback to be invoked.
     * @return true on success, false otherwise.
     */
    public boolean setLoggingEventHandler(WifiLoggerEventHandler handler) {
        return mWifiVendorHal.setLoggingEventHandler(handler);
    }

    /**
     * Control debug data collection
     *
     * @param verboseLevel 0 to 3, inclusive. 0 stops logging.
     * @param flags        Ignored.
     * @param maxInterval  Maximum interval between reports; ignore if 0.
     * @param minDataSize  Minimum data size in buffer for report; ignore if 0.
     * @param ringName     Name of the ring for which data collection is to start.
     * @return true for success, false otherwise.
     */
    public boolean startLoggingRingBuffer(int verboseLevel, int flags, int maxInterval,
            int minDataSize, String ringName){
        return mWifiVendorHal.startLoggingRingBuffer(
                verboseLevel, flags, maxInterval, minDataSize, ringName);
    }

    /**
     * Logger features exposed.
     * This is a no-op now, will always return -1.
     *
     * @return true on success, false otherwise.
     */
    public int getSupportedLoggerFeatureSet() {
        return mWifiVendorHal.getSupportedLoggerFeatureSet();
    }

    /**
     * Stops all logging and resets the logger callback.
     * This stops both the alerts and ring buffer data collection.
     * @return true on success, false otherwise.
     */
    public boolean resetLogHandler() {
        return mWifiVendorHal.resetLogHandler();
    }

    /**
     * Vendor-provided wifi driver version string
     *
     * @return String returned from the HAL.
     */
    public String getDriverVersion() {
        return mWifiVendorHal.getDriverVersion();
    }

    /**
     * Vendor-provided wifi firmware version string
     *
     * @return String returned from the HAL.
     */
    public String getFirmwareVersion() {
        return mWifiVendorHal.getFirmwareVersion();
    }

    public static class RingBufferStatus{
        public String name;
        public int flag;
        public int ringBufferId;
        public int ringBufferByteSize;
        public int verboseLevel;
        int writtenBytes;
        int readBytes;
        int writtenRecords;

        // Bit masks for interpreting |flag|
        public static final int HAS_BINARY_ENTRIES = (1 << 0);
        public static final int HAS_ASCII_ENTRIES = (1 << 1);
        public static final int HAS_PER_PACKET_ENTRIES = (1 << 2);

        @Override
        public String toString() {
            return "name: " + name + " flag: " + flag + " ringBufferId: " + ringBufferId +
                    " ringBufferByteSize: " +ringBufferByteSize + " verboseLevel: " +verboseLevel +
                    " writtenBytes: " + writtenBytes + " readBytes: " + readBytes +
                    " writtenRecords: " + writtenRecords;
        }
    }

    /**
     * API to get the status of all ring buffers supported by driver
     */
    public RingBufferStatus[] getRingBufferStatus() {
        return mWifiVendorHal.getRingBufferStatus();
    }

    /**
     * Indicates to driver that all the data has to be uploaded urgently
     *
     * @param ringName Name of the ring buffer requested.
     * @return true on success, false otherwise.
     */
    public boolean getRingBufferData(String ringName) {
        return mWifiVendorHal.getRingBufferData(ringName);
    }

    /**
     * Request hal to flush ring buffers to files
     *
     * @return true on success, false otherwise.
     */
    public boolean flushRingBufferData() {
        return mWifiVendorHal.flushRingBufferData();
    }

    /**
     * Request vendor debug info from the firmware
     *
     * @return Raw data obtained from the HAL.
     */
    public byte[] getFwMemoryDump() {
        return mWifiVendorHal.getFwMemoryDump();
    }

    /**
     * Request vendor debug info from the driver
     *
     * @return Raw data obtained from the HAL.
     */
    public byte[] getDriverStateDump() {
        return mWifiVendorHal.getDriverStateDump();
    }

    /**
     * Dump information about the internal state
     *
     * @param pw PrintWriter to write dump to
     */
    protected void dump(PrintWriter pw) {
        mHostapdHal.dump(pw);
    }

    //---------------------------------------------------------------------------------
    /* Packet fate API */

    @Immutable
    abstract static class FateReport {
        final static int USEC_PER_MSEC = 1000;
        // The driver timestamp is a 32-bit counter, in microseconds. This field holds the
        // maximal value of a driver timestamp in milliseconds.
        final static int MAX_DRIVER_TIMESTAMP_MSEC = (int) (0xffffffffL / 1000);
        final static SimpleDateFormat dateFormatter = new SimpleDateFormat("HH:mm:ss.SSS");

        final byte mFate;
        final long mDriverTimestampUSec;
        final byte mFrameType;
        final byte[] mFrameBytes;
        final long mEstimatedWallclockMSec;

        FateReport(byte fate, long driverTimestampUSec, byte frameType, byte[] frameBytes) {
            mFate = fate;
            mDriverTimestampUSec = driverTimestampUSec;
            mEstimatedWallclockMSec =
                    convertDriverTimestampUSecToWallclockMSec(mDriverTimestampUSec);
            mFrameType = frameType;
            mFrameBytes = frameBytes;
        }

        public String toTableRowString() {
            StringWriter sw = new StringWriter();
            PrintWriter pw = new PrintWriter(sw);
            FrameParser parser = new FrameParser(mFrameType, mFrameBytes);
            dateFormatter.setTimeZone(TimeZone.getDefault());
            pw.format("%-15s  %12s  %-9s  %-32s  %-12s  %-23s  %s\n",
                    mDriverTimestampUSec,
                    dateFormatter.format(new Date(mEstimatedWallclockMSec)),
                    directionToString(), fateToString(), parser.mMostSpecificProtocolString,
                    parser.mTypeString, parser.mResultString);
            return sw.toString();
        }

        public String toVerboseStringWithPiiAllowed() {
            StringWriter sw = new StringWriter();
            PrintWriter pw = new PrintWriter(sw);
            FrameParser parser = new FrameParser(mFrameType, mFrameBytes);
            pw.format("Frame direction: %s\n", directionToString());
            pw.format("Frame timestamp: %d\n", mDriverTimestampUSec);
            pw.format("Frame fate: %s\n", fateToString());
            pw.format("Frame type: %s\n", frameTypeToString(mFrameType));
            pw.format("Frame protocol: %s\n", parser.mMostSpecificProtocolString);
            pw.format("Frame protocol type: %s\n", parser.mTypeString);
            pw.format("Frame length: %d\n", mFrameBytes.length);
            pw.append("Frame bytes");
            pw.append(HexDump.dumpHexString(mFrameBytes));  // potentially contains PII
            pw.append("\n");
            return sw.toString();
        }

        /* Returns a header to match the output of toTableRowString(). */
        public static String getTableHeader() {
            StringWriter sw = new StringWriter();
            PrintWriter pw = new PrintWriter(sw);
            pw.format("\n%-15s  %-12s  %-9s  %-32s  %-12s  %-23s  %s\n",
                    "Time usec", "Walltime", "Direction", "Fate", "Protocol", "Type", "Result");
            pw.format("%-15s  %-12s  %-9s  %-32s  %-12s  %-23s  %s\n",
                    "---------", "--------", "---------", "----", "--------", "----", "------");
            return sw.toString();
        }

        protected abstract String directionToString();

        protected abstract String fateToString();

        private static String frameTypeToString(byte frameType) {
            switch (frameType) {
                case WifiLoggerHal.FRAME_TYPE_UNKNOWN:
                    return "unknown";
                case WifiLoggerHal.FRAME_TYPE_ETHERNET_II:
                    return "data";
                case WifiLoggerHal.FRAME_TYPE_80211_MGMT:
                    return "802.11 management";
                default:
                    return Byte.toString(frameType);
            }
        }

        /**
         * Converts a driver timestamp to a wallclock time, based on the current
         * BOOTTIME to wallclock mapping. The driver timestamp is a 32-bit counter of
         * microseconds, with the same base as BOOTTIME.
         */
        private static long convertDriverTimestampUSecToWallclockMSec(long driverTimestampUSec) {
            final long wallclockMillisNow = System.currentTimeMillis();
            final long boottimeMillisNow = SystemClock.elapsedRealtime();
            final long driverTimestampMillis = driverTimestampUSec / USEC_PER_MSEC;

            long boottimeTimestampMillis = boottimeMillisNow % MAX_DRIVER_TIMESTAMP_MSEC;
            if (boottimeTimestampMillis < driverTimestampMillis) {
                // The 32-bit microsecond count has wrapped between the time that the driver
                // recorded the packet, and the call to this function. Adjust the BOOTTIME
                // timestamp, to compensate.
                //
                // Note that overflow is not a concern here, since the result is less than
                // 2 * MAX_DRIVER_TIMESTAMP_MSEC. (Given the modulus operation above,
                // boottimeTimestampMillis must be less than MAX_DRIVER_TIMESTAMP_MSEC.) And, since
                // MAX_DRIVER_TIMESTAMP_MSEC is an int, 2 * MAX_DRIVER_TIMESTAMP_MSEC must fit
                // within a long.
                boottimeTimestampMillis += MAX_DRIVER_TIMESTAMP_MSEC;
            }

            final long millisSincePacketTimestamp = boottimeTimestampMillis - driverTimestampMillis;
            return wallclockMillisNow - millisSincePacketTimestamp;
        }
    }

    /**
     * Represents the fate information for one outbound packet.
     */
    @Immutable
    public static final class TxFateReport extends FateReport {
        public TxFateReport(byte fate, long driverTimestampUSec, byte frameType,
                byte[] frameBytes) {
            super(fate, driverTimestampUSec, frameType, frameBytes);
        }

        @Override
        protected String directionToString() {
            return "TX";
        }

        @Override
        protected String fateToString() {
            switch (mFate) {
                case WifiLoggerHal.TX_PKT_FATE_ACKED:
                    return "acked";
                case WifiLoggerHal.TX_PKT_FATE_SENT:
                    return "sent";
                case WifiLoggerHal.TX_PKT_FATE_FW_QUEUED:
                    return "firmware queued";
                case WifiLoggerHal.TX_PKT_FATE_FW_DROP_INVALID:
                    return "firmware dropped (invalid frame)";
                case WifiLoggerHal.TX_PKT_FATE_FW_DROP_NOBUFS:
                    return "firmware dropped (no bufs)";
                case WifiLoggerHal.TX_PKT_FATE_FW_DROP_OTHER:
                    return "firmware dropped (other)";
                case WifiLoggerHal.TX_PKT_FATE_DRV_QUEUED:
                    return "driver queued";
                case WifiLoggerHal.TX_PKT_FATE_DRV_DROP_INVALID:
                    return "driver dropped (invalid frame)";
                case WifiLoggerHal.TX_PKT_FATE_DRV_DROP_NOBUFS:
                    return "driver dropped (no bufs)";
                case WifiLoggerHal.TX_PKT_FATE_DRV_DROP_OTHER:
                    return "driver dropped (other)";
                default:
                    return Byte.toString(mFate);
            }
        }
    }

    /**
     * Represents the fate information for one inbound packet.
     */
    @Immutable
    public static final class RxFateReport extends FateReport {
        public RxFateReport(byte fate, long driverTimestampUSec, byte frameType,
                byte[] frameBytes) {
            super(fate, driverTimestampUSec, frameType, frameBytes);
        }

        @Override
        protected String directionToString() {
            return "RX";
        }

        @Override
        protected String fateToString() {
            switch (mFate) {
                case WifiLoggerHal.RX_PKT_FATE_SUCCESS:
                    return "success";
                case WifiLoggerHal.RX_PKT_FATE_FW_QUEUED:
                    return "firmware queued";
                case WifiLoggerHal.RX_PKT_FATE_FW_DROP_FILTER:
                    return "firmware dropped (filter)";
                case WifiLoggerHal.RX_PKT_FATE_FW_DROP_INVALID:
                    return "firmware dropped (invalid frame)";
                case WifiLoggerHal.RX_PKT_FATE_FW_DROP_NOBUFS:
                    return "firmware dropped (no bufs)";
                case WifiLoggerHal.RX_PKT_FATE_FW_DROP_OTHER:
                    return "firmware dropped (other)";
                case WifiLoggerHal.RX_PKT_FATE_DRV_QUEUED:
                    return "driver queued";
                case WifiLoggerHal.RX_PKT_FATE_DRV_DROP_FILTER:
                    return "driver dropped (filter)";
                case WifiLoggerHal.RX_PKT_FATE_DRV_DROP_INVALID:
                    return "driver dropped (invalid frame)";
                case WifiLoggerHal.RX_PKT_FATE_DRV_DROP_NOBUFS:
                    return "driver dropped (no bufs)";
                case WifiLoggerHal.RX_PKT_FATE_DRV_DROP_OTHER:
                    return "driver dropped (other)";
                default:
                    return Byte.toString(mFate);
            }
        }
    }

    /**
     * Ask the HAL to enable packet fate monitoring. Fails unless HAL is started.
     *
     * @param ifaceName Name of the interface.
     * @return true for success, false otherwise.
     */
    public boolean startPktFateMonitoring(@NonNull String ifaceName) {
        return mWifiVendorHal.startPktFateMonitoring(ifaceName);
    }

    /**
     * Fetch the most recent TX packet fates from the HAL. Fails unless HAL is started.
     *
     * @param ifaceName Name of the interface.
     * @return TxFateReport list on success, empty list on failure. Never returns null.
     */
    @NonNull
    public List<TxFateReport> getTxPktFates(@NonNull String ifaceName) {
        return mWifiVendorHal.getTxPktFates(ifaceName);
    }

    /**
     * Fetch the most recent RX packet fates from the HAL. Fails unless HAL is started.
     * @param ifaceName Name of the interface.
     * @return RxFateReport list on success, empty list on failure. Never returns null.
     */
    @NonNull
    public List<RxFateReport> getRxPktFates(@NonNull String ifaceName) {
        return mWifiVendorHal.getRxPktFates(ifaceName);
    }

    /**
     * Get the tx packet counts for the interface.
     *
     * @param ifaceName Name of the interface.
     * @return tx packet counts
     */
    public long getTxPackets(@NonNull String ifaceName) {
        return TrafficStats.getTxPackets(ifaceName);
    }

    /**
     * Get the rx packet counts for the interface.
     *
     * @param ifaceName Name of the interface
     * @return rx packet counts
     */
    public long getRxPackets(@NonNull String ifaceName) {
        return TrafficStats.getRxPackets(ifaceName);
    }

    /**
     * Start sending the specified keep alive packets periodically.
     *
     * @param ifaceName Name of the interface.
     * @param slot Integer used to identify each request.
     * @param dstMac Destination MAC Address
     * @param packet Raw packet contents to send.
     * @param protocol The ethernet protocol type
     * @param period Period to use for sending these packets.
     * @return 0 for success, -1 for error
     */
    public int startSendingOffloadedPacket(@NonNull String ifaceName, int slot,
            byte[] dstMac, byte[] packet, int protocol, int period) {
        byte[] srcMac = NativeUtil.macAddressToByteArray(getMacAddress(ifaceName));
        return mWifiVendorHal.startSendingOffloadedPacket(
                ifaceName, slot, srcMac, dstMac, packet, protocol, period);
    }

    /**
     * Stop sending the specified keep alive packets.
     *
     * @param ifaceName Name of the interface.
     * @param slot id - same as startSendingOffloadedPacket call.
     * @return 0 for success, -1 for error
     */
    public int stopSendingOffloadedPacket(@NonNull String ifaceName, int slot) {
        return mWifiVendorHal.stopSendingOffloadedPacket(ifaceName, slot);
    }

    public static interface WifiRssiEventHandler {
        void onRssiThresholdBreached(byte curRssi);
    }

    /**
     * Start RSSI monitoring on the currently connected access point.
     *
     * @param ifaceName        Name of the interface.
     * @param maxRssi          Maximum RSSI threshold.
     * @param minRssi          Minimum RSSI threshold.
     * @param rssiEventHandler Called when RSSI goes above maxRssi or below minRssi
     * @return 0 for success, -1 for failure
     */
    public int startRssiMonitoring(
            @NonNull String ifaceName, byte maxRssi, byte minRssi,
            WifiRssiEventHandler rssiEventHandler) {
        return mWifiVendorHal.startRssiMonitoring(
                ifaceName, maxRssi, minRssi, rssiEventHandler);
    }

    /**
     * Stop RSSI monitoring on the currently connected access point.
     *
     * @param ifaceName Name of the interface.
     * @return 0 for success, -1 for failure
     */
    public int stopRssiMonitoring(@NonNull String ifaceName) {
        return mWifiVendorHal.stopRssiMonitoring(ifaceName);
    }

    /**
     * Fetch the host wakeup reasons stats from wlan driver.
     *
     * @return the |WlanWakeReasonAndCounts| object retrieved from the wlan driver.
     */
    public WlanWakeReasonAndCounts getWlanWakeReasonCount() {
        return mWifiVendorHal.getWlanWakeReasonCount();
    }

    /**
     * Enable/Disable Neighbour discovery offload functionality in the firmware.
     *
     * @param ifaceName Name of the interface.
     * @param enabled true to enable, false to disable.
     * @return true for success, false otherwise.
     */
    public boolean configureNeighborDiscoveryOffload(@NonNull String ifaceName, boolean enabled) {
        return mWifiVendorHal.configureNeighborDiscoveryOffload(ifaceName, enabled);
    }

    // Firmware roaming control.

    /**
     * Class to retrieve firmware roaming capability parameters.
     */
    public static class RoamingCapabilities {
        public int maxBlocklistSize;
        public int maxAllowlistSize;
    }

    /**
     * Query the firmware roaming capabilities.
     * @param ifaceName Name of the interface.
     * @return capabilities object on success, null otherwise.
     */
    @Nullable
    public RoamingCapabilities getRoamingCapabilities(@NonNull String ifaceName) {
        return mWifiVendorHal.getRoamingCapabilities(ifaceName);
    }

    /**
     * Macros for controlling firmware roaming.
     */
    public static final int DISABLE_FIRMWARE_ROAMING = 0;
    public static final int ENABLE_FIRMWARE_ROAMING = 1;

    @IntDef({ENABLE_FIRMWARE_ROAMING, DISABLE_FIRMWARE_ROAMING})
    @Retention(RetentionPolicy.SOURCE)
    public @interface RoamingEnableState {}

    /**
     * Indicates success for enableFirmwareRoaming
     */
    public static final int SET_FIRMWARE_ROAMING_SUCCESS = 0;

    /**
     * Indicates failure for enableFirmwareRoaming
     */
    public static final int SET_FIRMWARE_ROAMING_FAILURE = 1;

    /**
     * Indicates temporary failure for enableFirmwareRoaming - try again later
     */
    public static final int SET_FIRMWARE_ROAMING_BUSY = 2;

    @IntDef({SET_FIRMWARE_ROAMING_SUCCESS, SET_FIRMWARE_ROAMING_FAILURE, SET_FIRMWARE_ROAMING_BUSY})
    @Retention(RetentionPolicy.SOURCE)
    public @interface RoamingEnableStatus {}

    /**
     * Enable/disable firmware roaming.
     *
     * @param ifaceName Name of the interface.
     * @return SET_FIRMWARE_ROAMING_SUCCESS, SET_FIRMWARE_ROAMING_FAILURE,
     *         or SET_FIRMWARE_ROAMING_BUSY
     */
    public @RoamingEnableStatus int enableFirmwareRoaming(@NonNull String ifaceName,
            @RoamingEnableState int state) {
        return mWifiVendorHal.enableFirmwareRoaming(ifaceName, state);
    }

    /**
     * Class for specifying the roaming configurations.
     */
    public static class RoamingConfig {
        public ArrayList<String> blocklistBssids;
        public ArrayList<String> allowlistSsids;
    }

    /**
     * Set firmware roaming configurations.
     * @param ifaceName Name of the interface.
     */
    public boolean configureRoaming(@NonNull String ifaceName, RoamingConfig config) {
        return mWifiVendorHal.configureRoaming(ifaceName, config);
    }

    /**
     * Reset firmware roaming configuration.
     * @param ifaceName Name of the interface.
     */
    public boolean resetRoamingConfiguration(@NonNull String ifaceName) {
        // Pass in an empty RoamingConfig object which translates to zero size
        // blacklist and whitelist to reset the firmware roaming configuration.
        return mWifiVendorHal.configureRoaming(ifaceName, new RoamingConfig());
    }

    /**
     * Select one of the pre-configured transmit power level scenarios or reset it back to normal.
     * Primarily used for meeting SAR requirements.
     *
     * @param sarInfo The collection of inputs used to select the SAR scenario.
     * @return true for success; false for failure or if the HAL version does not support this API.
     */
    public boolean selectTxPowerScenario(SarInfo sarInfo) {
        return mWifiVendorHal.selectTxPowerScenario(sarInfo);
    }

    /**
     * Set MBO cellular data status
     *
     * @param ifaceName Name of the interface.
     * @param available cellular data status,
     *        true means cellular data available, false otherwise.
     */
    public void setMboCellularDataStatus(@NonNull String ifaceName, boolean available) {
        mSupplicantStaIfaceHal.setMboCellularDataStatus(ifaceName, available);
    }

    /**
     * Query of support of Wi-Fi standard
     *
     * @param ifaceName name of the interface to check support on
     * @param standard the wifi standard to check on
     * @return true if the wifi standard is supported on this interface, false otherwise.
     */
    public boolean isWifiStandardSupported(@NonNull String ifaceName,
            @WifiAnnotations.WifiStandard int standard) {
        synchronized (mLock) {
            Iface iface = mIfaceMgr.getIface(ifaceName);
            if (iface == null || iface.phyCapabilities == null) {
                return false;
            }
            return iface.phyCapabilities.isWifiStandardSupported(standard);
        }
    }

    /**
     * Get the Wiphy capabilities of a device for a given interface
     * If the interface is not associated with one,
     * it will be read from the device through wificond
     *
     * @param ifaceName name of the interface
     * @return the device capabilities for this interface
     */
    public DeviceWiphyCapabilities getDeviceWiphyCapabilities(@NonNull String ifaceName) {
        synchronized (mLock) {
            Iface iface = mIfaceMgr.getIface(ifaceName);
            if (iface == null) {
                Log.e(TAG, "Failed to get device capabilities, interface not found: " + ifaceName);
                return null;
            }
            if (iface.phyCapabilities == null) {
                iface.phyCapabilities = mWifiCondManager.getDeviceWiphyCapabilities(ifaceName);
            }
            return iface.phyCapabilities;
        }
    }

    /**
     * Set the Wiphy capabilities of a device for a given interface
     *
     * @param ifaceName name of the interface
     * @param capabilities the wiphy capabilities to set for this interface
     */
    public void setDeviceWiphyCapabilities(@NonNull String ifaceName,
            DeviceWiphyCapabilities capabilities) {
        synchronized (mLock) {
            Iface iface = mIfaceMgr.getIface(ifaceName);
            if (iface == null) {
                Log.e(TAG, "Failed to set device capabilities, interface not found: " + ifaceName);
                return;
            }
            iface.phyCapabilities = capabilities;
        }
    }

    /**
     * Notify scan mode state to driver to save power in scan-only mode.
     *
     * @param ifaceName Name of the interface.
     * @param enable whether is in scan-only mode
     * @return true for success
     */
    public boolean setScanMode(String ifaceName, boolean enable) {
        return mWifiVendorHal.setScanMode(ifaceName, enable);
    }

    /** updates linked networks of the |networkId| in supplicant if it's the current network,
     * if the current configured network matches |networkId|.
     *
     * @param ifaceName Name of the interface.
     * @param networkId network id of the network to be updated from supplicant.
     * @param linkedNetworks Map of config profile key and config for linking.
     */
    public boolean updateLinkedNetworks(@NonNull String ifaceName, int networkId,
            Map<String, WifiConfiguration> linkedNetworks) {
        return mSupplicantStaIfaceHal.updateLinkedNetworks(ifaceName, networkId, linkedNetworks);
    }

    /**
     * Start Subsystem Restart
     * @return true on success
     */
    public boolean startSubsystemRestart() {
        return mWifiVendorHal.startSubsystemRestart();
    }

    /**
     * Register the provided listener for country code event.
     *
     * @param listener listener for country code changed events.
     */
    public void registerCountryCodeEventListener(WifiCountryCode.ChangeListener listener) {
        registerWificondListenerIfNecessary();
        if (mCountryCodeChangeListener != null) {
            mCountryCodeChangeListener.setChangeListener(listener);
        }
    }

    /* ######################### Vendor hostapd hal V1_2 adaptor  ###################### */
    private boolean mVendorBridgeModeActive;
    private String[] mdualApInterfaces = new String[2];
    private static String mVendorBridgeIfaceName = null;

    public static void setBridgeIfaceName(String suffixIface) {
        mVendorBridgeIfaceName = "ap_br_" + suffixIface; // Refer kApBridgeIfacePrefix
    }

    public static String getBridgeIfaceName() {
        return (mVendorBridgeIfaceName == null) ? "" : mVendorBridgeIfaceName;
    }

    public boolean isVendorBridgeModeActive() {
        return mVendorBridgeModeActive;
    }

    private String createVendorBridgeIface(@NonNull Iface iface,
            @NonNull WorkSource requestorWs,
            @SoftApConfiguration.BandType int band,
            @NonNull SoftApManager softApManager) {

        // create 2 Ap interfaces
        mdualApInterfaces[0] = mWifiVendorHal.createApIface(
              new InterfaceDestoyedListenerInternal(iface.id), requestorWs, band, false, softApManager);
        if (TextUtils.isEmpty(mdualApInterfaces[0])) {
            return null;
        }
        mdualApInterfaces[1] = mWifiVendorHal.createApIface(
              new InterfaceDestoyedListenerInternal(iface.id), requestorWs, band, false, softApManager);
        if (TextUtils.isEmpty(mdualApInterfaces[1])) {
            mWifiVendorHal.removeApIface(mdualApInterfaces[0]);
            return null;
        }

        // Use second interface to differentiate from AOSP
        setBridgeIfaceName(mdualApInterfaces[1]);

        // return bridge name
        return getBridgeIfaceName();
    }

    private boolean removeVendorBridgeIface(@NonNull Iface iface) {
         boolean ret1 = true, ret2 = true;

         if (!getBridgeIfaceName().equals(iface.name)) {
             Log.i(TAG, "Trying to remove unknown vendor bridge iface=" + iface.name);
             return false;
         }

         Log.i(TAG, "Trying to remove vendor bridge iface=" + iface.name);
         if (!TextUtils.isEmpty(mdualApInterfaces[0])) {
             ret1 = mWifiVendorHal.removeApIface(mdualApInterfaces[0]);
             if (ret1) {
                 mdualApInterfaces[0] = null;
             }
         }
         if (!TextUtils.isEmpty(mdualApInterfaces[1])) {
             ret2 = mWifiVendorHal.removeApIface(mdualApInterfaces[1]);
             if (ret2) {
                 mdualApInterfaces[1] = null;
             }
         }

         return ret1 && ret2;
    }

    private boolean setupOweSap(SoftApConfiguration config, SoftApHalCallback callback) {
        SoftApConfiguration.Builder openConfigBuilder = new SoftApConfiguration.Builder(config);
        SoftApConfiguration.Builder oweConfigBuilder = new SoftApConfiguration.Builder(config);

        SoftApConfiguration localConfig;

        // setup hidden OWE SAP
        // hashCode() generates integer hash for given string
        // As maximum string size of a integer is 12 bytes SSID size never crosses 32 bytes
        localConfig = oweConfigBuilder.setOweTransIfaceName(mdualApInterfaces[1])
                          .setSsid("OWE_" + config.getSsid().hashCode())
                          .setHiddenSsid(true)
                          .build();

        Log.d(TAG, "Generated OWE SSID: " + localConfig.getSsid());

        if (!mHostapdHal.addVendorAccessPoint(
               mdualApInterfaces[0], localConfig, callback::onFailure)) {
            Log.e(TAG, "Failed to addVendorAP[0] - " + mdualApInterfaces[0]);
            return false;
        }

        // setup Open SAP
        localConfig = openConfigBuilder.setOweTransIfaceName(mdualApInterfaces[0])
                         .setPassphrase(null, SoftApConfiguration.SECURITY_TYPE_OPEN)
                         .build();

        if (!mHostapdHal.addVendorAccessPoint(
               mdualApInterfaces[1], localConfig, callback::onFailure)) {
            Log.e(TAG, "Failed to addVendorAP[1] - " + mdualApInterfaces[1]);
            return false;
        }

        return true;
    }

    public boolean useVendorHostapdHalForOwe(SoftApConfiguration config) {
        return mHostapdHal.useVendorHostapdHal() ||
            /* Enable OWE only mode for Vendor Hostapd HIDL V_1.2 */
            (HostapdHalHidlImp.serviceDeclared() && config != null
            && (config.getSecurityType() == SoftApConfiguration.SECURITY_TYPE_WPA3_OWE
            || config.getSecurityType() == SoftApConfiguration.SECURITY_TYPE_WPA3_OWE_TRANSITION));
    }

    private boolean addAccessPoint(@NonNull String ifaceName,
          @NonNull SoftApConfiguration config, boolean isMetered, SoftApHalCallback callback) {
        if (isVendorBridgeModeActive()) {
            if (config != null && config.getSecurityType() == SoftApConfiguration.SECURITY_TYPE_WPA3_OWE_TRANSITION) {
                Log.d(TAG, "Setup for OWE mode Softap");
                if (!setupOweSap(config, callback))
                    return false;
            } else {
                // AP + AP UP
                SoftApConfiguration.Builder localConfigBuilder =
                        new SoftApConfiguration.Builder(config);
                int channelNum = config.getChannels().size();
                if (channelNum != 2) return false;

                for (int i = 0; i < channelNum; i++) {
                    SoftApConfiguration localConfig;
                    int band = config.getChannels().keyAt(i);
                    int channel = config.getChannels().valueAt(i);
                    if (channel == 0) {
                         localConfig = localConfigBuilder.setBand(band).build();
                    } else {
                         localConfig = localConfigBuilder.setChannel(channel, band).build();
                    }
                    if (!mHostapdHal.addVendorAccessPoint(
                          mdualApInterfaces[i], localConfig, callback::onFailure)) {
                        Log.e(TAG, "Failed to addVendorAP["+ i + "] - " + mdualApInterfaces[i]);
                        return false;
                    }
                }
            }

            // bridge UP
            String bridgeInterface = getBridgeIfaceName();
            if (!setInterfaceUp(bridgeInterface)) {
                Log.e(TAG, "Failed to set interface up - " + bridgeInterface);
                return false;
            }
        } else if (mHostapdHal.useVendorHostapdHal() ||
                   /* Enable OWE only mode for Vendor Hostapd HIDL V_1.2 */
                   (HostapdHalHidlImp.serviceDeclared() && config != null &&
                    config.getSecurityType() == SoftApConfiguration.SECURITY_TYPE_WPA3_OWE)) {
            if (!mHostapdHal.addVendorAccessPoint(ifaceName, config, callback::onFailure)) {
                Log.e(TAG, "Failed to addVendorAP - " + ifaceName);
                return false;
            }
        } else {
            if (!mHostapdHal.addAccessPoint(ifaceName, config, isMetered, callback::onFailure)) {
                return false;
            }
        }
        return true;
    }

    private boolean removeAccessPoint(@NonNull String ifaceName) {
        if (isVendorBridgeModeActive()) {
            boolean ret1 = true, ret2 = true;

            if (!getBridgeIfaceName().equals(ifaceName)) {
                Log.e(TAG, "Trying to remove unknown vendor access point iface=" + ifaceName);
                return false;
            }

            if (!TextUtils.isEmpty(mdualApInterfaces[0])) {
                ret1 = mHostapdHal.removeAccessPoint(mdualApInterfaces[0]);
            }
            if (!TextUtils.isEmpty(mdualApInterfaces[1])) {
                ret2 = mHostapdHal.removeAccessPoint(mdualApInterfaces[1]);
            }
            return ret1 && ret2;
        } else {
            if (!mHostapdHal.removeAccessPoint(ifaceName)) {
                return false;
            }
        }
        return true;
    }

    public boolean needToDeleteIfacesDueToBridgeMode(int ifaceType, WorkSource requestorWs) {
       return mWifiVendorHal.needToDeleteIfacesDueToBridgeMode(ifaceType, requestorWs);
    }

    /**
     * Gets the security params of the current network associated with this interface
     *
     * @param ifaceName Name of the interface
     * @return Security params of the current network associated with the interface
     */
    public SecurityParams getCurrentNetworkSecurityParams(@NonNull String ifaceName) {
        return mSupplicantStaIfaceHal.getCurrentNetworkSecurityParams(ifaceName);
    }

    /**
     * Check if the network-centric QoS policy feature was successfully enabled.
     */
    public boolean isQosPolicyFeatureEnabled() {
        return mQosPolicyFeatureEnabled;
    }

    /**
     * Sends a QoS policy response.
     *
     * @param ifaceName Name of the interface.
     * @param qosPolicyRequestId Dialog token to identify the request.
     * @param morePolicies Flag to indicate more QoS policies can be accommodated.
     * @param qosPolicyStatusList List of framework QosPolicyStatus objects.
     * @return true if response is sent successfully, false otherwise.
     */
    public boolean sendQosPolicyResponse(String ifaceName, int qosPolicyRequestId,
            boolean morePolicies, @NonNull List<QosPolicyStatus> qosPolicyStatusList) {
        if (!mQosPolicyFeatureEnabled) {
            Log.e(TAG, "Unable to send QoS policy response, feature is not enabled");
            return false;
        }
        return mSupplicantStaIfaceHal.sendQosPolicyResponse(ifaceName, qosPolicyRequestId,
                morePolicies, qosPolicyStatusList);
    }

    /**
     * Indicates the removal of all active QoS policies configured by the AP.
     *
     * @param ifaceName Name of the interface.
     */
    public boolean removeAllQosPolicies(String ifaceName) {
        if (!mQosPolicyFeatureEnabled) {
            Log.e(TAG, "Unable to remove all QoS policies, feature is not enabled");
            return false;
        }
        return mSupplicantStaIfaceHal.removeAllQosPolicies(ifaceName);
    }

    /**
     * Generate DPP credential for network access
     *
     * @param ifaceName Name of the interface.
     * @param ssid ssid of the network
     * @param privEcKey Private EC Key for DPP Configurator
     * Returns true when operation is successful. On error, false is returned.
     */
    public boolean generateSelfDppConfiguration(@NonNull String ifaceName, @NonNull String ssid,
            byte[] privEcKey) {
        return mSupplicantStaIfaceHal.generateSelfDppConfiguration(ifaceName, ssid, privEcKey);
    }

    /**
     * This set anonymous identity to supplicant.
     *
     * @param ifaceName Name of the interface.
     * @param anonymousIdentity the anonymouns identity.
     * @param updateToNativeService write the data to the native service.
     * @return true if succeeds, false otherwise.
     */
    public boolean setEapAnonymousIdentity(@NonNull String ifaceName, String anonymousIdentity,
            boolean updateToNativeService) {
        if (null == anonymousIdentity) {
            Log.e(TAG, "Cannot set null anonymous identity.");
            return false;
        }
        return mSupplicantStaIfaceHal.setEapAnonymousIdentity(ifaceName, anonymousIdentity,
                updateToNativeService);
    }

    /**
     * Notify wificond daemon of country code have changed.
     */
    public void countryCodeChanged(String countryCode) {
        if (SdkLevel.isAtLeastT()) {
            try {
                mWifiCondManager.notifyCountryCodeChanged(countryCode);
            } catch (RuntimeException re) {
                Log.e(TAG, "Fail to notify wificond country code changed to " + countryCode
                        + "because exception happened:" + re);
            }
        }
    }

    /**
     * Save the complete list of features retrieved from WiFi HAL and Supplicant HAL in
     * config store.
     */
    private void saveCompleteFeatureSetInConfigStoreIfNecessary(long featureSet) {
        long cachedFeatureSet = getCompleteFeatureSetFromConfigStore();
        if (cachedFeatureSet != featureSet) {
            mCachedFeatureSet = featureSet;
            mWifiInjector.getSettingsConfigStore()
                    .put(WIFI_NATIVE_SUPPORTED_FEATURES, mCachedFeatureSet);
            Log.i(TAG, "Supported features is updated in config store: " + mCachedFeatureSet);
        }
    }

    /**
     * Get the feature set from cache/config store
     */
    private long getCompleteFeatureSetFromConfigStore() {
        if (mCachedFeatureSet == 0) {
            mCachedFeatureSet = mWifiInjector.getSettingsConfigStore()
                    .get(WIFI_NATIVE_SUPPORTED_FEATURES);
        }
        return mCachedFeatureSet;
    }

    /**
     * Returns whether or not the hostapd HAL supports reporting single instance died event.
     */
    public boolean isSoftApInstanceDiedHandlerSupported() {
        return mHostapdHal.isSoftApInstanceDiedHandlerSupported();
    }
}<|MERGE_RESOLUTION|>--- conflicted
+++ resolved
@@ -2113,14 +2113,9 @@
             }
         }
 
-<<<<<<< HEAD
         if (!addAccessPoint(ifaceName, config, isMetered, callback)) {
-            Log.e(TAG, "Failed to add acccess point");
-=======
-        if (!mHostapdHal.addAccessPoint(ifaceName, config, isMetered, callback::onFailure)) {
             String errorMsg = "Failed to add softAp";
             Log.e(TAG, errorMsg);
->>>>>>> 46e9f2e1
             mWifiMetrics.incrementNumSetupSoftApInterfaceFailureDueToHostapd();
             takeBugReportInterfaceFailureIfNeeded("Wi-Fi BugReport (softap interface failure)",
                     errorMsg);
