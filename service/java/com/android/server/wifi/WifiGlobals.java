/*
 * Copyright (C) 2020 The Android Open Source Project
 *
 * Licensed under the Apache License, Version 2.0 (the "License");
 * you may not use this file except in compliance with the License.
 * You may obtain a copy of the License at
 *
 *      http://www.apache.org/licenses/LICENSE-2.0
 *
 * Unless required by applicable law or agreed to in writing, software
 * distributed under the License is distributed on an "AS IS" BASIS,
 * WITHOUT WARRANTIES OR CONDITIONS OF ANY KIND, either express or implied.
 * See the License for the specific language governing permissions and
 * limitations under the License.
 */

package com.android.server.wifi;

import android.content.Context;

import com.android.wifi.resources.R;

import java.io.FileDescriptor;
import java.io.PrintWriter;
import java.util.concurrent.atomic.AtomicBoolean;
import java.util.concurrent.atomic.AtomicInteger;

import javax.annotation.concurrent.ThreadSafe;


/** Global wifi service in-memory state that is not persisted. */
@ThreadSafe
public class WifiGlobals {

    /**
     * Maximum allowable interval in milliseconds between polling for RSSI and linkspeed
     * information. This is also used as the polling interval for WifiTrafficPoller, which updates
     * its data activity on every CMD_RSSI_POLL.
     */
    private static final int MAXIMUM_POLL_RSSI_INTERVAL_MSECS = 6000;

    private final Context mContext;

    private final AtomicInteger mPollRssiIntervalMillis = new AtomicInteger(-1);
    private final AtomicBoolean mIpReachabilityDisconnectEnabled = new AtomicBoolean(true);
    private final AtomicBoolean mIsBluetoothConnected = new AtomicBoolean(false);

    // This is read from the overlay, cache it after boot up.
    private final boolean mIsWpa3SaeUpgradeEnabled;
    // This is read from the overlay, cache it after boot up.
    private final boolean mIsWpa3SaeUpgradeOffloadEnabled;
    // This is read from the overlay, cache it after boot up.
    private final boolean mIsOweUpgradeEnabled;
    // This is read from the overlay, cache it after boot up.
    private final boolean mFlushAnqpCacheOnWifiToggleOffEvent;
    // This is read from the overlay, cache it after boot up.
    private final boolean mIsWpa3SaeH2eSupported;
    // This is read from the overlay, cache it after boot up.
    private final String mP2pDeviceNamePrefix;
    // This is read from the overlay, cache it after boot up.
    private final int mP2pDeviceNamePostfixNumDigits;
    // This is read from the overlay, cache it after boot up.
    private final int mClientModeImplNumLogRecs;
    // This is read from the overlay, cache it after boot up.
<<<<<<< HEAD
    private final boolean mIsDisconnectOnlyOnInitialIpReachability;
=======
    private final boolean mSaveFactoryMacToConfigStoreEnabled;
>>>>>>> dc92eb52

    // This is set by WifiManager#setVerboseLoggingEnabled(int).
    private boolean mIsShowKeyVerboseLoggingModeEnabled = false;

    public WifiGlobals(Context context) {
        mContext = context;

        mIsWpa3SaeUpgradeEnabled = mContext.getResources()
                .getBoolean(R.bool.config_wifiSaeUpgradeEnabled);
        mIsWpa3SaeUpgradeOffloadEnabled = mContext.getResources()
                .getBoolean(R.bool.config_wifiSaeUpgradeOffloadEnabled);
        mIsOweUpgradeEnabled = mContext.getResources()
                .getBoolean(R.bool.config_wifiOweUpgradeEnabled);
        mFlushAnqpCacheOnWifiToggleOffEvent = mContext.getResources()
                .getBoolean(R.bool.config_wifiFlushAnqpCacheOnWifiToggleOffEvent);
        mIsWpa3SaeH2eSupported = mContext.getResources()
                .getBoolean(R.bool.config_wifiSaeH2eSupported);
        mP2pDeviceNamePrefix = mContext.getResources()
                .getString(R.string.config_wifiP2pDeviceNamePrefix);
        mP2pDeviceNamePostfixNumDigits = mContext.getResources()
                .getInteger(R.integer.config_wifiP2pDeviceNamePostfixNumDigits);
        mClientModeImplNumLogRecs = mContext.getResources()
                .getInteger(R.integer.config_wifiClientModeImplNumLogRecs);
<<<<<<< HEAD
        mIsDisconnectOnlyOnInitialIpReachability = mContext.getResources()
                .getBoolean(R.bool.config_disconnectOnlyOnInitialIpReachability);
=======
        mSaveFactoryMacToConfigStoreEnabled = mContext.getResources()
                .getBoolean(R.bool.config_wifiSaveFactoryMacToWifiConfigStore);
>>>>>>> dc92eb52
    }

    /** Get the interval between RSSI polls, in milliseconds. */
    public int getPollRssiIntervalMillis() {
        int interval = mPollRssiIntervalMillis.get();
        if (interval > 0) {
            return interval;
        } else {
            return Math.min(
                    mContext.getResources()
                            .getInteger(R.integer.config_wifiPollRssiIntervalMilliseconds),
                    MAXIMUM_POLL_RSSI_INTERVAL_MSECS);
        }
    }

    /** Set the interval between RSSI polls, in milliseconds. */
    public void setPollRssiIntervalMillis(int newPollIntervalMillis) {
        mPollRssiIntervalMillis.set(newPollIntervalMillis);
    }

    /** Returns whether CMD_IP_REACHABILITY_LOST events should trigger disconnects. */
    public boolean getIpReachabilityDisconnectEnabled() {
        return mIpReachabilityDisconnectEnabled.get();
    }

    /** Sets whether CMD_IP_REACHABILITY_LOST events should trigger disconnects. */
    public void setIpReachabilityDisconnectEnabled(boolean enabled) {
        mIpReachabilityDisconnectEnabled.set(enabled);
    }

    /** Set whether bluetooth is enabled. */
    public void setBluetoothEnabled(boolean isEnabled) {
        // If BT was connected and then turned off, there is no CONNECTION_STATE_CHANGE message.
        // So set mIsBluetoothConnected to false if we get a bluetooth disable while connected.
        // But otherwise, Bluetooth being turned on doesn't mean that we're connected.
        if (!isEnabled) {
            mIsBluetoothConnected.set(false);
        }
    }

    /** Set whether bluetooth is connected. */
    public void setBluetoothConnected(boolean isConnected) {
        mIsBluetoothConnected.set(isConnected);
    }

    /** Get whether bluetooth is connected */
    public boolean isBluetoothConnected() {
        return mIsBluetoothConnected.get();
    }

    /**
     * Helper method to check if Connected MAC Randomization is supported - onDown events are
     * skipped if this feature is enabled (b/72459123).
     *
     * @return boolean true if Connected MAC randomization is supported, false otherwise
     */
    public boolean isConnectedMacRandomizationEnabled() {
        return mContext.getResources().getBoolean(
                R.bool.config_wifi_connected_mac_randomization_supported);
    }

    /**
     * Help method to check if WPA3 SAE auto-upgrade is enabled.
     *
     * @return boolean true if auto-upgrade is enabled, false otherwise.
     */
    public boolean isWpa3SaeUpgradeEnabled() {
        return mIsWpa3SaeUpgradeEnabled;
    }

    /**
     * Help method to check if WPA3 SAE auto-upgrade offload is enabled.
     *
     * @return boolean true if auto-upgrade offload is enabled, false otherwise.
     */
    public boolean isWpa3SaeUpgradeOffloadEnabled() {
        return mIsWpa3SaeUpgradeOffloadEnabled;
    }

    /**
     * Help method to check if OWE auto-upgrade is enabled.
     *
     * @return boolean true if auto-upgrade is enabled, false otherwise.
     */
    public boolean isOweUpgradeEnabled() {
        return mIsOweUpgradeEnabled;
    }

    /**
     * Help method to check if the setting to flush ANQP cache when Wi-Fi is toggled off.
     *
     * @return boolean true to flush ANQP cache on Wi-Fi toggle off event, false otherwise.
     */
    public boolean flushAnqpCacheOnWifiToggleOffEvent() {
        return mFlushAnqpCacheOnWifiToggleOffEvent;
    }

    /*
     * Help method to check if WPA3 SAE Hash-to-Element is supported on this device.
     *
     * @return boolean true if supported;otherwise false.
     */
    public boolean isWpa3SaeH2eSupported() {
        return mIsWpa3SaeH2eSupported;
    }

    /** Set if show key verbose logging mode is enabled. */
    public void setShowKeyVerboseLoggingModeEnabled(boolean enable) {
        mIsShowKeyVerboseLoggingModeEnabled = enable;
    }

    /** Check if show key verbose logging mode is enabled. */
    public boolean getShowKeyVerboseLoggingModeEnabled() {
        return mIsShowKeyVerboseLoggingModeEnabled;
    }

    /** Get the prefix of the default wifi p2p device name. */
    public String getWifiP2pDeviceNamePrefix() {
        return mP2pDeviceNamePrefix;
    }

    /** Get the number of the default wifi p2p device name postfix digit. */
    public int getWifiP2pDeviceNamePostfixNumDigits() {
        return mP2pDeviceNamePostfixNumDigits;
    }

    /** Get the number of log records to maintain. */
    public int getClientModeImplNumLogRecs() {
        return mClientModeImplNumLogRecs;
    }

<<<<<<< HEAD
    /** Check if IP Reachability lost need to be monitor for first 10 sec of connection/roam. */
    public boolean getDisconnectOnlyOnInitialIpReachability() {
        return mIsDisconnectOnlyOnInitialIpReachability;
=======
    /** Get whether to use the saved factory MAC address when available **/
    public boolean isSaveFactoryMacToConfigStoreEnabled() {
        return mSaveFactoryMacToConfigStoreEnabled;
>>>>>>> dc92eb52
    }

    /** Dump method for debugging */
    public void dump(FileDescriptor fd, PrintWriter pw, String[] args) {
        pw.println("Dump of WifiGlobals");
        pw.println("mPollRssiIntervalMillis=" + mPollRssiIntervalMillis.get());
        pw.println("mIpReachabilityDisconnectEnabled=" + mIpReachabilityDisconnectEnabled.get());
        pw.println("mIsBluetoothConnected=" + mIsBluetoothConnected.get());
        pw.println("mIsWpa3SaeUpgradeEnabled=" + mIsWpa3SaeUpgradeEnabled);
        pw.println("mIsWpa3SaeUpgradeOffloadEnabled=" + mIsWpa3SaeUpgradeOffloadEnabled);
        pw.println("mIsOweUpgradeEnabled=" + mIsOweUpgradeEnabled);
        pw.println("mFlushAnqpCacheOnWifiToggleOffEvent=" + mFlushAnqpCacheOnWifiToggleOffEvent);
        pw.println("mIsWpa3SaeH2eSupported=" + mIsWpa3SaeH2eSupported);
        pw.println("mP2pDeviceNamePrefix=" + mP2pDeviceNamePrefix);
        pw.println("mP2pDeviceNamePostfixNumDigits=" + mP2pDeviceNamePostfixNumDigits);
        pw.println("mClientModeImplNumLogRecs=" + mClientModeImplNumLogRecs);
<<<<<<< HEAD
        pw.println("mIsDisconnectOnlyOnInitialIpReachability=" + mIsDisconnectOnlyOnInitialIpReachability);
=======
        pw.println("mSaveFactoryMacToConfigStoreEnabled=" + mSaveFactoryMacToConfigStoreEnabled);
>>>>>>> dc92eb52
    }
}<|MERGE_RESOLUTION|>--- conflicted
+++ resolved
@@ -62,11 +62,9 @@
     // This is read from the overlay, cache it after boot up.
     private final int mClientModeImplNumLogRecs;
     // This is read from the overlay, cache it after boot up.
-<<<<<<< HEAD
+    private final boolean mSaveFactoryMacToConfigStoreEnabled;
+    // This is read from the overlay, cache it after boot up.
     private final boolean mIsDisconnectOnlyOnInitialIpReachability;
-=======
-    private final boolean mSaveFactoryMacToConfigStoreEnabled;
->>>>>>> dc92eb52
 
     // This is set by WifiManager#setVerboseLoggingEnabled(int).
     private boolean mIsShowKeyVerboseLoggingModeEnabled = false;
@@ -90,13 +88,10 @@
                 .getInteger(R.integer.config_wifiP2pDeviceNamePostfixNumDigits);
         mClientModeImplNumLogRecs = mContext.getResources()
                 .getInteger(R.integer.config_wifiClientModeImplNumLogRecs);
-<<<<<<< HEAD
+        mSaveFactoryMacToConfigStoreEnabled = mContext.getResources()
+                .getBoolean(R.bool.config_wifiSaveFactoryMacToWifiConfigStore);
         mIsDisconnectOnlyOnInitialIpReachability = mContext.getResources()
                 .getBoolean(R.bool.config_disconnectOnlyOnInitialIpReachability);
-=======
-        mSaveFactoryMacToConfigStoreEnabled = mContext.getResources()
-                .getBoolean(R.bool.config_wifiSaveFactoryMacToWifiConfigStore);
->>>>>>> dc92eb52
     }
 
     /** Get the interval between RSSI polls, in milliseconds. */
@@ -228,15 +223,14 @@
         return mClientModeImplNumLogRecs;
     }
 
-<<<<<<< HEAD
+    /** Get whether to use the saved factory MAC address when available **/
+    public boolean isSaveFactoryMacToConfigStoreEnabled() {
+        return mSaveFactoryMacToConfigStoreEnabled;
+    }
+
     /** Check if IP Reachability lost need to be monitor for first 10 sec of connection/roam. */
     public boolean getDisconnectOnlyOnInitialIpReachability() {
         return mIsDisconnectOnlyOnInitialIpReachability;
-=======
-    /** Get whether to use the saved factory MAC address when available **/
-    public boolean isSaveFactoryMacToConfigStoreEnabled() {
-        return mSaveFactoryMacToConfigStoreEnabled;
->>>>>>> dc92eb52
     }
 
     /** Dump method for debugging */
@@ -253,10 +247,7 @@
         pw.println("mP2pDeviceNamePrefix=" + mP2pDeviceNamePrefix);
         pw.println("mP2pDeviceNamePostfixNumDigits=" + mP2pDeviceNamePostfixNumDigits);
         pw.println("mClientModeImplNumLogRecs=" + mClientModeImplNumLogRecs);
-<<<<<<< HEAD
+        pw.println("mSaveFactoryMacToConfigStoreEnabled=" + mSaveFactoryMacToConfigStoreEnabled);
         pw.println("mIsDisconnectOnlyOnInitialIpReachability=" + mIsDisconnectOnlyOnInitialIpReachability);
-=======
-        pw.println("mSaveFactoryMacToConfigStoreEnabled=" + mSaveFactoryMacToConfigStoreEnabled);
->>>>>>> dc92eb52
     }
 }