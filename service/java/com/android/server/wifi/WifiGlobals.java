/*
 * Copyright (C) 2020 The Android Open Source Project
 *
 * Licensed under the Apache License, Version 2.0 (the "License");
 * you may not use this file except in compliance with the License.
 * You may obtain a copy of the License at
 *
 *      http://www.apache.org/licenses/LICENSE-2.0
 *
 * Unless required by applicable law or agreed to in writing, software
 * distributed under the License is distributed on an "AS IS" BASIS,
 * WITHOUT WARRANTIES OR CONDITIONS OF ANY KIND, either express or implied.
 * See the License for the specific language governing permissions and
 * limitations under the License.
 */

package com.android.server.wifi;

import android.content.Context;

import com.android.modules.utils.build.SdkLevel;
import com.android.wifi.resources.R;

import java.io.FileDescriptor;
import java.io.PrintWriter;
import java.util.concurrent.atomic.AtomicBoolean;
import java.util.concurrent.atomic.AtomicInteger;

import javax.annotation.concurrent.ThreadSafe;


/** Global wifi service in-memory state that is not persisted. */
@ThreadSafe
public class WifiGlobals {

    private final Context mContext;

    private final AtomicInteger mPollRssiIntervalMillis = new AtomicInteger(-1);
    private final AtomicBoolean mIpReachabilityDisconnectEnabled = new AtomicBoolean(true);
    private final AtomicBoolean mIsBluetoothConnected = new AtomicBoolean(false);

    // These are read from the overlay, cache them after boot up.
    private final boolean mIsWpa3SaeUpgradeEnabled;
    private final boolean mIsWpa3SaeUpgradeOffloadEnabled;
    private final boolean mIsOweUpgradeEnabled;
    private final boolean mFlushAnqpCacheOnWifiToggleOffEvent;
    private final boolean mIsWpa3SaeH2eSupported;
    private final String mP2pDeviceNamePrefix;
    private final int mP2pDeviceNamePostfixNumDigits;
    private final int mClientModeImplNumLogRecs;
    private final boolean mSaveFactoryMacToConfigStoreEnabled;
    private final int mWifiLowConnectedScoreThresholdToTriggerScanForMbb;
    private final int mWifiLowConnectedScoreScanPeriodSeconds;
    private final boolean mWifiAllowInsecureEnterpriseConfiguration;
    private final boolean mIsP2pMacRandomizationSupported;
    private final int mPollRssiShortIntervalMillis;
    private final int mPollRssiLongIntervalMillis;
    private final int mClientRssiMonitorThresholdDbm;
    private final int mClientRssiMonitorHysteresisDb;
    private final boolean mAdjustPollRssiIntervalEnabled;
    private final boolean mWifiInterfaceAddedSelfRecoveryEnabled;
    // This is read from the overlay, cache it after boot up.
    private final boolean mIsDisconnectOnlyOnInitialIpReachability;

    // This is set by WifiManager#setVerboseLoggingEnabled(int).
    private boolean mIsShowKeyVerboseLoggingModeEnabled = false;
    private boolean mIsUsingExternalScorer = false;
    private boolean mDisableUnwantedNetworkOnLowRssi = false;

    public WifiGlobals(Context context) {
        mContext = context;

        mIsWpa3SaeUpgradeEnabled = mContext.getResources()
                .getBoolean(R.bool.config_wifiSaeUpgradeEnabled);
        mIsWpa3SaeUpgradeOffloadEnabled = mContext.getResources()
                .getBoolean(R.bool.config_wifiSaeUpgradeOffloadEnabled);
        mIsOweUpgradeEnabled = mContext.getResources()
                .getBoolean(R.bool.config_wifiOweUpgradeEnabled);
        mFlushAnqpCacheOnWifiToggleOffEvent = mContext.getResources()
                .getBoolean(R.bool.config_wifiFlushAnqpCacheOnWifiToggleOffEvent);
        mIsWpa3SaeH2eSupported = mContext.getResources()
                .getBoolean(R.bool.config_wifiSaeH2eSupported);
        mP2pDeviceNamePrefix = mContext.getResources()
                .getString(R.string.config_wifiP2pDeviceNamePrefix);
        mP2pDeviceNamePostfixNumDigits = mContext.getResources()
                .getInteger(R.integer.config_wifiP2pDeviceNamePostfixNumDigits);
        mClientModeImplNumLogRecs = mContext.getResources()
                .getInteger(R.integer.config_wifiClientModeImplNumLogRecs);
        mSaveFactoryMacToConfigStoreEnabled = mContext.getResources()
                .getBoolean(R.bool.config_wifiSaveFactoryMacToWifiConfigStore);
        mWifiLowConnectedScoreThresholdToTriggerScanForMbb = mContext.getResources().getInteger(
                R.integer.config_wifiLowConnectedScoreThresholdToTriggerScanForMbb);
        mWifiLowConnectedScoreScanPeriodSeconds = mContext.getResources().getInteger(
                R.integer.config_wifiLowConnectedScoreScanPeriodSeconds);
        mWifiAllowInsecureEnterpriseConfiguration = mContext.getResources().getBoolean(
                R.bool.config_wifiAllowInsecureEnterpriseConfigurationsForSettingsAndSUW);
        mIsP2pMacRandomizationSupported = mContext.getResources().getBoolean(
                R.bool.config_wifi_p2p_mac_randomization_supported);
        mPollRssiIntervalMillis.set(mContext.getResources().getInteger(
                R.integer.config_wifiPollRssiIntervalMilliseconds));
        mPollRssiShortIntervalMillis = mContext.getResources().getInteger(
                R.integer.config_wifiPollRssiIntervalMilliseconds);
        mPollRssiLongIntervalMillis = mContext.getResources().getInteger(
                R.integer.config_wifiPollRssiLongIntervalMilliseconds);
        mClientRssiMonitorThresholdDbm = mContext.getResources().getInteger(
                R.integer.config_wifiClientRssiMonitorThresholdDbm);
        mClientRssiMonitorHysteresisDb = mContext.getResources().getInteger(
                R.integer.config_wifiClientRssiMonitorHysteresisDb);
        mAdjustPollRssiIntervalEnabled = mContext.getResources().getBoolean(
                R.bool.config_wifiAdjustPollRssiIntervalEnabled);
        mWifiInterfaceAddedSelfRecoveryEnabled = mContext.getResources().getBoolean(
                R.bool.config_wifiInterfaceAddedSelfRecoveryEnabled);
<<<<<<< HEAD
        mIsDisconnectOnlyOnInitialIpReachability = mContext.getResources()
                .getBoolean(R.bool.config_disconnectOnlyOnInitialIpReachability);
=======
        mDisableUnwantedNetworkOnLowRssi = mContext.getResources().getBoolean(
                R.bool.config_wifiDisableUnwantedNetworkOnLowRssi);
>>>>>>> 9b7e81af
    }

    /** Get the interval between RSSI polls, in milliseconds. */
    public int getPollRssiIntervalMillis() {
        return mPollRssiIntervalMillis.get();
    }

    /** Set the interval between RSSI polls, in milliseconds. */
    public void setPollRssiIntervalMillis(int newPollIntervalMillis) {
        mPollRssiIntervalMillis.set(newPollIntervalMillis);
    }

    /** Returns whether CMD_IP_REACHABILITY_LOST events should trigger disconnects. */
    public boolean getIpReachabilityDisconnectEnabled() {
        return mIpReachabilityDisconnectEnabled.get();
    }

    /** Sets whether CMD_IP_REACHABILITY_LOST events should trigger disconnects. */
    public void setIpReachabilityDisconnectEnabled(boolean enabled) {
        mIpReachabilityDisconnectEnabled.set(enabled);
    }

    /** Set whether bluetooth is enabled. */
    public void setBluetoothEnabled(boolean isEnabled) {
        // If BT was connected and then turned off, there is no CONNECTION_STATE_CHANGE message.
        // So set mIsBluetoothConnected to false if we get a bluetooth disable while connected.
        // But otherwise, Bluetooth being turned on doesn't mean that we're connected.
        if (!isEnabled) {
            mIsBluetoothConnected.set(false);
        }
    }

    /** Set whether bluetooth is connected. */
    public void setBluetoothConnected(boolean isConnected) {
        mIsBluetoothConnected.set(isConnected);
    }

    /** Get whether bluetooth is connected */
    public boolean isBluetoothConnected() {
        return mIsBluetoothConnected.get();
    }

    /**
     * Helper method to check if Connected MAC Randomization is supported - onDown events are
     * skipped if this feature is enabled (b/72459123).
     *
     * @return boolean true if Connected MAC randomization is supported, false otherwise
     */
    public boolean isConnectedMacRandomizationEnabled() {
        return mContext.getResources().getBoolean(
                R.bool.config_wifi_connected_mac_randomization_supported);
    }

    /**
     * Help method to check if WPA3 SAE auto-upgrade is enabled.
     *
     * @return boolean true if auto-upgrade is enabled, false otherwise.
     */
    public boolean isWpa3SaeUpgradeEnabled() {
        return mIsWpa3SaeUpgradeEnabled;
    }

    /**
     * Help method to check if WPA3 SAE auto-upgrade offload is enabled.
     *
     * @return boolean true if auto-upgrade offload is enabled, false otherwise.
     */
    public boolean isWpa3SaeUpgradeOffloadEnabled() {
        return mIsWpa3SaeUpgradeOffloadEnabled;
    }

    /**
     * Help method to check if OWE auto-upgrade is enabled.
     *
     * @return boolean true if auto-upgrade is enabled, false otherwise.
     */
    public boolean isOweUpgradeEnabled() {
        // OWE auto-upgrade is supported on S or newer releases.
        return SdkLevel.isAtLeastS() && mIsOweUpgradeEnabled;
    }

    /**
     * Help method to check if the setting to flush ANQP cache when Wi-Fi is toggled off.
     *
     * @return boolean true to flush ANQP cache on Wi-Fi toggle off event, false otherwise.
     */
    public boolean flushAnqpCacheOnWifiToggleOffEvent() {
        return mFlushAnqpCacheOnWifiToggleOffEvent;
    }

    /*
     * Help method to check if WPA3 SAE Hash-to-Element is supported on this device.
     *
     * @return boolean true if supported;otherwise false.
     */
    public boolean isWpa3SaeH2eSupported() {
        return mIsWpa3SaeH2eSupported;
    }

    /** Set if show key verbose logging mode is enabled. */
    public void setShowKeyVerboseLoggingModeEnabled(boolean enable) {
        mIsShowKeyVerboseLoggingModeEnabled = enable;
    }

    /** Check if show key verbose logging mode is enabled. */
    public boolean getShowKeyVerboseLoggingModeEnabled() {
        return mIsShowKeyVerboseLoggingModeEnabled;
    }

    /** Set whether the external scorer is being used **/
    public void setUsingExternalScorer(boolean isUsingExternalScorer) {
        mIsUsingExternalScorer = isUsingExternalScorer;
    }

    /** Get whether the external scorer is being used **/
    public boolean isUsingExternalScorer() {
        return mIsUsingExternalScorer;
    }

    /** Get the prefix of the default wifi p2p device name. */
    public String getWifiP2pDeviceNamePrefix() {
        return mP2pDeviceNamePrefix;
    }

    /** Get the number of the default wifi p2p device name postfix digit. */
    public int getWifiP2pDeviceNamePostfixNumDigits() {
        return mP2pDeviceNamePostfixNumDigits;
    }

    /** Get the number of log records to maintain. */
    public int getClientModeImplNumLogRecs() {
        return mClientModeImplNumLogRecs;
    }

    /** Get whether to use the saved factory MAC address when available **/
    public boolean isSaveFactoryMacToConfigStoreEnabled() {
        return mSaveFactoryMacToConfigStoreEnabled;
    }

    /** Get the low score threshold to do scan for MBB when external scorer is not used. **/
    public int getWifiLowConnectedScoreThresholdToTriggerScanForMbb() {
        return mWifiLowConnectedScoreThresholdToTriggerScanForMbb;
    }

    /** Get the minimum period between the extra scans triggered for MBB when score is low **/
    public int getWifiLowConnectedScoreScanPeriodSeconds() {
        return mWifiLowConnectedScoreScanPeriodSeconds;
    }

    /** Get whether or not insecure enterprise configuration is allowed. */
    public boolean isInsecureEnterpriseConfigurationAllowed() {
        return mWifiAllowInsecureEnterpriseConfiguration;
    }

    /** Get whether or not P2P MAC randomization is supported */
    public boolean isP2pMacRandomizationSupported() {
        return mIsP2pMacRandomizationSupported;
    }

    /** Get the regular (short) interval between RSSI polls, in milliseconds. */
    public int getPollRssiShortIntervalMillis() {
        return mPollRssiShortIntervalMillis;
    }

    /**
     * Get the long interval between RSSI polls, in milliseconds. The long interval is to
     * reduce power consumption of the polls. This value should be greater than the regular
     * interval.
     */
    public int getPollRssiLongIntervalMillis() {
        return mPollRssiLongIntervalMillis;
    }

    /**
     * Get the RSSI threshold for client mode RSSI monitor, in dBm. If the device is stationary
     * and current RSSI >= Threshold + Hysteresis value, set long interval and enable RSSI
     * monitoring using the RSSI threshold. If device is non-stationary or current RSSI <=
     * Threshold, set regular interval and disable RSSI monitoring.
     */
    public int getClientRssiMonitorThresholdDbm() {
        return mClientRssiMonitorThresholdDbm;
    }

    /**
     * Get the hysteresis value in dB for the client mode RSSI monitor threshold. It can avoid
     * frequent switch between regular and long polling intervals.
     */
    public int getClientRssiMonitorHysteresisDb() {
        return mClientRssiMonitorHysteresisDb;
    }

    /**
     * Get whether adjusting the RSSI polling interval between regular and long intervals
     * is enabled.
     */
    public boolean isAdjustPollRssiIntervalEnabled() {
        return mAdjustPollRssiIntervalEnabled;
    }

    /**
     * Get whether hot-plugging an interface will trigger a restart of the wifi stack.
     */
    public boolean isWifiInterfaceAddedSelfRecoveryEnabled() {
        return mWifiInterfaceAddedSelfRecoveryEnabled;
    }

<<<<<<< HEAD
    /** Check if IP Reachability lost need to be monitor for first 10 sec of connection/roam. */
    public boolean getDisconnectOnlyOnInitialIpReachability() {
        return mIsDisconnectOnlyOnInitialIpReachability;
=======
    /**
     * Get whether to temporarily disable a unwanted network that has low RSSI.
     */
    public boolean disableUnwantedNetworkOnLowRssi() {
        return mDisableUnwantedNetworkOnLowRssi;
>>>>>>> 9b7e81af
    }

    /** Dump method for debugging */
    public void dump(FileDescriptor fd, PrintWriter pw, String[] args) {
        pw.println("Dump of WifiGlobals");
        pw.println("mPollRssiIntervalMillis=" + mPollRssiIntervalMillis.get());
        pw.println("mIpReachabilityDisconnectEnabled=" + mIpReachabilityDisconnectEnabled.get());
        pw.println("mIsBluetoothConnected=" + mIsBluetoothConnected.get());
        pw.println("mIsWpa3SaeUpgradeEnabled=" + mIsWpa3SaeUpgradeEnabled);
        pw.println("mIsWpa3SaeUpgradeOffloadEnabled=" + mIsWpa3SaeUpgradeOffloadEnabled);
        pw.println("mIsOweUpgradeEnabled=" + mIsOweUpgradeEnabled);
        pw.println("mFlushAnqpCacheOnWifiToggleOffEvent=" + mFlushAnqpCacheOnWifiToggleOffEvent);
        pw.println("mIsWpa3SaeH2eSupported=" + mIsWpa3SaeH2eSupported);
        pw.println("mP2pDeviceNamePrefix=" + mP2pDeviceNamePrefix);
        pw.println("mP2pDeviceNamePostfixNumDigits=" + mP2pDeviceNamePostfixNumDigits);
        pw.println("mClientModeImplNumLogRecs=" + mClientModeImplNumLogRecs);
        pw.println("mSaveFactoryMacToConfigStoreEnabled=" + mSaveFactoryMacToConfigStoreEnabled);
        pw.println("mWifiLowConnectedScoreThresholdToTriggerScanForMbb="
                + mWifiLowConnectedScoreThresholdToTriggerScanForMbb);
        pw.println("mWifiLowConnectedScoreScanPeriodSeconds="
                + mWifiLowConnectedScoreScanPeriodSeconds);
        pw.println("mIsUsingExternalScorer="
                + mIsUsingExternalScorer);
        pw.println("mWifiAllowInsecureEnterpriseConfiguration="
                + mWifiAllowInsecureEnterpriseConfiguration);
        pw.println("mIsP2pMacRandomizationSupported" + mIsP2pMacRandomizationSupported);
        pw.println("mWifiInterfaceAddedSelfRecoveryEnabled="
                + mWifiInterfaceAddedSelfRecoveryEnabled);
<<<<<<< HEAD
        pw.println("mIsDisconnectOnlyOnInitialIpReachability=" + mIsDisconnectOnlyOnInitialIpReachability);
=======
        pw.println("mDisableUnwantedNetworkOnLowRssi=" + mDisableUnwantedNetworkOnLowRssi);
>>>>>>> 9b7e81af
    }
}<|MERGE_RESOLUTION|>--- conflicted
+++ resolved
@@ -110,13 +110,10 @@
                 R.bool.config_wifiAdjustPollRssiIntervalEnabled);
         mWifiInterfaceAddedSelfRecoveryEnabled = mContext.getResources().getBoolean(
                 R.bool.config_wifiInterfaceAddedSelfRecoveryEnabled);
-<<<<<<< HEAD
-        mIsDisconnectOnlyOnInitialIpReachability = mContext.getResources()
+	mIsDisconnectOnlyOnInitialIpReachability = mContext.getResources()
                 .getBoolean(R.bool.config_disconnectOnlyOnInitialIpReachability);
-=======
         mDisableUnwantedNetworkOnLowRssi = mContext.getResources().getBoolean(
                 R.bool.config_wifiDisableUnwantedNetworkOnLowRssi);
->>>>>>> 9b7e81af
     }
 
     /** Get the interval between RSSI polls, in milliseconds. */
@@ -323,17 +320,16 @@
         return mWifiInterfaceAddedSelfRecoveryEnabled;
     }
 
-<<<<<<< HEAD
+    /**
+     * Get whether to temporarily disable a unwanted network that has low RSSI.
+     */
+    public boolean disableUnwantedNetworkOnLowRssi() {
+        return mDisableUnwantedNetworkOnLowRssi;
+    }
+
     /** Check if IP Reachability lost need to be monitor for first 10 sec of connection/roam. */
     public boolean getDisconnectOnlyOnInitialIpReachability() {
         return mIsDisconnectOnlyOnInitialIpReachability;
-=======
-    /**
-     * Get whether to temporarily disable a unwanted network that has low RSSI.
-     */
-    public boolean disableUnwantedNetworkOnLowRssi() {
-        return mDisableUnwantedNetworkOnLowRssi;
->>>>>>> 9b7e81af
     }
 
     /** Dump method for debugging */
@@ -362,10 +358,7 @@
         pw.println("mIsP2pMacRandomizationSupported" + mIsP2pMacRandomizationSupported);
         pw.println("mWifiInterfaceAddedSelfRecoveryEnabled="
                 + mWifiInterfaceAddedSelfRecoveryEnabled);
-<<<<<<< HEAD
+        pw.println("mDisableUnwantedNetworkOnLowRssi=" + mDisableUnwantedNetworkOnLowRssi);
         pw.println("mIsDisconnectOnlyOnInitialIpReachability=" + mIsDisconnectOnlyOnInitialIpReachability);
-=======
-        pw.println("mDisableUnwantedNetworkOnLowRssi=" + mDisableUnwantedNetworkOnLowRssi);
->>>>>>> 9b7e81af
     }
 }