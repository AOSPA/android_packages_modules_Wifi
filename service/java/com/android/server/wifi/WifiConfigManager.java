/*
 * Copyright (C) 2016 The Android Open Source Project
 *
 * Licensed under the Apache License, Version 2.0 (the "License");
 * you may not use this file except in compliance with the License.
 * You may obtain a copy of the License at
 *
 *      http://www.apache.org/licenses/LICENSE-2.0
 *
 * Unless required by applicable law or agreed to in writing, software
 * distributed under the License is distributed on an "AS IS" BASIS,
 * WITHOUT WARRANTIES OR CONDITIONS OF ANY KIND, either express or implied.
 * See the License for the specific language governing permissions and
 * limitations under the License.
 */

package com.android.server.wifi;

import static android.net.wifi.WifiManager.WIFI_FEATURE_TRUST_ON_FIRST_USE;

import android.Manifest;
import android.annotation.NonNull;
import android.annotation.Nullable;
import android.app.ActivityManager;
import android.content.ContentResolver;
import android.content.Context;
import android.content.Intent;
import android.content.pm.ApplicationInfo;
import android.net.DhcpOption;
import android.net.IpConfiguration;
import android.net.MacAddress;
import android.net.ProxyInfo;
import android.net.StaticIpConfiguration;
import android.net.wifi.ScanResult;
import android.net.wifi.SecurityParams;
import android.net.wifi.WifiConfiguration;
import android.net.wifi.WifiConfiguration.NetworkSelectionStatus;
import android.net.wifi.WifiEnterpriseConfig;
import android.net.wifi.WifiInfo;
import android.net.wifi.WifiManager;
import android.net.wifi.WifiScanner;
import android.net.wifi.WifiSsid;
import android.os.Process;
import android.os.UserHandle;
import android.os.UserManager;
import android.provider.Settings;
import android.telephony.SubscriptionManager;
import android.telephony.TelephonyManager;
import android.text.TextUtils;
import android.util.ArraySet;
import android.util.LocalLog;
import android.util.Log;
import android.util.Pair;

import com.android.internal.annotations.VisibleForTesting;
import com.android.net.module.util.MacAddressUtils;
import com.android.server.wifi.hotspot2.PasspointManager;
import com.android.server.wifi.proto.nano.WifiMetricsProto.UserActionEvent;
import com.android.server.wifi.util.CertificateSubjectInfo;
import com.android.server.wifi.util.LruConnectionTracker;
import com.android.server.wifi.util.MissingCounterTimerLockList;
import com.android.server.wifi.util.WifiPermissionsUtil;
import com.android.wifi.resources.R;

import org.xmlpull.v1.XmlPullParserException;

import java.io.FileDescriptor;
import java.io.IOException;
import java.io.PrintWriter;
import java.security.cert.X509Certificate;
import java.util.ArrayList;
import java.util.Arrays;
import java.util.Collection;
import java.util.Collections;
import java.util.Comparator;
import java.util.HashMap;
import java.util.HashSet;
import java.util.List;
import java.util.Map;
import java.util.Objects;
import java.util.Set;
import java.util.stream.Collectors;

/**
 * This class provides the APIs to manage configured Wi-Fi networks.
 * It deals with the following:
 * - Maintaining a list of configured networks for quick access.
 * - Persisting the configurations to store when required.
 * - Supporting WifiManager Public API calls:
 *   > addOrUpdateNetwork()
 *   > removeNetwork()
 *   > enableNetwork()
 *   > disableNetwork()
 * - Handle user switching on multi-user devices.
 *
 * All network configurations retrieved from this class are copies of the original configuration
 * stored in the internal database. So, any updates to the retrieved configuration object are
 * meaningless and will not be reflected in the original database.
 * This is done on purpose to ensure that only WifiConfigManager can modify configurations stored
 * in the internal database. Any configuration updates should be triggered with appropriate helper
 * methods of this class using the configuration's unique networkId.
 *
 * NOTE: These API's are not thread safe and should only be used from the main Wifi thread.
 */
public class WifiConfigManager {
    /**
     * String used to mask passwords to public interface.
     */
    @VisibleForTesting
    public static final String PASSWORD_MASK = "*";

    /**
     * Interface for other modules to listen to the network updated events.
     * Note: Credentials are masked to avoid accidentally sending credentials outside the stack.
     * Use WifiConfigManager#getConfiguredNetworkWithPassword() to retrieve credentials.
     */
    public interface OnNetworkUpdateListener {
        /**
         * Invoked on network being added.
         */
        default void onNetworkAdded(@NonNull WifiConfiguration config) { };
        /**
         * Invoked on network being enabled.
         */
        default void onNetworkEnabled(@NonNull WifiConfiguration config) { };
        /**
         * Invoked on network being permanently disabled.
         */
        default void onNetworkPermanentlyDisabled(@NonNull WifiConfiguration config,
                int disableReason) { };
        /**
         * Invoked on network being removed.
         */
        default void onNetworkRemoved(@NonNull WifiConfiguration config) { };
        /**
         * Invoked on network being temporarily disabled.
         */
        default void onNetworkTemporarilyDisabled(@NonNull WifiConfiguration config,
                int disableReason) { };
        /**
         * Invoked on network being updated.
         *
         * @param newConfig Updated WifiConfiguration object.
         * @param oldConfig Prev WifiConfiguration object.
         */
        default void onNetworkUpdated(
                @NonNull WifiConfiguration newConfig, @NonNull WifiConfiguration oldConfig) { };

        /**
         * Invoked when user connect choice is set.
         * @param networks List of network profiles to set user connect choice.
         * @param choiceKey Network key {@link WifiConfiguration#getProfileKey()}
         *                  corresponding to the network which the user chose.
         * @param rssi the signal strength of the user selected network
         */
        default void onConnectChoiceSet(@NonNull List<WifiConfiguration> networks,
                String choiceKey, int rssi) { }

        /**
         * Invoked when user connect choice is removed.
         * @param choiceKey The network profile key of the user connect choice that was removed.
         */
        default void onConnectChoiceRemoved(String choiceKey){ }
    }
    /**
     * Max size of scan details to cache in {@link #mScanDetailCaches}.
     */
    @VisibleForTesting
    public static final int SCAN_CACHE_ENTRIES_MAX_SIZE = 192;
    /**
     * Once the size of the scan details in the cache {@link #mScanDetailCaches} exceeds
     * {@link #SCAN_CACHE_ENTRIES_MAX_SIZE}, trim it down to this value so that we have some
     * buffer time before the next eviction.
     */
    @VisibleForTesting
    public static final int SCAN_CACHE_ENTRIES_TRIM_SIZE = 128;
    /**
     * Link networks only if they have less than this number of scan cache entries.
     */
    @VisibleForTesting
    public static final int LINK_CONFIGURATION_MAX_SCAN_CACHE_ENTRIES = 6;
    /**
     * Link networks only if the bssid in scan results for the networks match in the first
     * 16 ASCII chars in the bssid string. For example = "af:de:56;34:15:7"
     */
    @VisibleForTesting
    public static final int LINK_CONFIGURATION_BSSID_MATCH_LENGTH = 16;
    /**
     * Log tag for this class.
     */
    private static final String TAG = "WifiConfigManager";
    /**
     * Maximum age of scan results that can be used for averaging out RSSI value.
     */
    private static final int SCAN_RESULT_MAXIMUM_AGE_MS = 40000;

    /**
     * Enforce a minimum time to wait after the last disconnect to generate a new randomized MAC,
     * since IPv6 networks don't provide the DHCP lease duration.
     * 4 hours.
     */
    @VisibleForTesting
    protected static final long NON_PERSISTENT_MAC_WAIT_AFTER_DISCONNECT_MS = 4 * 60 * 60 * 1000;
    @VisibleForTesting
    protected static final long NON_PERSISTENT_MAC_REFRESH_MS_MIN = 30 * 60 * 1000; // 30 minutes
    @VisibleForTesting
    protected static final long NON_PERSISTENT_MAC_REFRESH_MS_MAX = 24 * 60 * 60 * 1000; // 24 hours

    private static final MacAddress DEFAULT_MAC_ADDRESS =
            MacAddress.fromString(WifiInfo.DEFAULT_MAC_ADDRESS);

    private static final String VRRP_MAC_ADDRESS_PREFIX = "00:00:5E:00:01";

    /**
     * Expiration timeout for user disconnect network. (1 hour)
     */
    @VisibleForTesting
    public static final long USER_DISCONNECT_NETWORK_BLOCK_EXPIRY_MS = (long) 1000 * 60 * 60;

    @VisibleForTesting
    public static final int SCAN_RESULT_MISSING_COUNT_THRESHOLD = 1;
    @VisibleForTesting
    protected static final String NON_PERSISTENT_MAC_RANDOMIZATION_FEATURE_FORCE_ENABLE_FLAG =
            "non_persistent_mac_randomization_force_enabled";
    private static final int NON_CARRIER_MERGED_NETWORKS_SCAN_CACHE_QUERY_DURATION_MS =
            10 * 60 * 1000; // 10 minutes

    /**
     * General sorting algorithm of all networks for scanning purposes:
     * Place the configurations in ascending order of their AgeIndex. AgeIndex is based on most
     * recently connected order. The lower the more recently connected.
     * If networks have the same AgeIndex, place the configurations with
     * |lastSeenInQualifiedNetworkSelection| set first.
     */
    private final WifiConfigurationUtil.WifiConfigurationComparator mScanListComparator =
            new WifiConfigurationUtil.WifiConfigurationComparator() {
                @Override
                public int compareNetworksWithSameStatus(WifiConfiguration a, WifiConfiguration b) {
                    int indexA = mLruConnectionTracker.getAgeIndexOfNetwork(a);
                    int indexB = mLruConnectionTracker.getAgeIndexOfNetwork(b);
                    if (indexA != indexB) {
                        return Integer.compare(indexA, indexB);
                    } else {
                        boolean isConfigALastSeen =
                                a.getNetworkSelectionStatus()
                                        .getSeenInLastQualifiedNetworkSelection();
                        boolean isConfigBLastSeen =
                                b.getNetworkSelectionStatus()
                                        .getSeenInLastQualifiedNetworkSelection();
                        return Boolean.compare(isConfigBLastSeen, isConfigALastSeen);
                    }
                }
            };

    /**
     * List of external dependencies for WifiConfigManager.
     */
    private final Context mContext;
    private final Clock mClock;
    private final UserManager mUserManager;
    private final BackupManagerProxy mBackupManagerProxy;
    private final WifiKeyStore mWifiKeyStore;
    private final WifiConfigStore mWifiConfigStore;
    private final WifiPermissionsUtil mWifiPermissionsUtil;
    private final MacAddressUtil mMacAddressUtil;
    private final WifiMetrics mWifiMetrics;
    private final WifiBlocklistMonitor mWifiBlocklistMonitor;
    private final WifiLastResortWatchdog mWifiLastResortWatchdog;
    private final WifiCarrierInfoManager mWifiCarrierInfoManager;
    private final WifiScoreCard mWifiScoreCard;
    // Keep order of network connection.
    private final LruConnectionTracker mLruConnectionTracker;
    private final BuildProperties mBuildProperties;

    /**
     * Local log used for debugging any WifiConfigManager issues.
     */
    private final LocalLog mLocalLog;
    /**
     * Map of configured networks with network id as the key.
     */
    private final ConfigurationMap mConfiguredNetworks;
    /**
     * Stores a map of NetworkId to ScanDetailCache.
     */
    private final Map<Integer, ScanDetailCache> mScanDetailCaches;
    /**
     * Framework keeps a list of networks that where temporarily disabled by user,
     * framework knows not to autoconnect again even if the app/scorer recommends it.
     * Network will be based on FQDN for passpoint and SSID for non-passpoint.
     * List will be deleted when Wifi turn off, device restart or network settings reset.
     * Also when user manfully select to connect network will unblock that network.
     */
    private final MissingCounterTimerLockList<String> mUserTemporarilyDisabledList;
    private final NonCarrierMergedNetworksStatusTracker mNonCarrierMergedNetworksStatusTracker;


    /**
     * Framework keeps a mapping from configKey to the randomized MAC address so that
     * when a user forgets a network and thne adds it back, the same randomized MAC address
     * will get used.
     */
    private final Map<String, String> mRandomizedMacAddressMapping;

    /**
     * Store the network update listeners.
     */
    private final Set<OnNetworkUpdateListener> mListeners;

    private final FrameworkFacade mFrameworkFacade;
    private final DeviceConfigFacade mDeviceConfigFacade;

    /**
     * Verbose logging flag. Toggled by developer options.
     */
    private boolean mVerboseLoggingEnabled = false;
    /**
     * Current logged in user ID.
     */
    private int mCurrentUserId = UserHandle.SYSTEM.getIdentifier();
    /**
     * Flag to indicate that the new user's store has not yet been read since user switch.
     * Initialize this flag to |true| to trigger a read on the first user unlock after
     * bootup.
     */
    private boolean mPendingUnlockStoreRead = true;
    /**
     * Flag to indicate if we have performed a read from store at all. This is used to gate
     * any user unlock/switch operations until we read the store (Will happen if wifi is disabled
     * when user updates from N to O).
     */
    private boolean mPendingStoreRead = true;
    /**
     * Flag to indicate if the user unlock was deferred until the store load occurs.
     */
    private boolean mDeferredUserUnlockRead = false;
    /**
     * This is keeping track of the next network ID to be assigned. Any new networks will be
     * assigned |mNextNetworkId| as network ID.
     */
    private int mNextNetworkId = 0;
    /**
     * This is used to remember which network was selected successfully last by an app. This is set
     * when an app invokes {@link #enableNetwork(int, boolean, int)} with |disableOthers| flag set.
     * This is the only way for an app to request connection to a specific network using the
     * {@link WifiManager} API's.
     */
    private int mLastSelectedNetworkId = WifiConfiguration.INVALID_NETWORK_ID;
    private long mLastSelectedTimeStamp =
            WifiConfiguration.NetworkSelectionStatus.INVALID_NETWORK_SELECTION_DISABLE_TIMESTAMP;

    // Store data for network list and deleted ephemeral SSID list.  Used for serializing
    // parsing data to/from the config store.
    private final NetworkListSharedStoreData mNetworkListSharedStoreData;
    private final NetworkListUserStoreData mNetworkListUserStoreData;
    private final RandomizedMacStoreData mRandomizedMacStoreData;

    private static class NetworkIdentifier {
        private WifiSsid mSsid;
        private byte[] mOui;
        NetworkIdentifier(WifiSsid ssid, byte[] oui) {
            mSsid = ssid;
            mOui = oui;
        }

        @Override
        public int hashCode() {
            return Objects.hash(mSsid, Arrays.hashCode(mOui));
        }

        @Override
        public boolean equals(Object otherObj) {
            if (this == otherObj) {
                return true;
            } else if (!(otherObj instanceof NetworkIdentifier)) {
                return false;
            }
            NetworkIdentifier other = (NetworkIdentifier) otherObj;
            return Objects.equals(mSsid, other.mSsid) && Arrays.equals(mOui, other.mOui);
        }
    }
    private final Map<NetworkIdentifier, List<DhcpOption>> mCustomDhcpOptions = new HashMap<>();

    /**
     * Create new instance of WifiConfigManager.
     */
    WifiConfigManager(
            Context context,
            Clock clock,
            UserManager userManager,
            WifiCarrierInfoManager wifiCarrierInfoManager,
            WifiKeyStore wifiKeyStore,
            WifiConfigStore wifiConfigStore,
            WifiPermissionsUtil wifiPermissionsUtil,
            MacAddressUtil macAddressUtil,
            WifiMetrics wifiMetrics,
            WifiBlocklistMonitor wifiBlocklistMonitor,
            WifiLastResortWatchdog wifiLastResortWatchdog,
            NetworkListSharedStoreData networkListSharedStoreData,
            NetworkListUserStoreData networkListUserStoreData,
            RandomizedMacStoreData randomizedMacStoreData,
            FrameworkFacade frameworkFacade,
            DeviceConfigFacade deviceConfigFacade,
            WifiScoreCard wifiScoreCard,
            LruConnectionTracker lruConnectionTracker,
            BuildProperties buildProperties) {
        mContext = context;
        mClock = clock;
        mUserManager = userManager;
        mBackupManagerProxy = new BackupManagerProxy();
        mWifiCarrierInfoManager = wifiCarrierInfoManager;
        mWifiKeyStore = wifiKeyStore;
        mWifiConfigStore = wifiConfigStore;
        mWifiPermissionsUtil = wifiPermissionsUtil;
        mWifiMetrics = wifiMetrics;
        mWifiBlocklistMonitor = wifiBlocklistMonitor;
        mWifiLastResortWatchdog = wifiLastResortWatchdog;
        mWifiScoreCard = wifiScoreCard;

        mConfiguredNetworks = new ConfigurationMap(mWifiPermissionsUtil);
        mScanDetailCaches = new HashMap<>(16, 0.75f);
        mUserTemporarilyDisabledList =
                new MissingCounterTimerLockList<>(SCAN_RESULT_MISSING_COUNT_THRESHOLD, mClock);
        mNonCarrierMergedNetworksStatusTracker = new NonCarrierMergedNetworksStatusTracker(mClock);
        mRandomizedMacAddressMapping = new HashMap<>();
        mListeners = new ArraySet<>();

        // Register store data for network list and deleted ephemeral SSIDs.
        mNetworkListSharedStoreData = networkListSharedStoreData;
        mNetworkListUserStoreData = networkListUserStoreData;
        mRandomizedMacStoreData = randomizedMacStoreData;
        mWifiConfigStore.registerStoreData(mNetworkListSharedStoreData);
        mWifiConfigStore.registerStoreData(mNetworkListUserStoreData);
        mWifiConfigStore.registerStoreData(mRandomizedMacStoreData);

        mFrameworkFacade = frameworkFacade;
        mDeviceConfigFacade = deviceConfigFacade;

        mLocalLog = new LocalLog(
                context.getSystemService(ActivityManager.class).isLowRamDevice() ? 128 : 256);
        mMacAddressUtil = macAddressUtil;
        mLruConnectionTracker = lruConnectionTracker;
        mBuildProperties = buildProperties;
    }

    /**
     * Update the cellular data availability of the default data SIM.
     */
    public void onCellularConnectivityChanged(@WifiDataStall.CellularDataStatusCode int status) {
        localLog("onCellularConnectivityChanged:" + status);
        if (status == WifiDataStall.CELLULAR_DATA_NOT_AVAILABLE) {
            stopRestrictingAutoJoinToSubscriptionId();
        }
    }

    /**
     * Determine if the framework should perform non-persistent MAC randomization when connecting
     * to the SSID or FQDN in the input WifiConfiguration.
     * @param config
     * @return
     */
    public boolean shouldUseNonPersistentRandomization(WifiConfiguration config) {
        // If this is the secondary STA for multi internet for DBS AP, use non persistent mac
        // randomization, as the primary and secondary STAs could connect to the same SSID.
        if (isMacRandomizationSupported() && config.dbsSecondaryInternet) {
            return true;
        }

        if (!isMacRandomizationSupported()
                || config.macRandomizationSetting == WifiConfiguration.RANDOMIZATION_NONE) {
            return false;
        }

        // Use non-persistent randomization if it's forced on by dev option
        if (mFrameworkFacade.getIntegerSetting(mContext,
                NON_PERSISTENT_MAC_RANDOMIZATION_FEATURE_FORCE_ENABLE_FLAG, 0) == 1) {
            return true;
        }

        // use non-persistent or persistent randomization if configured to do so.
        if (config.macRandomizationSetting == WifiConfiguration.RANDOMIZATION_NON_PERSISTENT) {
            return true;
        }
        if (config.macRandomizationSetting == WifiConfiguration.RANDOMIZATION_PERSISTENT) {
            return false;
        }

        // otherwise the wifi frameworks should decide automatically
        if (config.getIpConfiguration().getIpAssignment() == IpConfiguration.IpAssignment.STATIC) {
            return false;
        }
        if (config.isOpenNetwork() && shouldEnableNonPersistentRandomizationOnOpenNetwork(config)) {
            return true;
        }
        if (config.isPasspoint()) {
            return isNetworkOptInForNonPersistentRandomization(config.FQDN);
        } else {
            return isNetworkOptInForNonPersistentRandomization(config.SSID);
        }
    }

    private boolean shouldEnableNonPersistentRandomizationOnOpenNetwork(WifiConfiguration config) {
        if (!mDeviceConfigFacade.allowNonPersistentMacRandomizationOnOpenSsids()
                && !mContext.getResources().getBoolean(
                        R.bool.config_wifiAllowNonPersistentMacRandomizationOnOpenSsids)) {
            return false;
        }
        return config.getNetworkSelectionStatus().hasEverConnected()
                && config.getNetworkSelectionStatus().hasNeverDetectedCaptivePortal();
    }

    private boolean isNetworkOptInForNonPersistentRandomization(String ssidOrFqdn) {
        Set<String> perDeviceSsidBlocklist = new ArraySet<>(mContext.getResources().getStringArray(
                R.array.config_wifi_non_persistent_randomization_ssid_blocklist));
        if (mDeviceConfigFacade.getNonPersistentMacRandomizationSsidBlocklist().contains(ssidOrFqdn)
                || perDeviceSsidBlocklist.contains(ssidOrFqdn)) {
            return false;
        }
        Set<String> perDeviceSsidAllowlist = new ArraySet<>(mContext.getResources().getStringArray(
                R.array.config_wifi_non_persistent_randomization_ssid_allowlist));
        return mDeviceConfigFacade.getNonPersistentMacRandomizationSsidAllowlist()
                .contains(ssidOrFqdn) || perDeviceSsidAllowlist.contains(ssidOrFqdn);
    }

    @VisibleForTesting
    protected int getRandomizedMacAddressMappingSize() {
        return mRandomizedMacAddressMapping.size();
    }

    /**
     * The persistent randomized MAC address is locally generated for each SSID and does not
     * change until factory reset of the device. In the initial Q release the per-SSID randomized
     * MAC is saved on the device, but in an update the storing of randomized MAC is removed.
     * Instead, the randomized MAC is calculated directly from the SSID and a on device secret.
     * For backward compatibility, this method first checks the device storage for saved
     * randomized MAC. If it is not found or the saved MAC is invalid then it will calculate the
     * randomized MAC directly.
     *
     * In the future as devices launched on Q no longer get supported, this method should get
     * simplified to return the calculated MAC address directly.
     * @param config the WifiConfiguration to obtain MAC address for.
     * @return persistent MAC address for this WifiConfiguration
     */
    @VisibleForTesting
    public MacAddress getPersistentMacAddress(WifiConfiguration config) {
        // mRandomizedMacAddressMapping had been the location to save randomized MAC addresses.
        String persistentMacString = mRandomizedMacAddressMapping.get(
                config.getNetworkKey());
        // Use the MAC address stored in the storage if it exists and is valid. Otherwise
        // use the MAC address calculated from a hash function as the persistent MAC.
        if (persistentMacString != null) {
            try {
                return MacAddress.fromString(persistentMacString);
            } catch (IllegalArgumentException e) {
                Log.e(TAG, "Error creating randomized MAC address from stored value.");
                mRandomizedMacAddressMapping.remove(config.getNetworkKey());
            }
        }
        MacAddress result = mMacAddressUtil.calculatePersistentMac(config.getNetworkKey(),
                mMacAddressUtil.obtainMacRandHashFunction(Process.WIFI_UID));
        if (result == null) {
            result = mMacAddressUtil.calculatePersistentMac(config.getNetworkKey(),
                    mMacAddressUtil.obtainMacRandHashFunction(Process.WIFI_UID));
        }
        if (result == null) {
            Log.wtf(TAG, "Failed to generate MAC address from KeyStore even after retrying. "
                    + "Using locally generated MAC address instead.");
            result = config.getRandomizedMacAddress();
            if (DEFAULT_MAC_ADDRESS.equals(result)) {
                result = MacAddressUtils.createRandomUnicastAddress();
            }
        }
        return result;
    }

    /**
     * Sets the randomized MAC expiration time based on the DHCP lease duration.
     * This should be called every time DHCP lease information is obtained.
     */
    public void updateRandomizedMacExpireTime(WifiConfiguration config, long dhcpLeaseSeconds) {
        WifiConfiguration internalConfig = getInternalConfiguredNetwork(config.networkId);
        if (internalConfig == null) {
            return;
        }
        long expireDurationMs = (dhcpLeaseSeconds & 0xffffffffL) * 1000;
        expireDurationMs = Math.max(NON_PERSISTENT_MAC_REFRESH_MS_MIN, expireDurationMs);
        expireDurationMs = Math.min(NON_PERSISTENT_MAC_REFRESH_MS_MAX, expireDurationMs);
        internalConfig.randomizedMacExpirationTimeMs = mClock.getWallClockMillis()
                + expireDurationMs;
    }

    private void setRandomizedMacAddress(WifiConfiguration config, MacAddress mac) {
        config.setRandomizedMacAddress(mac);
        config.randomizedMacLastModifiedTimeMs = mClock.getWallClockMillis();
    }

    /**
     * Obtain the persistent MAC address by first reading from an internal database. If non exists
     * then calculate the persistent MAC using HMAC-SHA256.
     * Finally set the randomized MAC of the configuration to the randomized MAC obtained.
     * @param config the WifiConfiguration to make the update
     * @return the persistent MacAddress or null if the operation is unsuccessful
     */
    private MacAddress setRandomizedMacToPersistentMac(WifiConfiguration config) {
        MacAddress persistentMac = getPersistentMacAddress(config);
        if (persistentMac == null || persistentMac.equals(config.getRandomizedMacAddress())) {
            return persistentMac;
        }
        WifiConfiguration internalConfig = getInternalConfiguredNetwork(config.networkId);
        setRandomizedMacAddress(internalConfig, persistentMac);
        return persistentMac;
    }

    /**
     * This method is called before connecting to a network that has non-persistent randomization
     * enabled, and will re-randomize the MAC address if needed.
     * @param config the WifiConfiguration to make the update
     * @return the updated MacAddress
     */
    private MacAddress updateRandomizedMacIfNeeded(WifiConfiguration config) {
        boolean shouldUpdateMac = config.randomizedMacExpirationTimeMs
                < mClock.getWallClockMillis() || mClock.getWallClockMillis()
                - config.randomizedMacLastModifiedTimeMs >= NON_PERSISTENT_MAC_REFRESH_MS_MAX;
        if (!shouldUpdateMac) {
            return config.getRandomizedMacAddress();
        }
        WifiConfiguration internalConfig = getInternalConfiguredNetwork(config.networkId);
        setRandomizedMacAddress(internalConfig, MacAddressUtils.createRandomUnicastAddress());
        return internalConfig.getRandomizedMacAddress();
    }

    /**
     * Returns the randomized MAC address that should be used for this WifiConfiguration.
     * This API may return a randomized MAC different from the persistent randomized MAC if
     * the WifiConfiguration is configured for non-persistent MAC randomization.
     * @param config
     * @return MacAddress
     */
    public MacAddress getRandomizedMacAndUpdateIfNeeded(WifiConfiguration config) {
        MacAddress mac = shouldUseNonPersistentRandomization(config)
                ? updateRandomizedMacIfNeeded(config)
                : setRandomizedMacToPersistentMac(config);
        return mac;
    }

    /**
     * Enable/disable verbose logging in WifiConfigManager & its helper classes.
     */
    public void enableVerboseLogging(boolean verbose) {
        mVerboseLoggingEnabled = verbose;
        mWifiConfigStore.enableVerboseLogging(mVerboseLoggingEnabled);
        mWifiKeyStore.enableVerboseLogging(mVerboseLoggingEnabled);
        mWifiBlocklistMonitor.enableVerboseLogging(mVerboseLoggingEnabled);
    }

    /**
     * Helper method to mask all passwords/keys from the provided WifiConfiguration object. This
     * is needed when the network configurations are being requested via the public WifiManager
     * API's.
     * This currently masks the following elements: psk, wepKeys & enterprise config password.
     */
    private void maskPasswordsInWifiConfiguration(WifiConfiguration configuration) {
        if (!TextUtils.isEmpty(configuration.preSharedKey)) {
            configuration.preSharedKey = PASSWORD_MASK;
        }
        if (configuration.wepKeys != null) {
            for (int i = 0; i < configuration.wepKeys.length; i++) {
                if (!TextUtils.isEmpty(configuration.wepKeys[i])) {
                    configuration.wepKeys[i] = PASSWORD_MASK;
                }
            }
        }
        if (configuration.enterpriseConfig != null && !TextUtils.isEmpty(
                configuration.enterpriseConfig.getPassword())) {
            configuration.enterpriseConfig.setPassword(PASSWORD_MASK);
        }
    }

    /**
     * Helper method to mask randomized MAC address from the provided WifiConfiguration Object.
     * This is needed when the network configurations are being requested via the public
     * WifiManager API's. This method puts "02:00:00:00:00:00" as the MAC address.
     * @param configuration WifiConfiguration to hide the MAC address
     */
    private void maskRandomizedMacAddressInWifiConfiguration(WifiConfiguration configuration) {
        setRandomizedMacAddress(configuration, DEFAULT_MAC_ADDRESS);
    }

    /**
     * Helper method to create a copy of the provided internal WifiConfiguration object to be
     * passed to external modules.
     *
     * @param configuration provided WifiConfiguration object.
     * @param maskPasswords Mask passwords or not.
     * @param targetUid Target UID for MAC address reading: -1 = mask all, 0 = mask none, >0 =
     *                  mask all but the targetUid (carrier app).
     * @return Copy of the WifiConfiguration object.
     */
    private WifiConfiguration createExternalWifiConfiguration(
            WifiConfiguration configuration, boolean maskPasswords, int targetUid) {
        WifiConfiguration network = new WifiConfiguration(configuration);
        if (maskPasswords) {
            maskPasswordsInWifiConfiguration(network);
        }
        if (targetUid != Process.WIFI_UID && targetUid != Process.SYSTEM_UID
                && targetUid != configuration.creatorUid) {
            maskRandomizedMacAddressInWifiConfiguration(network);
        }
        if (!isMacRandomizationSupported()) {
            network.macRandomizationSetting = WifiConfiguration.RANDOMIZATION_NONE;
        }
        return network;
    }

    /**
     * Returns whether MAC randomization is supported on this device.
     * @param config
     * @return
     */
    private boolean isMacRandomizationSupported() {
        return mContext.getResources().getBoolean(
                R.bool.config_wifi_connected_mac_randomization_supported);
    }

    /**
     * Fetch the list of currently configured networks maintained in WifiConfigManager.
     *
     * This retrieves a copy of the internal configurations maintained by WifiConfigManager and
     * should be used for any public interfaces.
     *
     * @param savedOnly     Retrieve only saved networks.
     * @param maskPasswords Mask passwords or not.
     * @param targetUid Target UID for MAC address reading: -1 (Invalid UID) = mask all,
     *                  WIFI||SYSTEM = mask none, <other> = mask all but the targetUid (carrier
     *                  app).
     * @return List of WifiConfiguration objects representing the networks.
     */
    private List<WifiConfiguration> getConfiguredNetworks(
            boolean savedOnly, boolean maskPasswords, int targetUid) {
        List<WifiConfiguration> networks = new ArrayList<>();
        for (WifiConfiguration config : getInternalConfiguredNetworks()) {
            if (savedOnly && (config.ephemeral || config.isPasspoint())) {
                continue;
            }
            networks.add(createExternalWifiConfiguration(config, maskPasswords, targetUid));
        }
        return networks;
    }

    /**
     * Retrieves the list of all configured networks with passwords masked.
     *
     * @return List of WifiConfiguration objects representing the networks.
     */
    public List<WifiConfiguration> getConfiguredNetworks() {
        return getConfiguredNetworks(false, true, Process.WIFI_UID);
    }

    /**
     * Retrieves the list of all configured networks with the passwords in plaintext.
     *
     * WARNING: Don't use this to pass network configurations to external apps. Should only be
     * sent to system apps/wifi stack, when there is a need for passwords in plaintext.
     * TODO: Need to understand the current use case of this API.
     *
     * @return List of WifiConfiguration objects representing the networks.
     */
    public List<WifiConfiguration> getConfiguredNetworksWithPasswords() {
        return getConfiguredNetworks(false, false, Process.WIFI_UID);
    }

    /**
     * Retrieves the list of all configured networks with the passwords masked.
     *
     * @return List of WifiConfiguration objects representing the networks.
     */
    public List<WifiConfiguration> getSavedNetworks(int targetUid) {
        return getConfiguredNetworks(true, true, targetUid);
    }

    /**
     * Retrieves the configured network corresponding to the provided networkId with password
     * masked.
     *
     * @param networkId networkId of the requested network.
     * @return WifiConfiguration object if found, null otherwise.
     */
    public WifiConfiguration getConfiguredNetwork(int networkId) {
        WifiConfiguration config = getInternalConfiguredNetwork(networkId);
        if (config == null) {
            return null;
        }
        // Create a new configuration object with the passwords masked to send out to the external
        // world.
        return createExternalWifiConfiguration(config, true, Process.WIFI_UID);
    }

    /**
     * Retrieves the configured network corresponding to the provided config key with password
     * masked.
     *
     * @param configKey configKey of the requested network.
     * @return WifiConfiguration object if found, null otherwise.
     */
    public WifiConfiguration getConfiguredNetwork(String configKey) {
        WifiConfiguration config = getInternalConfiguredNetwork(configKey);
        if (config == null) {
            return null;
        }
        // Create a new configuration object with the passwords masked to send out to the external
        // world.
        return createExternalWifiConfiguration(config, true, Process.WIFI_UID);
    }

    /**
     * Retrieves the configured network corresponding to the provided networkId with password
     * in plaintext.
     *
     * WARNING: Don't use this to pass network configurations to external apps. Should only be
     * sent to system apps/wifi stack, when there is a need for passwords in plaintext.
     *
     * @param networkId networkId of the requested network.
     * @return WifiConfiguration object if found, null otherwise.
     */
    public WifiConfiguration getConfiguredNetworkWithPassword(int networkId) {
        WifiConfiguration config = getInternalConfiguredNetwork(networkId);
        if (config == null) {
            return null;
        }
        // Create a new configuration object without the passwords masked to send out to the
        // external world.
        return createExternalWifiConfiguration(config, false, Process.WIFI_UID);
    }

    /**
     * Retrieves the configured network corresponding to the provided networkId
     * without any masking.
     *
     * WARNING: Don't use this to pass network configurations except in the wifi stack, when
     * there is a need for passwords and randomized MAC address.
     *
     * @param networkId networkId of the requested network.
     * @return Copy of WifiConfiguration object if found, null otherwise.
     */
    public WifiConfiguration getConfiguredNetworkWithoutMasking(int networkId) {
        WifiConfiguration config = getInternalConfiguredNetwork(networkId);
        if (config == null) {
            return null;
        }
        return new WifiConfiguration(config);
    }

    /**
     * Helper method to retrieve all the internal WifiConfiguration objects corresponding to all
     * the networks in our database.
     */
    private Collection<WifiConfiguration> getInternalConfiguredNetworks() {
        return mConfiguredNetworks.valuesForCurrentUser();
    }

    private WifiConfiguration getInternalConfiguredNetworkByUpgradableType(
            WifiConfiguration config) {
        WifiConfiguration internalConfig = null;
        int securityType = config.getDefaultSecurityParams().getSecurityType();
        WifiConfiguration possibleExistingConfig = new WifiConfiguration(config);
        switch (securityType) {
            case WifiConfiguration.SECURITY_TYPE_PSK:
                possibleExistingConfig.setSecurityParams(WifiConfiguration.SECURITY_TYPE_SAE);
                break;
            case WifiConfiguration.SECURITY_TYPE_SAE:
                possibleExistingConfig.setSecurityParams(WifiConfiguration.SECURITY_TYPE_PSK);
                break;
            case WifiConfiguration.SECURITY_TYPE_EAP:
                possibleExistingConfig.setSecurityParams(
                        WifiConfiguration.SECURITY_TYPE_EAP_WPA3_ENTERPRISE);
                break;
            case WifiConfiguration.SECURITY_TYPE_EAP_WPA3_ENTERPRISE:
                possibleExistingConfig.setSecurityParams(
                        WifiConfiguration.SECURITY_TYPE_EAP);
                break;
            case WifiConfiguration.SECURITY_TYPE_OPEN:
                possibleExistingConfig.setSecurityParams(WifiConfiguration.SECURITY_TYPE_OWE);
                break;
            case WifiConfiguration.SECURITY_TYPE_OWE:
                possibleExistingConfig.setSecurityParams(WifiConfiguration.SECURITY_TYPE_OPEN);
                break;
            default:
                return null;
        }
        internalConfig = mConfiguredNetworks.getByConfigKeyForCurrentUser(
                possibleExistingConfig.getProfileKey());
        return internalConfig;
    }

    /**
     * Helper method to retrieve the internal WifiConfiguration object corresponding to the
     * provided configuration in our database.
     * This first attempts to find the network using the provided network ID in configuration,
     * else it attempts to find a matching configuration using the configKey.
     */
    private WifiConfiguration getInternalConfiguredNetwork(WifiConfiguration config) {
        WifiConfiguration internalConfig = mConfiguredNetworks.getForCurrentUser(config.networkId);
        if (internalConfig != null) {
            return internalConfig;
        }
        internalConfig = mConfiguredNetworks.getByConfigKeyForCurrentUser(
                config.getProfileKey());
        if (internalConfig != null) {
            return internalConfig;
        }
        internalConfig = getInternalConfiguredNetworkByUpgradableType(config);
        if (internalConfig == null) {
            Log.e(TAG, "Cannot find network with networkId " + config.networkId
                    + " or configKey " + config.getProfileKey()
                    + " or upgradable security type check");
        }
        return internalConfig;
    }

    /**
     * Helper method to retrieve the internal WifiConfiguration object corresponding to the
     * provided network ID in our database.
     */
    private WifiConfiguration getInternalConfiguredNetwork(int networkId) {
        if (networkId == WifiConfiguration.INVALID_NETWORK_ID) {
            return null;
        }
        WifiConfiguration internalConfig = mConfiguredNetworks.getForCurrentUser(networkId);
        if (internalConfig == null) {
            Log.e(TAG, "Cannot find network with networkId " + networkId);
        }
        return internalConfig;
    }

    /**
     * Helper method to retrieve the internal WifiConfiguration object corresponding to the
     * provided configKey in our database.
     */
    private WifiConfiguration getInternalConfiguredNetwork(String configKey) {
        WifiConfiguration internalConfig =
                mConfiguredNetworks.getByConfigKeyForCurrentUser(configKey);
        if (internalConfig == null) {
            Log.e(TAG, "Cannot find network with configKey " + configKey);
        }
        return internalConfig;
    }

    /**
     * Method to send out the configured networks change broadcast when network configurations
     * changed.
     *
     * In Android R we stopped sending out WifiConfiguration due to user privacy concerns.
     * Thus, no matter how many networks changed,
     * {@link WifiManager#EXTRA_MULTIPLE_NETWORKS_CHANGED} is always set to true, and
     * {@link WifiManager#EXTRA_WIFI_CONFIGURATION} is always null.
     *
     * @param reason  The reason for the change, should be one of WifiManager.CHANGE_REASON_ADDED,
     *                WifiManager.CHANGE_REASON_REMOVED, or WifiManager.CHANGE_REASON_CHANGE.
     */
    private void sendConfiguredNetworkChangedBroadcast(int reason) {
        Intent intent = new Intent(WifiManager.CONFIGURED_NETWORKS_CHANGED_ACTION);
        intent.addFlags(Intent.FLAG_RECEIVER_REGISTERED_ONLY_BEFORE_BOOT);
        intent.putExtra(WifiManager.EXTRA_MULTIPLE_NETWORKS_CHANGED, true);
        intent.putExtra(WifiManager.EXTRA_CHANGE_REASON, reason);
        mContext.sendBroadcastAsUser(intent, UserHandle.ALL, Manifest.permission.ACCESS_WIFI_STATE);
    }

    /**
     * Checks if |uid| has permission to modify the provided configuration.
     *
     * @param config         WifiConfiguration object corresponding to the network to be modified.
     * @param uid            UID of the app requesting the modification.
     * @param packageName    Package name of the app requesting the modification.
     */
    private boolean canModifyNetwork(WifiConfiguration config, int uid,
            @Nullable String packageName) {
        // System internals can always update networks; they're typically only
        // making meteredHint or meteredOverride changes
        if (uid == Process.SYSTEM_UID) {
            return true;
        }

        // Passpoint configurations are generated and managed by PasspointManager. They can be
        // added by either PasspointNetworkNominator (for auto connection) or Settings app
        // (for manual connection), and need to be removed once the connection is completed.
        // Since it is "owned" by us, so always allow us to modify them.
        if (config.isPasspoint() && uid == Process.WIFI_UID) {
            return true;
        }

        // EAP-SIM/AKA/AKA' network needs framework to update the anonymous identity provided
        // by authenticator back to the WifiConfiguration object.
        // Since it is "owned" by us, so always allow us to modify them.
        if (config.enterpriseConfig != null
                && uid == Process.WIFI_UID
                && config.enterpriseConfig.isAuthenticationSimBased()) {
            return true;
        }

        // TODO: ideally package should not be null here (and hence we wouldn't need the
        // isDeviceOwner(uid) method), but it would require changing  many methods to pass the
        // package name around (for example, all methods called by
        // WifiServiceImpl.triggerConnectAndReturnStatus(netId, callingUid)
        final boolean isDeviceOwner = packageName == null
                ? mWifiPermissionsUtil.isDeviceOwner(uid)
                : mWifiPermissionsUtil.isDeviceOwner(uid, packageName);

        // If |uid| corresponds to the device owner, allow all modifications.
        if (isDeviceOwner) {
            return true;
        }

        final boolean isCreator = (config.creatorUid == uid);

        // WiFi config lockdown related logic. At this point we know uid is NOT a Device Owner.
        final boolean isConfigEligibleForLockdown =
                mWifiPermissionsUtil.isDeviceOwner(config.creatorUid, config.creatorName);
        if (!isConfigEligibleForLockdown) {
            // App that created the network or settings app (i.e user) has permission to
            // modify the network.
            return isCreator
                    || mWifiPermissionsUtil.checkNetworkSettingsPermission(uid)
                    || mWifiPermissionsUtil.checkNetworkSetupWizardPermission(uid);
        }

        final ContentResolver resolver = mContext.getContentResolver();
        final boolean isLockdownFeatureEnabled = Settings.Global.getInt(resolver,
                Settings.Global.WIFI_DEVICE_OWNER_CONFIGS_LOCKDOWN, 0) != 0;
        return !isLockdownFeatureEnabled
                // If not locked down, settings app (i.e user) has permission to modify the network.
                && (mWifiPermissionsUtil.checkNetworkSettingsPermission(uid)
                || mWifiPermissionsUtil.checkNetworkSetupWizardPermission(uid));

    }

    private void mergeSecurityParamsListWithInternalWifiConfiguration(
            WifiConfiguration internalConfig, WifiConfiguration externalConfig) {
        // If not set, just copy over all list.
        if (internalConfig.getSecurityParamsList().isEmpty()) {
            internalConfig.setSecurityParams(externalConfig.getSecurityParamsList());
            return;
        }

        WifiConfigurationUtil.addUpgradableSecurityTypeIfNecessary(externalConfig);

        // An external caller is only allowed to set one type manually.
        // As a result, only default type matters.
        // There might be 3 cases:
        // 1. Existing config with new upgradable type config,
        //    ex. PSK/SAE config with SAE config.
        // 2. Existing configuration with downgradable type config,
        //    ex. SAE config with PSK config.
        // 3. The new type is not a compatible type of existing config.
        //    ex. Open config with PSK config.
        //    This might happen when updating a config via network ID directly.
        int oldType = internalConfig.getDefaultSecurityParams().getSecurityType();
        int newType = externalConfig.getDefaultSecurityParams().getSecurityType();
        if (oldType != newType) {
            if (internalConfig.isSecurityType(newType)) {
                internalConfig.setSecurityParamsIsAddedByAutoUpgrade(newType, false);
            } else if (externalConfig.isSecurityType(oldType)) {
                internalConfig.setSecurityParams(newType);
                internalConfig.addSecurityParams(oldType);
            } else {
                internalConfig.setSecurityParams(externalConfig.getSecurityParamsList());
            }
        }
    }

    /**
     * Copy over public elements from an external WifiConfiguration object to the internal
     * configuration object if element has been set in the provided external WifiConfiguration.
     * The only exception is the hidden |IpConfiguration| parameters, these need to be copied over
     * for every update.
     *
     * This method updates all elements that are common to both network addition & update.
     * The following fields of {@link WifiConfiguration} are not copied from external configs:
     *  > networkId - These are allocated by Wi-Fi stack internally for any new configurations.
     *  > status - The status needs to be explicitly updated using
     *             {@link WifiManager#enableNetwork(int, boolean)} or
     *             {@link WifiManager#disableNetwork(int)}.
     *
     * @param internalConfig WifiConfiguration object in our internal map.
     * @param externalConfig WifiConfiguration object provided from the external API.
     */
    private void mergeWithInternalWifiConfiguration(
            WifiConfiguration internalConfig, WifiConfiguration externalConfig) {
        if (externalConfig.SSID != null) {
            internalConfig.SSID = externalConfig.SSID;
        }
        if (externalConfig.BSSID != null) {
            internalConfig.BSSID = externalConfig.BSSID.toLowerCase();
        }
        internalConfig.hiddenSSID = externalConfig.hiddenSSID;

        if (externalConfig.preSharedKey != null
                && !externalConfig.preSharedKey.equals(PASSWORD_MASK)) {
            internalConfig.preSharedKey = externalConfig.preSharedKey;
        }
        // Modify only wep keys are present in the provided configuration. This is a little tricky
        // because there is no easy way to tell if the app is actually trying to null out the
        // existing keys or not.
        if (externalConfig.wepKeys != null) {
            boolean hasWepKey = false;
            for (int i = 0; i < internalConfig.wepKeys.length; i++) {
                if (externalConfig.wepKeys[i] != null
                        && !externalConfig.wepKeys[i].equals(PASSWORD_MASK)) {
                    internalConfig.wepKeys[i] = externalConfig.wepKeys[i];
                    hasWepKey = true;
                }
            }
            if (hasWepKey) {
                internalConfig.wepTxKeyIndex = externalConfig.wepTxKeyIndex;
            }
        }
        if (externalConfig.FQDN != null) {
            internalConfig.FQDN = externalConfig.FQDN;
        }
        if (externalConfig.providerFriendlyName != null) {
            internalConfig.providerFriendlyName = externalConfig.providerFriendlyName;
        }
        if (externalConfig.roamingConsortiumIds != null) {
            internalConfig.roamingConsortiumIds = externalConfig.roamingConsortiumIds.clone();
        }

        mergeSecurityParamsListWithInternalWifiConfiguration(internalConfig, externalConfig);

        // Copy over the |IpConfiguration| parameters if set.
        if (externalConfig.getIpConfiguration() != null) {
            IpConfiguration.IpAssignment ipAssignment = externalConfig.getIpAssignment();
            if (ipAssignment != IpConfiguration.IpAssignment.UNASSIGNED) {
                internalConfig.setIpAssignment(ipAssignment);
                if (ipAssignment == IpConfiguration.IpAssignment.STATIC) {
                    internalConfig.setStaticIpConfiguration(
                            new StaticIpConfiguration(externalConfig.getStaticIpConfiguration()));
                }
            }
            IpConfiguration.ProxySettings proxySettings = externalConfig.getProxySettings();
            if (proxySettings != IpConfiguration.ProxySettings.UNASSIGNED) {
                internalConfig.setProxySettings(proxySettings);
                if (proxySettings == IpConfiguration.ProxySettings.PAC
                        || proxySettings == IpConfiguration.ProxySettings.STATIC) {
                    internalConfig.setHttpProxy(new ProxyInfo(externalConfig.getHttpProxy()));
                }
            }
        }

<<<<<<< HEAD
        internalConfig.shareThisAp = externalConfig.shareThisAp;

=======
        internalConfig.allowAutojoin = externalConfig.allowAutojoin;
>>>>>>> 43a02f89
        // Copy over the |WifiEnterpriseConfig| parameters if set.
        if (externalConfig.enterpriseConfig != null) {
            internalConfig.enterpriseConfig.copyFromExternal(
                    externalConfig.enterpriseConfig, PASSWORD_MASK);
        }

        // Copy over any metered information.
        internalConfig.meteredHint = externalConfig.meteredHint;
        internalConfig.meteredOverride = externalConfig.meteredOverride;

        internalConfig.trusted = externalConfig.trusted;
        internalConfig.oemPaid = externalConfig.oemPaid;
        internalConfig.oemPrivate = externalConfig.oemPrivate;
        internalConfig.dbsSecondaryInternet = externalConfig.dbsSecondaryInternet;
        internalConfig.carrierMerged = externalConfig.carrierMerged;
        internalConfig.restricted = externalConfig.restricted;

        // Copy over macRandomizationSetting
        internalConfig.macRandomizationSetting = externalConfig.macRandomizationSetting;
        internalConfig.carrierId = externalConfig.carrierId;
        internalConfig.isHomeProviderNetwork = externalConfig.isHomeProviderNetwork;
        internalConfig.subscriptionId = externalConfig.subscriptionId;
        internalConfig.setSubscriptionGroup(externalConfig.getSubscriptionGroup());
        internalConfig.getNetworkSelectionStatus()
                .setConnectChoice(externalConfig.getNetworkSelectionStatus().getConnectChoice());
        internalConfig.getNetworkSelectionStatus().setConnectChoiceRssi(
                externalConfig.getNetworkSelectionStatus().getConnectChoiceRssi());
        internalConfig.setBssidAllowlist(externalConfig.getBssidAllowlistInternal());
    }

    /**
     * Set all the exposed defaults in the newly created WifiConfiguration object.
     * These fields have a default value advertised in our public documentation. The only exception
     * is the hidden |IpConfiguration| parameters, these have a default value even though they're
     * hidden.
     *
     * @param configuration provided WifiConfiguration object.
     */
    private void setDefaultsInWifiConfiguration(WifiConfiguration configuration) {
        configuration.setIpAssignment(IpConfiguration.IpAssignment.DHCP);
        configuration.setProxySettings(IpConfiguration.ProxySettings.NONE);

        configuration.status = WifiConfiguration.Status.DISABLED;
        configuration.getNetworkSelectionStatus().setNetworkSelectionStatus(
                NetworkSelectionStatus.NETWORK_SELECTION_PERMANENTLY_DISABLED);
        configuration.getNetworkSelectionStatus().setNetworkSelectionDisableReason(
                NetworkSelectionStatus.DISABLED_BY_WIFI_MANAGER);
    }

    /**
     * Create a new internal WifiConfiguration object by copying over parameters from the provided
     * external configuration and set defaults for the appropriate parameters.
     *
     * @param externalConfig WifiConfiguration object provided from the external API.
     * @return New WifiConfiguration object with parameters merged from the provided external
     * configuration.
     */
    private WifiConfiguration createNewInternalWifiConfigurationFromExternal(
            WifiConfiguration externalConfig, int uid, @Nullable String packageName) {
        WifiConfiguration newInternalConfig = new WifiConfiguration();

        // First allocate a new network ID for the configuration.
        newInternalConfig.networkId = mNextNetworkId++;

        // First set defaults in the new configuration created.
        setDefaultsInWifiConfiguration(newInternalConfig);

        // Convert legacy fields to new security params
        externalConfig.convertLegacyFieldsToSecurityParamsIfNeeded();

        // Copy over all the public elements from the provided configuration.
        mergeWithInternalWifiConfiguration(newInternalConfig, externalConfig);

        // Copy over the hidden configuration parameters. These are the only parameters used by
        // system apps to indicate some property about the network being added.
        // These are only copied over for network additions and ignored for network updates.
        newInternalConfig.noInternetAccessExpected = externalConfig.noInternetAccessExpected;
        newInternalConfig.ephemeral = externalConfig.ephemeral;
        newInternalConfig.osu = externalConfig.osu;
        newInternalConfig.fromWifiNetworkSuggestion = externalConfig.fromWifiNetworkSuggestion;
        newInternalConfig.fromWifiNetworkSpecifier = externalConfig.fromWifiNetworkSpecifier;
        newInternalConfig.useExternalScores = externalConfig.useExternalScores;
        newInternalConfig.shared = externalConfig.shared;
        newInternalConfig.updateIdentifier = externalConfig.updateIdentifier;
        newInternalConfig.setPasspointUniqueId(externalConfig.getPasspointUniqueId());

        // Add debug information for network addition.
        newInternalConfig.creatorUid = newInternalConfig.lastUpdateUid = uid;
        newInternalConfig.creatorName = newInternalConfig.lastUpdateName =
                packageName != null ? packageName : mContext.getPackageManager().getNameForUid(uid);
        newInternalConfig.lastUpdated = mClock.getWallClockMillis();
        newInternalConfig.numRebootsSinceLastUse = 0;
        initRandomizedMacForInternalConfig(newInternalConfig);
        return newInternalConfig;
    }

    /**
     * Create a new internal WifiConfiguration object by copying over parameters from the provided
     * external configuration to a copy of the existing internal WifiConfiguration object.
     *
     * @param internalConfig WifiConfiguration object in our internal map.
     * @param externalConfig WifiConfiguration object provided from the external API.
     * @return Copy of existing WifiConfiguration object with parameters merged from the provided
     * configuration.
     */
    private WifiConfiguration updateExistingInternalWifiConfigurationFromExternal(
            WifiConfiguration internalConfig, WifiConfiguration externalConfig, int uid,
            @Nullable String packageName) {
        WifiConfiguration newInternalConfig = new WifiConfiguration(internalConfig);

        // Copy over all the public elements from the provided configuration.
        mergeWithInternalWifiConfiguration(newInternalConfig, externalConfig);

        // Add debug information for network update.
        newInternalConfig.lastUpdateUid = uid;
        newInternalConfig.lastUpdateName =
                packageName != null ? packageName : mContext.getPackageManager().getNameForUid(uid);
        newInternalConfig.lastUpdated = mClock.getWallClockMillis();
        newInternalConfig.numRebootsSinceLastUse = 0;
        return newInternalConfig;
    }

    private void logUserActionEvents(WifiConfiguration before, WifiConfiguration after) {
        // Logs changes in meteredOverride.
        if (before.meteredOverride != after.meteredOverride) {
            mWifiMetrics.logUserActionEvent(
                    WifiMetrics.convertMeteredOverrideEnumToUserActionEventType(
                            after.meteredOverride),
                    after.networkId);
        }

        // Logs changes in macRandomizationSetting.
        if (before.macRandomizationSetting != after.macRandomizationSetting) {
            mWifiMetrics.logUserActionEvent(
                    after.macRandomizationSetting == WifiConfiguration.RANDOMIZATION_NONE
                            ? UserActionEvent.EVENT_CONFIGURE_MAC_RANDOMIZATION_OFF
                            : UserActionEvent.EVENT_CONFIGURE_MAC_RANDOMIZATION_ON,
                    after.networkId);
        }
    }

    /**
     * Add a network or update a network configuration to our database.
     * If the supplied networkId is INVALID_NETWORK_ID, we create a new empty
     * network configuration. Otherwise, the networkId should refer to an existing configuration.
     *
     * @param config provided WifiConfiguration object.
     * @param uid UID of the app requesting the network addition/modification.
     * @param packageName Package name of the app requesting the network addition/modification.
     * @return NetworkUpdateResult object representing status of the update.
     */
    private NetworkUpdateResult addOrUpdateNetworkInternal(WifiConfiguration config, int uid,
                                                           @Nullable String packageName) {
        if (mVerboseLoggingEnabled) {
            Log.v(TAG, "Adding/Updating network " + config.getPrintableSsid());
        }
        WifiConfiguration newInternalConfig = null;

        // First check if we already have a network with the provided network id or configKey.
        WifiConfiguration existingInternalConfig = getInternalConfiguredNetwork(config);
        // No existing network found. So, potentially a network add.
        if (existingInternalConfig == null) {
            if (!WifiConfigurationUtil.validate(config, WifiConfigurationUtil.VALIDATE_FOR_ADD)) {
                Log.e(TAG, "Cannot add network with invalid config");
                return new NetworkUpdateResult(WifiConfiguration.INVALID_NETWORK_ID);
            }
            newInternalConfig =
                    createNewInternalWifiConfigurationFromExternal(config, uid, packageName);
            // Since the original config provided may have had an empty
            // {@link WifiConfiguration#allowedKeyMgmt} field, check again if we already have a
            // network with the the same configkey.
            existingInternalConfig =
                    getInternalConfiguredNetwork(newInternalConfig.getProfileKey());
        }
        // Existing network found. So, a network update.
        if (existingInternalConfig != null) {
            if (!WifiConfigurationUtil.validate(
                    config, WifiConfigurationUtil.VALIDATE_FOR_UPDATE)) {
                Log.e(TAG, "Cannot update network with invalid config");
                return new NetworkUpdateResult(WifiConfiguration.INVALID_NETWORK_ID);
            }
            // Check for the app's permission before we let it update this network.
            if (!canModifyNetwork(existingInternalConfig, uid, packageName)) {
                Log.e(TAG, "UID " + uid + " does not have permission to update configuration "
                        + config.getProfileKey());
                return new NetworkUpdateResult(WifiConfiguration.INVALID_NETWORK_ID);
            }
            if (mWifiPermissionsUtil.checkNetworkSettingsPermission(uid)
                    && !config.isPasspoint()) {
                logUserActionEvents(existingInternalConfig, config);
            }
            newInternalConfig =
                    updateExistingInternalWifiConfigurationFromExternal(
                            existingInternalConfig, config, uid, packageName);
        }

        if (!WifiConfigurationUtil.addUpgradableSecurityTypeIfNecessary(newInternalConfig)) {
            return new NetworkUpdateResult(WifiConfiguration.INVALID_NETWORK_ID);
        }

        // Only add networks with proxy settings if the user has permission to
        if (WifiConfigurationUtil.hasProxyChanged(existingInternalConfig, newInternalConfig)
                && !canModifyProxySettings(uid, packageName)) {
            Log.e(TAG, "UID " + uid + " does not have permission to modify proxy Settings "
                    + config.getProfileKey() + ". Must have NETWORK_SETTINGS,"
                    + " or be device or profile owner.");
            return new NetworkUpdateResult(WifiConfiguration.INVALID_NETWORK_ID);
        }

        if (WifiConfigurationUtil.hasMacRandomizationSettingsChanged(existingInternalConfig,
                newInternalConfig) && !mWifiPermissionsUtil.checkNetworkSettingsPermission(uid)
                && !mWifiPermissionsUtil.checkNetworkSetupWizardPermission(uid)
                && !(newInternalConfig.isPasspoint() && uid == newInternalConfig.creatorUid)
                && !config.fromWifiNetworkSuggestion
                && !mWifiPermissionsUtil.isDeviceInDemoMode(mContext)
                && !(mWifiPermissionsUtil.isAdmin(uid, packageName) && uid == config.creatorUid)) {
            Log.e(TAG, "UID " + uid + " does not have permission to modify MAC randomization "
                    + "Settings " + config.getProfileKey() + ". Must have "
                    + "NETWORK_SETTINGS or NETWORK_SETUP_WIZARD or be in Demo Mode "
                    + "or be the creator adding or updating a passpoint network"
                    + "or be an admin updating their own network.");
            return new NetworkUpdateResult(WifiConfiguration.INVALID_NETWORK_ID);
        }

        // Update the keys for saved enterprise networks. For Passpoint, the certificates
        // and keys are installed at the time the provider is installed. For suggestion enterprise
        // network the certificates and keys are installed at the time the suggestion is added
        if (!config.isPasspoint() && !config.fromWifiNetworkSuggestion && config.isEnterprise()) {
            if (!(mWifiKeyStore.updateNetworkKeys(newInternalConfig, existingInternalConfig))) {
                return new NetworkUpdateResult(WifiConfiguration.INVALID_NETWORK_ID);
            }
        }

        // Validate an Enterprise network with Trust On First Use.
        if (config.isEnterprise() && config.enterpriseConfig.isTrustOnFirstUseEnabled()) {
            long supportedFeatures = WifiInjector.getInstance().getActiveModeWarden()
                    .getPrimaryClientModeManager().getSupportedFeatures();
            if ((supportedFeatures & WIFI_FEATURE_TRUST_ON_FIRST_USE) == 0) {
                Log.e(TAG, "Trust On First Use could not be set "
                        + "when Trust On First Use is not supported.");
                return new NetworkUpdateResult(WifiConfiguration.INVALID_NETWORK_ID);
            }
            if (!config.enterpriseConfig.isEapMethodServerCertUsed()) {
                Log.e(TAG, "Trust On First Use could not be set "
                        + "when the server certificate is not used.");
                return new NetworkUpdateResult(WifiConfiguration.INVALID_NETWORK_ID);
            } else if (config.enterpriseConfig.hasCaCertificate()) {
                Log.e(TAG, "Trust On First Use could not be set "
                        + "when Root CA certificate is set.");
                return new NetworkUpdateResult(WifiConfiguration.INVALID_NETWORK_ID);
            }
        }

        boolean newNetwork = (existingInternalConfig == null);
        // This is needed to inform IpClient about any IP configuration changes.
        boolean hasIpChanged =
                newNetwork || WifiConfigurationUtil.hasIpChanged(
                        existingInternalConfig, newInternalConfig);
        boolean hasProxyChanged =
                newNetwork || WifiConfigurationUtil.hasProxyChanged(
                        existingInternalConfig, newInternalConfig);
        // Reset the |hasEverConnected| flag if the credential parameters changed in this update.
        boolean hasCredentialChanged =
                newNetwork || WifiConfigurationUtil.hasCredentialChanged(
                        existingInternalConfig, newInternalConfig);
        if (hasCredentialChanged) {
            newInternalConfig.getNetworkSelectionStatus().setHasEverConnected(false);
        }

        // Ensure that the user approve flag is set to false for a new network.
        if (newNetwork && config.isEnterprise()) {
            config.enterpriseConfig.setUserApproveNoCaCert(false);
        }

        // Add it to our internal map. This will replace any existing network configuration for
        // updates.
        try {
            if (null != existingInternalConfig) {
                mConfiguredNetworks.remove(existingInternalConfig.networkId);
            }
            mConfiguredNetworks.put(newInternalConfig);
        } catch (IllegalArgumentException e) {
            Log.e(TAG, "Failed to add network to config map", e);
            return new NetworkUpdateResult(WifiConfiguration.INVALID_NETWORK_ID);
        }
        if (removeExcessNetworks()) {
            if (mConfiguredNetworks.getForAllUsers(newInternalConfig.networkId) == null) {
                Log.e(TAG, "Cannot add network because number of configured networks is maxed.");
                return new NetworkUpdateResult(WifiConfiguration.INVALID_NETWORK_ID);
            }
        }

        // Only re-enable network: 1. add or update user saved network; 2. add or update a user
        // saved passpoint network framework consider it is a new network.
        if (!newInternalConfig.fromWifiNetworkSuggestion
                && (!newInternalConfig.isPasspoint() || newNetwork)) {
            userEnabledNetwork(newInternalConfig.networkId);
        }

        // Stage the backup of the SettingsProvider package which backs this up.
        mBackupManagerProxy.notifyDataChanged();

        NetworkUpdateResult result = new NetworkUpdateResult(
                newInternalConfig.networkId,
                hasIpChanged,
                hasProxyChanged,
                hasCredentialChanged,
                newNetwork);

        localLog("addOrUpdateNetworkInternal: added/updated config."
                + " netId=" + newInternalConfig.networkId
                + " configKey=" + newInternalConfig.getProfileKey()
                + " uid=" + Integer.toString(newInternalConfig.creatorUid)
                + " name=" + newInternalConfig.creatorName);
        return result;
    }

    /**
     * Add a network or update a network configuration to our database.
     * If the supplied networkId is INVALID_NETWORK_ID, we create a new empty
     * network configuration. Otherwise, the networkId should refer to an existing configuration.
     *
     * @param config provided WifiConfiguration object.
     * @param uid UID of the app requesting the network addition/modification.
     * @param packageName Package name of the app requesting the network addition/modification.
     * @return NetworkUpdateResult object representing status of the update.
     */
    public NetworkUpdateResult addOrUpdateNetwork(WifiConfiguration config, int uid,
                                                  @Nullable String packageName) {
        if (!mWifiPermissionsUtil.doesUidBelongToCurrentUserOrDeviceOwner(uid)) {
            Log.e(TAG, "UID " + uid + " not visible to the current user");
            return new NetworkUpdateResult(WifiConfiguration.INVALID_NETWORK_ID);
        }
        if (config == null) {
            Log.e(TAG, "Cannot add/update network with null config");
            return new NetworkUpdateResult(WifiConfiguration.INVALID_NETWORK_ID);
        }
        if (mPendingStoreRead) {
            Log.e(TAG, "Cannot add/update network before store is read!");
            return new NetworkUpdateResult(WifiConfiguration.INVALID_NETWORK_ID);
        }
        config.convertLegacyFieldsToSecurityParamsIfNeeded();
        WifiConfiguration existingConfig = getInternalConfiguredNetwork(config);
        if (!config.isEphemeral()) {
            // Removes the existing ephemeral network if it exists to add this configuration.
            if (existingConfig != null && existingConfig.isEphemeral()) {
                // In this case, new connection for this config won't happen because same
                // network is already registered as an ephemeral network.
                // Clear the Ephemeral Network to address the situation.
                removeNetwork(
                        existingConfig.networkId, existingConfig.creatorUid, config.creatorName);
            }
        }

        NetworkUpdateResult result = addOrUpdateNetworkInternal(config, uid, packageName);
        if (!result.isSuccess()) {
            Log.e(TAG, "Failed to add/update network " + config.getPrintableSsid());
            return result;
        }
        WifiConfiguration newConfig = getInternalConfiguredNetwork(result.getNetworkId());
        sendConfiguredNetworkChangedBroadcast(
                result.isNewNetwork()
                        ? WifiManager.CHANGE_REASON_ADDED
                        : WifiManager.CHANGE_REASON_CONFIG_CHANGE);
        // Unless the added network is ephemeral or Passpoint, persist the network update/addition.
        if (!config.ephemeral && !config.isPasspoint()) {
            saveToStore(true);
        }

        for (OnNetworkUpdateListener listener : mListeners) {
            if (result.isNewNetwork()) {
                listener.onNetworkAdded(
                        createExternalWifiConfiguration(newConfig, true, Process.WIFI_UID));
            } else {
                listener.onNetworkUpdated(
                        createExternalWifiConfiguration(newConfig, true, Process.WIFI_UID),
                        createExternalWifiConfiguration(existingConfig, true, Process.WIFI_UID));
            }
        }
        return result;
    }

    /**
     * Add a network or update a network configuration to our database.
     * If the supplied networkId is INVALID_NETWORK_ID, we create a new empty
     * network configuration. Otherwise, the networkId should refer to an existing configuration.
     *
     * @param config provided WifiConfiguration object.
     * @param uid    UID of the app requesting the network addition/modification.
     * @return NetworkUpdateResult object representing status of the update.
     */
    public NetworkUpdateResult addOrUpdateNetwork(WifiConfiguration config, int uid) {
        return addOrUpdateNetwork(config, uid, null);
    }

    /**
     * Increments the number of reboots since last use for each configuration.
     *
     * @see {@link WifiConfiguration#numRebootsSinceLastUse}
     */
    public void incrementNumRebootsSinceLastUse() {
        getInternalConfiguredNetworks().forEach(config -> config.numRebootsSinceLastUse++);
        saveToStore(false);
    }

    /**
     * Removes excess networks in case the number of saved networks exceeds the max limit
     * specified in config_wifiMaxNumWifiConfigurations.
     *
     * Configs are removed in ascending order of
     *     1. Non-carrier networks before carrier networks
     *     2. Non-connected networks before connected networks.
     *     3. Deletion priority {@see WifiConfiguration#getDeletionPriority()}
     *     4. Last use/creation/update time (lastUpdated/lastConnected or numRebootsSinceLastUse)
     *     5. Open and OWE networks before networks with other security types.
     *     6. Number of associations
     *
     * @return {@code true} if networks were removed, {@code false} otherwise.
     */
    private boolean removeExcessNetworks() {
        final int maxNumConfigs = mContext.getResources().getInteger(
                R.integer.config_wifiMaxNumWifiConfigurations);
        if (maxNumConfigs < 0) {
            // Max number of saved networks not specified.
            return false;
        }

        List<WifiConfiguration> savedNetworks = getSavedNetworks(Process.WIFI_UID);
        final int numExcessNetworks = savedNetworks.size() - maxNumConfigs;
        if (numExcessNetworks <= 0) {
            return false;
        }

        List<WifiConfiguration> configsToDelete = savedNetworks
                .stream()
                .sorted(Comparator.comparing((WifiConfiguration config) -> config.carrierId
                        == TelephonyManager.UNKNOWN_CARRIER_ID)
                        .thenComparing((WifiConfiguration config) -> config.status
                                == WifiConfiguration.Status.CURRENT)
                        .thenComparing((WifiConfiguration config) -> config.getDeletionPriority())
                        .thenComparing((WifiConfiguration config) -> -config.numRebootsSinceLastUse)
                        .thenComparing((WifiConfiguration config) ->
                                Math.max(config.lastConnected, config.lastUpdated))
                        .thenComparing((WifiConfiguration config) -> {
                            try {
                                int authType = config.getAuthType();
                                return !(authType == WifiConfiguration.KeyMgmt.NONE
                                        || authType == WifiConfiguration.KeyMgmt.OWE);
                            } catch (IllegalStateException e) {
                                // An invalid keymgmt configuration should be pruned first.
                                return false;
                            }
                        })
                        .thenComparing((WifiConfiguration config) -> config.numAssociation))
                .limit(numExcessNetworks)
                .collect(Collectors.toList());
        for (WifiConfiguration config : configsToDelete) {
            mConfiguredNetworks.remove(config.networkId);
            localLog("removeExcessNetworks: removed config."
                    + " netId=" + config.networkId
                    + " configKey=" + config.getProfileKey());
        }
        return true;
    }

    /**
     * Removes the specified network configuration from our database.
     *
     * @param config provided WifiConfiguration object.
     * @param uid UID of the app requesting the network deletion.
     * @return true if successful, false otherwise.
     */
    private boolean removeNetworkInternal(WifiConfiguration config, int uid) {
        if (mVerboseLoggingEnabled) {
            Log.v(TAG, "Removing network " + config.getPrintableSsid());
        }
        // Remove any associated enterprise keys for saved enterprise networks. Passpoint network
        // will remove the enterprise keys when provider is uninstalled. Suggestion enterprise
        // networks will remove the enterprise keys when suggestion is removed.
        if (!config.fromWifiNetworkSuggestion && !config.isPasspoint() && config.isEnterprise()) {
            mWifiKeyStore.removeKeys(config.enterpriseConfig);
        }

        // Do not remove the user choice when passpoint or suggestion networks are removed from
        // WifiConfigManager. Will remove that when profile is deleted from PassointManager or
        // WifiNetworkSuggestionsManager.
        if (!config.isPasspoint() && !config.fromWifiNetworkSuggestion) {
            removeConnectChoiceFromAllNetworks(config.getProfileKey());
        }
        mConfiguredNetworks.remove(config.networkId);
        mScanDetailCaches.remove(config.networkId);
        // Stage the backup of the SettingsProvider package which backs this up.
        mBackupManagerProxy.notifyDataChanged();
        mWifiBlocklistMonitor.handleNetworkRemoved(config.SSID);

        localLog("removeNetworkInternal: removed config."
                + " netId=" + config.networkId
                + " configKey=" + config.getProfileKey()
                + " uid=" + Integer.toString(uid)
                + " name=" + mContext.getPackageManager().getNameForUid(uid));
        return true;
    }

    /**
     * Removes the specified network configuration from our database.
     *
     * @param networkId network ID of the provided network.
     * @param uid       UID of the app requesting the network deletion.
     * @return true if successful, false otherwise.
     */
    public boolean removeNetwork(int networkId, int uid, String packageName) {
        if (!mWifiPermissionsUtil.doesUidBelongToCurrentUserOrDeviceOwner(uid)) {
            Log.e(TAG, "UID " + uid + " not visible to the current user");
            return false;
        }
        WifiConfiguration config = getInternalConfiguredNetwork(networkId);
        if (config == null) {
            return false;
        }
        if (!canModifyNetwork(config, uid, packageName)) {
            Log.e(TAG, "UID " + uid + " does not have permission to delete configuration "
                    + config.getProfileKey());
            return false;
        }
        if (!removeNetworkInternal(config, uid)) {
            Log.e(TAG, "Failed to remove network " + config.getPrintableSsid());
            return false;
        }
        if (networkId == mLastSelectedNetworkId) {
            clearLastSelectedNetwork();
        }
        if (!config.ephemeral && !config.isPasspoint()) {
            mLruConnectionTracker.removeNetwork(config);
        }
        sendConfiguredNetworkChangedBroadcast(WifiManager.CHANGE_REASON_REMOVED);
        // Unless the removed network is ephemeral or Passpoint, persist the network removal.
        if (!config.ephemeral && !config.isPasspoint()) {
            saveToStore(true);
        }
        for (OnNetworkUpdateListener listener : mListeners) {
            listener.onNetworkRemoved(
                    createExternalWifiConfiguration(config, true, Process.WIFI_UID));
        }
        return true;
    }

    private String getCreatorPackageName(WifiConfiguration config) {
        String creatorName = config.creatorName;
        // getNameForUid (Stored in WifiConfiguration.creatorName) returns a concatenation of name
        // and uid for shared UIDs ("name:uid").
        if (!creatorName.contains(":")) {
            return creatorName; // regular app not using shared UID.
        }
        // Separate the package name from the string for app using shared UID.
        return creatorName.substring(0, creatorName.indexOf(":"));
    }

    /**
     * Remove all networks associated with an application.
     *
     * @param app Application info of the package of networks to remove.
     * @return the {@link Set} of networks that were removed by this call. Networks which matched
     *         but failed to remove are omitted from this set.
     */
    public Set<Integer> removeNetworksForApp(ApplicationInfo app) {
        if (app == null || app.packageName == null) {
            return Collections.<Integer>emptySet();
        }
        Log.d(TAG, "Remove all networks for app " + app);
        Set<Integer> removedNetworks = new ArraySet<>();
        WifiConfiguration[] copiedConfigs =
                mConfiguredNetworks.valuesForAllUsers().toArray(new WifiConfiguration[0]);
        for (WifiConfiguration config : copiedConfigs) {
            if (app.uid != config.creatorUid
                    || !app.packageName.equals(getCreatorPackageName(config))) {
                continue;
            }
            localLog("Removing network " + config.SSID
                    + ", application \"" + app.packageName + "\" uninstalled"
                    + " from user " + UserHandle.getUserHandleForUid(app.uid));
            if (removeNetwork(config.networkId, config.creatorUid, config.creatorName)) {
                removedNetworks.add(config.networkId);
            }
        }
        return removedNetworks;
    }

    /**
     * Remove all networks associated with a user.
     *
     * @param userId The identifier of the user which is being removed.
     * @return the {@link Set} of networks that were removed by this call. Networks which matched
     *         but failed to remove are omitted from this set.
     */
    Set<Integer> removeNetworksForUser(int userId) {
        Log.d(TAG, "Remove all networks for user " + userId);
        Set<Integer> removedNetworks = new ArraySet<>();
        WifiConfiguration[] copiedConfigs =
                mConfiguredNetworks.valuesForAllUsers().toArray(new WifiConfiguration[0]);
        for (WifiConfiguration config : copiedConfigs) {
            if (userId != UserHandle.getUserHandleForUid(config.creatorUid).getIdentifier()) {
                continue;
            }
            localLog("Removing network " + config.SSID + ", user " + userId + " removed");
            if (removeNetwork(config.networkId, config.creatorUid, config.creatorName)) {
                removedNetworks.add(config.networkId);
            }
        }
        return removedNetworks;
    }

    /**
     * Iterates through the internal list of configured networks and removes any ephemeral or
     * passpoint network configurations which are transient in nature.
     *
     * @return true if a network was removed, false otherwise.
     */
    public boolean removeAllEphemeralOrPasspointConfiguredNetworks() {
        if (mVerboseLoggingEnabled) {
            Log.v(TAG, "Removing all passpoint or ephemeral configured networks");
        }
        boolean didRemove = false;
        WifiConfiguration[] copiedConfigs =
                mConfiguredNetworks.valuesForAllUsers().toArray(new WifiConfiguration[0]);
        for (WifiConfiguration config : copiedConfigs) {
            if (config.isPasspoint()) {
                Log.d(TAG, "Removing passpoint network config " + config.getProfileKey());
                removeNetwork(config.networkId, config.creatorUid, config.creatorName);
                didRemove = true;
            } else if (config.ephemeral) {
                Log.d(TAG, "Removing ephemeral network config " + config.getProfileKey());
                removeNetwork(config.networkId, config.creatorUid, config.creatorName);
                didRemove = true;
            }
        }
        return didRemove;
    }

    /**
     * Removes the suggestion network configuration matched with WifiConfiguration provided.
     * @param suggestion WifiConfiguration for suggestion which needs to remove
     * @return true if a network was removed, false otherwise.
     */
    public boolean removeSuggestionConfiguredNetwork(@NonNull WifiConfiguration suggestion) {
        WifiConfiguration config = getInternalConfiguredNetwork(
                suggestion.getProfileKey());
        if (config != null && config.ephemeral && config.fromWifiNetworkSuggestion) {
            Log.d(TAG, "Removing suggestion network config " + config.getProfileKey());
            return removeNetwork(config.networkId, suggestion.creatorUid, suggestion.creatorName);
        }
        return false;
    }

    /**
     * Removes the passpoint network configuration matched with {@code configKey} provided.
     *
     * @param configKey Config Key for the corresponding passpoint.
     * @return true if a network was removed, false otherwise.
     */
    public boolean removePasspointConfiguredNetwork(@NonNull String configKey) {
        WifiConfiguration config = getInternalConfiguredNetwork(configKey);
        if (config != null && config.isPasspoint()) {
            Log.d(TAG, "Removing passpoint network config " + config.getProfileKey());
            return removeNetwork(config.networkId, config.creatorUid, config.creatorName);
        }
        return false;
    }

    /**
     * Removes all save networks configurations not created by the caller.
     *
     * @param callerUid the uid of the caller
     * @return {@code true} if at least one network is removed.
     */
    public boolean removeNonCallerConfiguredNetwork(int callerUid) {
        if (mVerboseLoggingEnabled) {
            Log.v(TAG, "removeNonCallerConfiguredNetwork caller = " + callerUid);
        }
        boolean didRemove = false;
        WifiConfiguration[] copiedConfigs =
                mConfiguredNetworks.valuesForAllUsers().toArray(new WifiConfiguration[0]);
        for (WifiConfiguration config : copiedConfigs) {
            if (config.creatorUid != callerUid) {
                Log.d(TAG, "Removing non-caller network config " + config.getProfileKey());
                removeNetwork(config.networkId, config.creatorUid, config.creatorName);
                didRemove = true;
            }
        }
        return didRemove;
    }

    /**
     * Check whether a network belong to a known list of networks that may not support randomized
     * MAC.
     * @param networkId
     * @return true if the network is in the hotlist and MAC randomization is enabled.
     */
    public boolean isInFlakyRandomizationSsidHotlist(int networkId) {
        WifiConfiguration config = getConfiguredNetwork(networkId);
        return config != null
                && config.macRandomizationSetting != WifiConfiguration.RANDOMIZATION_NONE
                && mDeviceConfigFacade.getRandomizationFlakySsidHotlist().contains(config.SSID);
    }

    /**
     * Helper method to set the publicly exposed status for the network and send out the network
     * status change broadcast.
     */
    private void setNetworkStatus(WifiConfiguration config, int status) {
        config.status = status;
        sendConfiguredNetworkChangedBroadcast(WifiManager.CHANGE_REASON_CONFIG_CHANGE);
    }

    /**
     * Update a network's status (both internal and public) according to the update reason and
     * its current state.
     *
     * Each network has 2 status:
     * 1. NetworkSelectionStatus: This is internal selection status of the network. This is used
     * for temporarily disabling a network for Network Selector.
     * 2. Status: This is the exposed status for a network. This is mostly set by
     * the public API's {@link WifiManager#enableNetwork(int, boolean)} &
     * {@link WifiManager#disableNetwork(int)}.
     *
     * @param networkId network ID of the network that needs the update.
     * @param reason    reason to update the network.
     * @return true if the input configuration has been updated, false otherwise.
     */
    public boolean updateNetworkSelectionStatus(int networkId, int reason) {
        WifiConfiguration config = getInternalConfiguredNetwork(networkId);
        if (config == null) {
            return false;
        }
        return updateNetworkSelectionStatus(config, reason);
    }

    private boolean updateNetworkSelectionStatus(WifiConfiguration config, int reason) {
        int prevNetworkSelectionStatus = config.getNetworkSelectionStatus()
                .getNetworkSelectionStatus();
        if (!mWifiBlocklistMonitor.updateNetworkSelectionStatus(config, reason)) {
            return false;
        }
        int newNetworkSelectionStatus = config.getNetworkSelectionStatus()
                .getNetworkSelectionStatus();
        if (prevNetworkSelectionStatus != newNetworkSelectionStatus) {
            sendNetworkSelectionStatusChangedUpdate(config, newNetworkSelectionStatus, reason);
            sendConfiguredNetworkChangedBroadcast(WifiManager.CHANGE_REASON_CONFIG_CHANGE);
        }
        saveToStore(false);
        return true;
    }

    private void sendNetworkSelectionStatusChangedUpdate(WifiConfiguration config,
            int newNetworkSelectionStatus, int disableReason) {
        switch (newNetworkSelectionStatus) {
            case NetworkSelectionStatus.NETWORK_SELECTION_ENABLED:
                for (OnNetworkUpdateListener listener : mListeners) {
                    listener.onNetworkEnabled(
                            createExternalWifiConfiguration(config, true, Process.WIFI_UID));
                }
                break;
            case NetworkSelectionStatus.NETWORK_SELECTION_TEMPORARY_DISABLED:
                for (OnNetworkUpdateListener listener : mListeners) {
                    listener.onNetworkTemporarilyDisabled(
                            createExternalWifiConfiguration(config, true, Process.WIFI_UID),
                            disableReason);
                }
                break;
            case NetworkSelectionStatus.NETWORK_SELECTION_PERMANENTLY_DISABLED:
                for (OnNetworkUpdateListener listener : mListeners) {
                    WifiConfiguration configForListener = new WifiConfiguration(config);
                    listener.onNetworkPermanentlyDisabled(
                            createExternalWifiConfiguration(config, true, Process.WIFI_UID),
                            disableReason);
                }
                break;
            default:
                // all cases covered
        }
    }

    /**
     * Re-enable all temporary disabled configured networks.
     */
    public void enableTemporaryDisabledNetworks() {
        mWifiBlocklistMonitor.clearBssidBlocklist();
        for (WifiConfiguration config : getInternalConfiguredNetworks()) {
            if (config.getNetworkSelectionStatus().isNetworkTemporaryDisabled()) {
                updateNetworkSelectionStatus(config,
                        NetworkSelectionStatus.DISABLED_NONE);
            }
        }
    }

    /**
     * Attempt to re-enable a network for network selection, if this network was either:
     * a) Previously temporarily disabled, but its disable timeout has expired, or
     * b) Previously disabled because of a user switch, but is now visible to the current
     * user.
     *
     * @param networkId the id of the network to be checked for possible unblock (due to timeout)
     * @return true if the network identified by {@param networkId} was re-enabled for qualified
     * network selection, false otherwise.
     */
    public boolean tryEnableNetwork(int networkId) {
        WifiConfiguration config = getInternalConfiguredNetwork(networkId);
        if (config == null) {
            return false;
        }
        if (mWifiBlocklistMonitor.shouldEnableNetwork(config)) {
            return updateNetworkSelectionStatus(config, NetworkSelectionStatus.DISABLED_NONE);
        }
        return false;
    }

    /**
     * Enable a network using the public {@link WifiManager#enableNetwork(int, boolean)} API.
     *
     * @param networkId     network ID of the network that needs the update.
     * @param disableOthers Whether to disable all other networks or not. This is used to indicate
     *                      that the app requested connection to a specific network.
     * @param uid           uid of the app requesting the update.
     * @return true if it succeeds, false otherwise
     */
    public boolean enableNetwork(int networkId, boolean disableOthers, int uid,
                                 String packageName) {
        if (mVerboseLoggingEnabled) {
            Log.v(TAG, "Enabling network " + networkId + " (disableOthers " + disableOthers + ")");
        }
        if (!mWifiPermissionsUtil.doesUidBelongToCurrentUserOrDeviceOwner(uid)) {
            Log.e(TAG, "UID " + uid + " not visible to the current user");
            return false;
        }
        WifiConfiguration config = getInternalConfiguredNetwork(networkId);
        if (config == null) {
            return false;
        }
        // Set the "last selected" flag even if the app does not have permissions to modify this
        // network config. Apps are allowed to connect to networks even if they don't have
        // permission to modify it.
        if (disableOthers) {
            setLastSelectedNetwork(networkId);
        }
        if (!canModifyNetwork(config, uid, packageName)) {
            Log.e(TAG, "UID " + uid + " does not have permission to update configuration "
                    + config.getProfileKey());
            return false;
        }
        if (!updateNetworkSelectionStatus(
                networkId, WifiConfiguration.NetworkSelectionStatus.DISABLED_NONE)) {
            return false;
        }
        saveToStore(true);
        return true;
    }

    /**
     * Disable a network using the public {@link WifiManager#disableNetwork(int)} API.
     *
     * @param networkId network ID of the network that needs the update.
     * @param uid       uid of the app requesting the update.
     * @return true if it succeeds, false otherwise
     */
    public boolean disableNetwork(int networkId, int uid, String packageName) {
        if (mVerboseLoggingEnabled) {
            Log.v(TAG, "Disabling network " + networkId);
        }
        if (!mWifiPermissionsUtil.doesUidBelongToCurrentUserOrDeviceOwner(uid)) {
            Log.e(TAG, "UID " + uid + " not visible to the current user");
            return false;
        }
        WifiConfiguration config = getInternalConfiguredNetwork(networkId);
        if (config == null) {
            return false;
        }
        // Reset the "last selected" flag even if the app does not have permissions to modify this
        // network config.
        if (networkId == mLastSelectedNetworkId) {
            clearLastSelectedNetwork();
        }
        if (!canModifyNetwork(config, uid, packageName)) {
            Log.e(TAG, "UID " + uid + " does not have permission to update configuration "
                    + config.getProfileKey());
            return false;
        }
        if (!updateNetworkSelectionStatus(
                networkId, NetworkSelectionStatus.DISABLED_BY_WIFI_MANAGER)) {
            return false;
        }
        saveToStore(true);
        return true;
    }

    /**
     * Changes the user's choice to allow auto-join using the
     * {@link WifiManager#allowAutojoin(int, boolean)} API.
     *
     * @param networkId network ID of the network that needs the update.
     * @param choice the choice to allow auto-join or not
     * @return true if it succeeds, false otherwise
     */
    public boolean allowAutojoin(int networkId, boolean choice) {
        if (mVerboseLoggingEnabled) {
            Log.v(TAG, "Setting allowAutojoin to " + choice + " for netId " + networkId);
        }
        WifiConfiguration config = getInternalConfiguredNetwork(networkId);
        if (config == null) {
            Log.e(TAG, "allowAutojoin: Supplied networkId " + networkId
                    + " has no matching config");
            return false;
        }

        config.allowAutojoin = choice;
        if (!choice) {
            removeConnectChoiceFromAllNetworks(config.getProfileKey());
            clearConnectChoiceInternal(config);
        }
        sendConfiguredNetworkChangedBroadcast(WifiManager.CHANGE_REASON_CONFIG_CHANGE);
        if (!config.ephemeral) {
            saveToStore(true);
        }
        return true;
    }

    /**
     * Updates the last connected UID for the provided configuration.
     *
     * @param networkId network ID corresponding to the network.
     * @param uid       uid of the app requesting the connection.
     * @return true if the network was found, false otherwise.
     */
    private boolean updateLastConnectUid(int networkId, int uid) {
        if (mVerboseLoggingEnabled) {
            Log.v(TAG, "Update network last connect UID for " + networkId);
        }
        if (!mWifiPermissionsUtil.doesUidBelongToCurrentUserOrDeviceOwner(uid)) {
            Log.e(TAG, "UID " + uid + " not visible to the current user");
            return false;
        }
        WifiConfiguration config = getInternalConfiguredNetwork(networkId);
        if (config == null) {
            return false;
        }
        config.lastConnectUid = uid;
        return true;
    }

    /**
     * Updates a network configuration after a successful connection to it.
     *
     * This method updates the following WifiConfiguration elements:
     * 1. Set the |lastConnected| timestamp.
     * 2. Increment |numAssociation| counter.
     * 3. Clear the disable reason counters in the associated |NetworkSelectionStatus|.
     * 4. Set the hasEverConnected| flag in the associated |NetworkSelectionStatus|.
     * 5. Sets the status of network as |CURRENT|.
     *
     * @param networkId network ID corresponding to the network.
     * @param shouldSetUserConnectChoice setup user connect choice on this network.
     * @param rssi signal strength of the connected network.
     * @return true if the network was found, false otherwise.
     */
    public boolean updateNetworkAfterConnect(int networkId, boolean shouldSetUserConnectChoice,
            int rssi) {
        if (mVerboseLoggingEnabled) {
            Log.v(TAG, "Update network after connect for " + networkId);
        }
        WifiConfiguration config = getInternalConfiguredNetwork(networkId);
        if (config == null) {
            return false;
        }

        // Only record connection order for non-passpoint from user saved or suggestion.
        if (!config.isPasspoint() && (config.fromWifiNetworkSuggestion || !config.ephemeral)) {
            mLruConnectionTracker.addNetwork(config);
        }
        if (shouldSetUserConnectChoice) {
            setUserConnectChoice(config.networkId, rssi);
        }
        config.lastConnected = mClock.getWallClockMillis();
        config.numRebootsSinceLastUse = 0;
        config.numAssociation++;
        config.getNetworkSelectionStatus().clearDisableReasonCounter();
        config.getNetworkSelectionStatus().setHasEverConnected(true);
        setNetworkStatus(config, WifiConfiguration.Status.CURRENT);
        saveToStore(false);
        return true;
    }

    /**
     * Set captive portal to be detected for this network.
     * @param networkId
     */
    public void noteCaptivePortalDetected(int networkId) {
        WifiConfiguration config = getInternalConfiguredNetwork(networkId);
        if (config != null) {
            config.getNetworkSelectionStatus().setHasNeverDetectedCaptivePortal(false);
        }
    }

    /**
     * Updates a network configuration after disconnection from it.
     *
     * This method updates the following WifiConfiguration elements:
     * 1. Set the |lastDisConnected| timestamp.
     * 2. Sets the status of network back to |ENABLED|.
     *
     * @param networkId network ID corresponding to the network.
     * @return true if the network was found, false otherwise.
     */
    public boolean updateNetworkAfterDisconnect(int networkId) {
        if (mVerboseLoggingEnabled) {
            Log.v(TAG, "Update network after disconnect for " + networkId);
        }
        WifiConfiguration config = getInternalConfiguredNetwork(networkId);
        if (config == null) {
            return false;
        }
        config.lastDisconnected = mClock.getWallClockMillis();
        config.randomizedMacExpirationTimeMs = Math.max(config.randomizedMacExpirationTimeMs,
                config.lastDisconnected + NON_PERSISTENT_MAC_WAIT_AFTER_DISCONNECT_MS);
        // If the network hasn't been disabled, mark it back as
        // enabled after disconnection.
        if (config.status == WifiConfiguration.Status.CURRENT) {
            setNetworkStatus(config, WifiConfiguration.Status.ENABLED);
        }
        saveToStore(false);
        return true;
    }

    /**
     * Set default GW MAC address for the provided network.
     *
     * @param networkId network ID corresponding to the network.
     * @param macAddress MAC address of the gateway to be set.
     * @return true if the network was found, false otherwise.
     */
    public boolean setNetworkDefaultGwMacAddress(int networkId, String macAddress) {
        WifiConfiguration config = getInternalConfiguredNetwork(networkId);
        if (config == null) {
            return false;
        }
        config.defaultGwMacAddress = macAddress;
        return true;
    }

    /**
     * Clear the {@link NetworkSelectionStatus#mCandidate},
     * {@link NetworkSelectionStatus#mCandidateScore} &
     * {@link NetworkSelectionStatus#mSeenInLastQualifiedNetworkSelection} for the provided network.
     *
     * This is invoked by Network Selector at the start of every selection procedure to clear all
     * configured networks' scan-result-candidates.
     *
     * @param networkId network ID corresponding to the network.
     * @return true if the network was found, false otherwise.
     */
    public boolean clearNetworkCandidateScanResult(int networkId) {
        if (mVerboseLoggingEnabled) {
            Log.v(TAG, "Clear network candidate scan result for " + networkId);
        }
        WifiConfiguration config = getInternalConfiguredNetwork(networkId);
        if (config == null) {
            return false;
        }
        config.getNetworkSelectionStatus().setCandidate(null);
        config.getNetworkSelectionStatus().setCandidateScore(Integer.MIN_VALUE);
        config.getNetworkSelectionStatus().setSeenInLastQualifiedNetworkSelection(false);
        config.getNetworkSelectionStatus().setCandidateSecurityParams(null);
        return true;
    }

    /**
     * Set the {@link NetworkSelectionStatus#mCandidate},
     * {@link NetworkSelectionStatus#mCandidateScore} &
     * {@link NetworkSelectionStatus#mSeenInLastQualifiedNetworkSelection} for the provided network.
     *
     * This is invoked by Network Selector when it sees a network during network selection procedure
     * to set the scan result candidate.
     *
     * @param networkId  network ID corresponding to the network.
     * @param scanResult Candidate ScanResult associated with this network.
     * @param score      Score assigned to the candidate.
     * @param params     Security params for this candidate.
     * @return true if the network was found, false otherwise.
     */
    public boolean setNetworkCandidateScanResult(int networkId, ScanResult scanResult, int score,
            SecurityParams params) {
        if (mVerboseLoggingEnabled) {
            Log.v(TAG, "Set network candidate scan result " + scanResult + " for " + networkId
                    + " with security params " + params);
        }
        WifiConfiguration config = getInternalConfiguredNetwork(networkId);
        if (config == null) {
            Log.e(TAG, "Cannot find network for " + networkId);
            return false;
        }
        config.getNetworkSelectionStatus().setCandidate(scanResult);
        config.getNetworkSelectionStatus().setCandidateScore(score);
        config.getNetworkSelectionStatus().setSeenInLastQualifiedNetworkSelection(true);
        config.getNetworkSelectionStatus().setCandidateSecurityParams(params);
        return true;
    }

    /**
     * Iterate through all the saved networks and remove the provided configuration from the
     * {@link NetworkSelectionStatus#mConnectChoice} from them.
     *
     * This is invoked when a network is removed from our records.
     *
     * @param connectChoiceConfigKey ConfigKey corresponding to the network that is being removed.
     */
    public void removeConnectChoiceFromAllNetworks(String connectChoiceConfigKey) {
        if (mVerboseLoggingEnabled) {
            Log.v(TAG, "Removing connect choice from all networks " + connectChoiceConfigKey);
        }
        if (connectChoiceConfigKey == null) {
            return;
        }
        for (WifiConfiguration config : getInternalConfiguredNetworks()) {
            WifiConfiguration.NetworkSelectionStatus status = config.getNetworkSelectionStatus();
            String connectChoice = status.getConnectChoice();
            if (TextUtils.equals(connectChoice, connectChoiceConfigKey)) {
                Log.d(TAG, "remove connect choice:" + connectChoice + " from " + config.SSID
                        + " : " + config.networkId);
                clearConnectChoiceInternal(config);
            }
        }
        for (OnNetworkUpdateListener listener : mListeners) {
            listener.onConnectChoiceRemoved(connectChoiceConfigKey);
        }
    }

    /**
     * Increments the number of no internet access reports in the provided network.
     *
     * @param networkId network ID corresponding to the network.
     * @return true if the network was found, false otherwise.
     */
    public boolean incrementNetworkNoInternetAccessReports(int networkId) {
        WifiConfiguration config = getInternalConfiguredNetwork(networkId);
        if (config == null) {
            return false;
        }
        config.numNoInternetAccessReports++;
        config.validatedInternetAccess = false;
        return true;
    }

    /**
     * Sets the internet access is validated or not in the provided network.
     *
     * @param networkId network ID corresponding to the network.
     * @param validated Whether access is validated or not.
     * @return true if the network was found, false otherwise.
     */
    public boolean setNetworkValidatedInternetAccess(int networkId, boolean validated) {
        WifiConfiguration config = getInternalConfiguredNetwork(networkId);
        if (config == null) {
            return false;
        }
        config.validatedInternetAccess = validated;
        config.numNoInternetAccessReports = 0;
        saveToStore(false);
        return true;
    }

    /**
     * Sets whether the internet access is expected or not in the provided network.
     *
     * @param networkId network ID corresponding to the network.
     * @param expected  Whether access is expected or not.
     * @return true if the network was found, false otherwise.
     */
    public boolean setNetworkNoInternetAccessExpected(int networkId, boolean expected) {
        WifiConfiguration config = getInternalConfiguredNetwork(networkId);
        if (config == null) {
            return false;
        }
        config.noInternetAccessExpected = expected;
        return true;
    }

    /**
     * Helper method to clear out the {@link #mNextNetworkId} user/app network selection. This
     * is done when either the corresponding network is either removed or disabled.
     */
    public void clearLastSelectedNetwork() {
        if (mVerboseLoggingEnabled) {
            Log.v(TAG, "Clearing last selected network");
        }
        mLastSelectedNetworkId = WifiConfiguration.INVALID_NETWORK_ID;
        mLastSelectedTimeStamp = NetworkSelectionStatus.INVALID_NETWORK_SELECTION_DISABLE_TIMESTAMP;
    }

    /**
     * Helper method to mark a network as the last selected one by an app/user. This is set
     * when an app invokes {@link #enableNetwork(int, boolean, int)} with |disableOthers| flag set.
     * This is used by network selector to assign a special bonus during network selection.
     */
    private void setLastSelectedNetwork(int networkId) {
        if (mVerboseLoggingEnabled) {
            Log.v(TAG, "Setting last selected network to " + networkId);
        }
        mLastSelectedNetworkId = networkId;
        mLastSelectedTimeStamp = mClock.getElapsedSinceBootMillis();
    }

    /**
     * Retrieve the network Id corresponding to the last network that was explicitly selected by
     * an app/user.
     *
     * @return network Id corresponding to the last selected network.
     */
    public int getLastSelectedNetwork() {
        return mLastSelectedNetworkId;
    }

    /**
     * Retrieve the configKey corresponding to the last network that was explicitly selected by
     * an app/user.
     *
     * @return network Id corresponding to the last selected network.
     */
    public String getLastSelectedNetworkConfigKey() {
        if (mLastSelectedNetworkId == WifiConfiguration.INVALID_NETWORK_ID) {
            return "";
        }
        WifiConfiguration config = getInternalConfiguredNetwork(mLastSelectedNetworkId);
        if (config == null) {
            return "";
        }
        return config.getProfileKey();
    }

    /**
     * Retrieve the time stamp at which a network was explicitly selected by an app/user.
     *
     * @return timestamp in milliseconds from boot when this was set.
     */
    public long getLastSelectedTimeStamp() {
        return mLastSelectedTimeStamp;
    }

    /**
     * Helper method to get the scan detail cache entry {@link #mScanDetailCaches} for the provided
     * network.
     *
     * @param networkId network ID corresponding to the network.
     * @return existing {@link ScanDetailCache} entry if one exists or null.
     */
    public ScanDetailCache getScanDetailCacheForNetwork(int networkId) {
        return mScanDetailCaches.get(networkId);
    }

    /**
     * Helper method to get or create a scan detail cache entry {@link #mScanDetailCaches} for
     * the provided network.
     *
     * @param config configuration corresponding to the the network.
     * @return existing {@link ScanDetailCache} entry if one exists or a new instance created for
     * this network.
     */
    private ScanDetailCache getOrCreateScanDetailCacheForNetwork(WifiConfiguration config) {
        if (config == null) return null;
        ScanDetailCache cache = getScanDetailCacheForNetwork(config.networkId);
        if (cache == null && config.networkId != WifiConfiguration.INVALID_NETWORK_ID) {
            cache = new ScanDetailCache(
                    config, SCAN_CACHE_ENTRIES_MAX_SIZE, SCAN_CACHE_ENTRIES_TRIM_SIZE);
            mScanDetailCaches.put(config.networkId, cache);
        }
        return cache;
    }

    /**
     * Saves the provided ScanDetail into the corresponding scan detail cache entry
     * {@link #mScanDetailCaches} for the provided network.
     *
     * @param config     configuration corresponding to the the network.
     * @param scanDetail new scan detail instance to be saved into the cache.
     */
    private void saveToScanDetailCacheForNetwork(
            WifiConfiguration config, ScanDetail scanDetail) {
        ScanResult scanResult = scanDetail.getScanResult();

        WifiScoreCard.PerNetwork network = mWifiScoreCard.lookupNetwork(config.SSID);
        network.addFrequency(scanResult.frequency);
        ScanDetailCache scanDetailCache = getOrCreateScanDetailCacheForNetwork(config);
        if (scanDetailCache == null) {
            Log.e(TAG, "Could not allocate scan cache for " + config.getPrintableSsid());
            return;
        }

        // Adding a new BSSID
        if (config.ephemeral) {
            // For an ephemeral Wi-Fi config, the ScanResult should be considered
            // untrusted.
            scanResult.untrusted = true;
        }

        // Add the scan detail to this network's scan detail cache.
        scanDetailCache.put(scanDetail);
    }

    /**
     * Retrieves a configured network corresponding to the provided scan detail if one exists.
     *
     * @param scanDetail ScanDetail instance  to use for looking up the network.
     * @return WifiConfiguration object representing the network corresponding to the scanDetail,
     * null if none exists.
     */
    public WifiConfiguration getSavedNetworkForScanDetail(ScanDetail scanDetail) {
        ScanResult scanResult = scanDetail.getScanResult();
        if (scanResult == null) {
            Log.e(TAG, "No scan result found in scan detail");
            return null;
        }
        return getSavedNetworkForScanResult(scanResult);
    }

    /**
     * Retrieves a configured network corresponding to the provided scan result if one exists.
     *
     * @param scanResult ScanResult instance to use for looking up the network.
     * @return WifiConfiguration object representing the network corresponding to the scanResult,
     * null if none exists.
     */
    public WifiConfiguration getSavedNetworkForScanResult(@NonNull ScanResult scanResult) {
        WifiConfiguration config = null;
        try {
            config = mConfiguredNetworks.getByScanResultForCurrentUser(scanResult);
        } catch (IllegalArgumentException e) {
            Log.e(TAG, "Failed to lookup network from config map", e);
        }
        if (config != null) {
            if (mVerboseLoggingEnabled) {
                Log.v(TAG, "getSavedNetworkFromScanResult Found " + config.getProfileKey()
                        + " for " + scanResult.SSID + "[" + scanResult.capabilities + "]");
            }
        }
        return config;
    }

    /**
     * Caches the provided |scanDetail| into the corresponding scan detail cache entry
     * {@link #mScanDetailCaches} for the retrieved network.
     *
     * @param scanDetail input a scanDetail from the scan result
     */
    public void updateScanDetailCacheFromScanDetailForSavedNetwork(ScanDetail scanDetail) {
        WifiConfiguration network = getSavedNetworkForScanDetail(scanDetail);
        if (network == null) {
            return;
        }
        saveToScanDetailCacheForNetwork(network, scanDetail);
    }
    /**
     * Retrieves a configured network corresponding to the provided scan detail if one exists and
     * caches the provided |scanDetail| into the corresponding scan detail cache entry
     * {@link #mScanDetailCaches} for the retrieved network.
     *
     * @param scanDetail input a scanDetail from the scan result
     * @return WifiConfiguration object representing the network corresponding to the scanDetail,
     * null if none exists.
     */
    public WifiConfiguration getSavedNetworkForScanDetailAndCache(ScanDetail scanDetail) {
        WifiConfiguration network = getSavedNetworkForScanDetail(scanDetail);
        if (network == null) {
            return null;
        }
        saveToScanDetailCacheForNetwork(network, scanDetail);
        // Cache DTIM values parsed from the beacon frame Traffic Indication Map (TIM)
        // Information Element (IE), into the associated WifiConfigurations. Most of the
        // time there is no TIM IE in the scan result (Probe Response instead of Beacon
        // Frame), these scanResult DTIM's are negative and ignored.
        // Used for metrics collection.
        if (scanDetail.getNetworkDetail() != null
                && scanDetail.getNetworkDetail().getDtimInterval() > 0) {
            network.dtimInterval = scanDetail.getNetworkDetail().getDtimInterval();
        }
        return createExternalWifiConfiguration(network, true, Process.WIFI_UID);
    }

    /**
     * Update the scan detail cache associated with current connected network with latest
     * RSSI value in the provided WifiInfo.
     * This is invoked when we get an RSSI poll update after connection.
     *
     * @param info WifiInfo instance pointing to the current connected network.
     */
    public void updateScanDetailCacheFromWifiInfo(WifiInfo info) {
        WifiConfiguration config = getInternalConfiguredNetwork(info.getNetworkId());
        ScanDetailCache scanDetailCache = getScanDetailCacheForNetwork(info.getNetworkId());
        if (config != null && scanDetailCache != null) {
            ScanDetail scanDetail = scanDetailCache.getScanDetail(info.getBSSID());
            if (scanDetail != null) {
                ScanResult result = scanDetail.getScanResult();
                long previousSeen = result.seen;
                int previousRssi = result.level;
                // Update the scan result
                scanDetail.setSeen();
                result.level = info.getRssi();
                // Average the RSSI value
                long maxAge = SCAN_RESULT_MAXIMUM_AGE_MS;
                long age = result.seen - previousSeen;
                if (previousSeen > 0 && age > 0 && age < maxAge / 2) {
                    // Average the RSSI with previously seen instances of this scan result
                    double alpha = 0.5 - (double) age / (double) maxAge;
                    result.level = (int) ((double) result.level * (1 - alpha)
                                        + (double) previousRssi * alpha);
                }
                if (mVerboseLoggingEnabled) {
                    Log.v(TAG, "Updating scan detail cache freq=" + result.frequency
                            + " BSSID=" + result.BSSID
                            + " RSSI=" + result.level
                            + " for " + config.getProfileKey());
                }
            }
        }
    }

    /**
     * Save the ScanDetail to the ScanDetailCache of the given network.  This is used
     * by {@link PasspointNetworkNominator} for caching
     * ScanDetail for newly created {@link WifiConfiguration} for Passpoint network.
     *
     * @param networkId The ID of the network to save ScanDetail to
     * @param scanDetail The ScanDetail to cache
     */
    public void updateScanDetailForNetwork(int networkId, ScanDetail scanDetail) {
        WifiConfiguration network = getInternalConfiguredNetwork(networkId);
        if (network == null) {
            return;
        }
        saveToScanDetailCacheForNetwork(network, scanDetail);
    }

    /**
     * Helper method to check if the 2 provided networks can be linked or not.
     * Networks are considered for linking if:
     * 1. Share the same GW MAC address.
     * 2. Scan results for the networks have AP's with MAC address which differ only in the last
     * nibble.
     *
     * @param network1         WifiConfiguration corresponding to network 1.
     * @param network2         WifiConfiguration corresponding to network 2.
     * @param scanDetailCache1 ScanDetailCache entry for network 1.
     * @param scanDetailCache1 ScanDetailCache entry for network 2.
     * @return true if the networks should be linked, false if the networks should be unlinked.
     */
    private boolean shouldNetworksBeLinked(
            WifiConfiguration network1, WifiConfiguration network2,
            ScanDetailCache scanDetailCache1, ScanDetailCache scanDetailCache2) {
        // Check if networks should not be linked due to credential mismatch
        if (mContext.getResources().getBoolean(
                R.bool.config_wifi_only_link_same_credential_configurations)) {
            if (!TextUtils.equals(network1.preSharedKey, network2.preSharedKey)) {
                return false;
            }
        }

        // Skip VRRP MAC addresses since they are likely to correspond to different networks even if
        // they match.
        if ((network1.defaultGwMacAddress != null && network1.defaultGwMacAddress
                .regionMatches(true, 0, VRRP_MAC_ADDRESS_PREFIX, 0,
                        VRRP_MAC_ADDRESS_PREFIX.length()))
                || (network2.defaultGwMacAddress != null && network2.defaultGwMacAddress
                .regionMatches(true, 0, VRRP_MAC_ADDRESS_PREFIX, 0,
                        VRRP_MAC_ADDRESS_PREFIX.length()))) {
            return false;
        }

        // Check if networks should be linked due to default gateway match
        if (network1.defaultGwMacAddress != null && network2.defaultGwMacAddress != null) {
            // If both default GW are known, link only if they are equal
            if (network1.defaultGwMacAddress.equalsIgnoreCase(network2.defaultGwMacAddress)) {
                if (mVerboseLoggingEnabled) {
                    Log.v(TAG, "shouldNetworksBeLinked link due to same gw " + network2.SSID
                            + " and " + network1.SSID + " GW " + network1.defaultGwMacAddress);
                }
                return true;
            }
            return false;
        }

        // We do not know BOTH default gateways yet, but if the first 16 ASCII characters of BSSID
        // match then we can assume this is a DBDC with the same gateway. Once both gateways become
        // known, we will unlink the networks if it turns out the gateways are actually different.
        if (!mContext.getResources().getBoolean(
                R.bool.config_wifiAllowLinkingUnknownDefaultGatewayConfigurations)) {
            return false;
        }
        if (scanDetailCache1 != null && scanDetailCache2 != null) {
            for (String abssid : scanDetailCache1.keySet()) {
                for (String bbssid : scanDetailCache2.keySet()) {
                    if (abssid.regionMatches(
                            true, 0, bbssid, 0, LINK_CONFIGURATION_BSSID_MATCH_LENGTH)) {
                        if (mVerboseLoggingEnabled) {
                            Log.v(TAG, "shouldNetworksBeLinked link due to DBDC BSSID match "
                                    + network2.SSID + " and " + network1.SSID
                                    + " bssida " + abssid + " bssidb " + bbssid);
                        }
                        return true;
                    }
                }
            }
        }
        return false;
    }

    /**
     * Helper methods to link 2 networks together.
     *
     * @param network1 WifiConfiguration corresponding to network 1.
     * @param network2 WifiConfiguration corresponding to network 2.
     */
    private void linkNetworks(WifiConfiguration network1, WifiConfiguration network2) {
        if (mVerboseLoggingEnabled) {
            Log.v(TAG, "linkNetworks will link " + network2.getProfileKey()
                    + " and " + network1.getProfileKey());
        }
        if (network2.linkedConfigurations == null) {
            network2.linkedConfigurations = new HashMap<>();
        }
        if (network1.linkedConfigurations == null) {
            network1.linkedConfigurations = new HashMap<>();
        }
        // TODO (b/30638473): This needs to become a set instead of map, but it will need
        // public interface changes and need some migration of existing store data.
        network2.linkedConfigurations.put(network1.getProfileKey(), 1);
        network1.linkedConfigurations.put(network2.getProfileKey(), 1);
    }

    /**
     * Helper methods to unlink 2 networks from each other.
     *
     * @param network1 WifiConfiguration corresponding to network 1.
     * @param network2 WifiConfiguration corresponding to network 2.
     */
    private void unlinkNetworks(WifiConfiguration network1, WifiConfiguration network2) {
        if (network2.linkedConfigurations != null
                && (network2.linkedConfigurations.get(network1.getProfileKey()) != null)) {
            if (mVerboseLoggingEnabled) {
                Log.v(TAG, "unlinkNetworks un-link " + network1.getProfileKey()
                        + " from " + network2.getProfileKey());
            }
            network2.linkedConfigurations.remove(network1.getProfileKey());
        }
        if (network1.linkedConfigurations != null
                && (network1.linkedConfigurations.get(network2.getProfileKey()) != null)) {
            if (mVerboseLoggingEnabled) {
                Log.v(TAG, "unlinkNetworks un-link " + network2.getProfileKey()
                        + " from " + network1.getProfileKey());
            }
            network1.linkedConfigurations.remove(network2.getProfileKey());
        }
    }

    /**
     * This method runs through all the saved networks and checks if the provided network can be
     * linked with any of them.
     *
     * @param config WifiConfiguration object corresponding to the network that needs to be
     *               checked for potential links.
     */
    private void attemptNetworkLinking(WifiConfiguration config) {
        // Only link WPA_PSK config.
        if (!config.isSecurityType(WifiConfiguration.SECURITY_TYPE_PSK)) {
            return;
        }
        ScanDetailCache scanDetailCache = getScanDetailCacheForNetwork(config.networkId);
        // Ignore configurations with large number of BSSIDs.
        if (scanDetailCache != null
                && scanDetailCache.size() > LINK_CONFIGURATION_MAX_SCAN_CACHE_ENTRIES) {
            return;
        }
        for (WifiConfiguration linkConfig : getInternalConfiguredNetworks()) {
            if (linkConfig.getProfileKey().equals(config.getProfileKey())) {
                continue;
            }
            if (linkConfig.ephemeral) {
                continue;
            }
            if (!linkConfig.getNetworkSelectionStatus().isNetworkEnabled()) {
                continue;
            }
            // Network Selector will be allowed to dynamically jump from a linked configuration
            // to another, hence only link configurations that have WPA_PSK security type.
            if (!linkConfig.isSecurityType(WifiConfiguration.SECURITY_TYPE_PSK)) {
                continue;
            }
            ScanDetailCache linkScanDetailCache =
                    getScanDetailCacheForNetwork(linkConfig.networkId);
            // Ignore configurations with large number of BSSIDs.
            if (linkScanDetailCache != null
                    && linkScanDetailCache.size() > LINK_CONFIGURATION_MAX_SCAN_CACHE_ENTRIES) {
                continue;
            }
            // Check if the networks should be linked/unlinked.
            if (shouldNetworksBeLinked(
                    config, linkConfig, scanDetailCache, linkScanDetailCache)) {
                linkNetworks(config, linkConfig);
            } else {
                unlinkNetworks(config, linkConfig);
            }
        }
    }

    /**
     * Retrieves a list of all the saved hidden networks for scans
     *
     * Hidden network list sent to the firmware has limited size. If there are a lot of saved
     * networks, this list will be truncated and we might end up not sending the networks
     * with the highest chance of connecting to the firmware.
     * So, re-sort the network list based on the frequency of connection to those networks
     * and whether it was last seen in the scan results.
     *
     * @param autoJoinOnly retrieve hidden network autojoin enabled only.
     * @return list of hidden networks in the order of priority.
     */
    public List<WifiScanner.ScanSettings.HiddenNetwork> retrieveHiddenNetworkList(
            boolean autoJoinOnly) {
        List<WifiScanner.ScanSettings.HiddenNetwork> hiddenList = new ArrayList<>();
        List<WifiConfiguration> networks = getConfiguredNetworks();
        // Remove any non hidden networks.
        networks.removeIf(config -> !config.hiddenSSID);
        networks.sort(mScanListComparator);
        // The most frequently connected network has the highest priority now.
        for (WifiConfiguration config : networks) {
            if (!autoJoinOnly || config.allowAutojoin) {
                hiddenList.add(new WifiScanner.ScanSettings.HiddenNetwork(config.SSID));
            }
        }
        return hiddenList;
    }

    /**
     * Check if the provided network was temporarily disabled by the user and still blocked.
     *
     * @param network Input can be SSID or FQDN. And caller must ensure that the SSID passed thru
     *                this API matched the WifiConfiguration.SSID rules, and thus be surrounded by
     *                quotes.
     * @return true if network is blocking, otherwise false.
     */
    public boolean isNetworkTemporarilyDisabledByUser(String network) {
        if (mUserTemporarilyDisabledList.isLocked(network)) {
            return true;
        }
        mUserTemporarilyDisabledList.remove(network);
        return false;
    }

    /**
     * Check if the provided network should be disabled because it's a non-carrier-merged network.
     * @param config WifiConfiguration
     * @return true if the network is a non-carrier-merged network and it should be disabled,
     * otherwise false.
     */
    public boolean isNonCarrierMergedNetworkTemporarilyDisabled(
            @NonNull WifiConfiguration config) {
        return mNonCarrierMergedNetworksStatusTracker.isNetworkDisabled(config);
    }

    /**
     * User temporarily disable a network and will be block to auto-join when network is still
     * nearby.
     *
     * The network will be re-enabled when:
     * a) User select to connect the network.
     * b) The network is not in range for {@link #USER_DISCONNECT_NETWORK_BLOCK_EXPIRY_MS}
     * c) The maximum disable duration configured by
     * config_wifiAllNonCarrierMergedWifiMaxDisableDurationMinutes has passed.
     * d) Toggle wifi off, reset network settings or device reboot.
     *
     * @param network Input can be SSID or FQDN. And caller must ensure that the SSID passed thru
     *                this API matched the WifiConfiguration.SSID rules, and thus be surrounded by
     *                quotes.
     *        uid     UID of the calling process.
     */
    public void userTemporarilyDisabledNetwork(String network, int uid) {
        int maxDisableDurationMinutes = mContext.getResources().getInteger(R.integer
                .config_wifiAllNonCarrierMergedWifiMaxDisableDurationMinutes);
        mUserTemporarilyDisabledList.add(network, USER_DISCONNECT_NETWORK_BLOCK_EXPIRY_MS,
                maxDisableDurationMinutes * 60 * 1000);
        Log.d(TAG, "Temporarily disable network: " + network + " uid=" + uid + " num="
                + mUserTemporarilyDisabledList.size() + ", maxDisableDurationMinutes:"
                + maxDisableDurationMinutes);
        removeUserChoiceFromDisabledNetwork(network, uid);
        saveToStore(false);
    }

    /**
     * Temporarily disable visible and configured networks except for carrier merged networks for
     * the given subscriptionId.
     * @param subscriptionId
     */
    public void startRestrictingAutoJoinToSubscriptionId(int subscriptionId) {
        int minDisableDurationMinutes = mContext.getResources().getInteger(R.integer
                .config_wifiAllNonCarrierMergedWifiMinDisableDurationMinutes);
        int maxDisableDurationMinutes = mContext.getResources().getInteger(R.integer
                .config_wifiAllNonCarrierMergedWifiMaxDisableDurationMinutes);
        localLog("startRestrictingAutoJoinToSubscriptionId: " + subscriptionId
                + " minDisableDurationMinutes:" + minDisableDurationMinutes
                + " maxDisableDurationMinutes:" + maxDisableDurationMinutes);
        long maxDisableDurationMs = maxDisableDurationMinutes * 60 * 1000;
        // do a clear to make sure we start at a clean state.
        mNonCarrierMergedNetworksStatusTracker.clear();
        mNonCarrierMergedNetworksStatusTracker.disableAllNonCarrierMergedNetworks(subscriptionId,
                minDisableDurationMinutes * 60 * 1000,
                maxDisableDurationMs);
        for (WifiConfiguration config : getInternalConfiguredNetworks()) {
            ScanDetailCache scanDetailCache = getScanDetailCacheForNetwork(config.networkId);
            if (scanDetailCache == null) {
                continue;
            }
            ScanResult scanResult = scanDetailCache.getMostRecentScanResult();
            if (scanResult == null) {
                continue;
            }
            if (mClock.getWallClockMillis() - scanResult.seen
                    < NON_CARRIER_MERGED_NETWORKS_SCAN_CACHE_QUERY_DURATION_MS) {
                // do not disable if this is a carrier-merged-network with the given subscriptionId
                if (config.carrierMerged && config.subscriptionId == subscriptionId) {
                    continue;
                }
                mNonCarrierMergedNetworksStatusTracker.temporarilyDisableNetwork(config,
                        USER_DISCONNECT_NETWORK_BLOCK_EXPIRY_MS, maxDisableDurationMs);
            }
        }
    }

    /**
     * Resets the effects of startTemporarilyDisablngAllNonCarrierMergedWifi.
     */
    public void stopRestrictingAutoJoinToSubscriptionId() {
        mNonCarrierMergedNetworksStatusTracker.clear();
    }

    /**
     * Update the user temporarily disabled network list with networks in range.
     * @param networks networks in range in String format, FQDN or SSID. And caller must ensure
     *                 that the SSID passed thru this API matched the WifiConfiguration.SSID rules,
     *                 and thus be surrounded by quotes.
     */
    public void updateUserDisabledList(List<String> networks) {
        mUserTemporarilyDisabledList.update(new HashSet<>(networks));
        mNonCarrierMergedNetworksStatusTracker.update(new HashSet<>(networks));
    }

    private void removeUserChoiceFromDisabledNetwork(
            @NonNull String network, int uid) {
        for (WifiConfiguration config : getInternalConfiguredNetworks()) {
            if (TextUtils.equals(config.SSID, network) || TextUtils.equals(config.FQDN, network)) {
                if (mWifiPermissionsUtil.checkNetworkSettingsPermission(uid)) {
                    mWifiMetrics.logUserActionEvent(
                            UserActionEvent.EVENT_DISCONNECT_WIFI, config.networkId);
                }
                removeConnectChoiceFromAllNetworks(config.getProfileKey());
            }
        }
    }

    /**
     * User enabled network manually, maybe trigger by user select to connect network.
     * @param networkId enabled network id.
     * @return true if the operation succeeded, false otherwise.
     */
    public boolean userEnabledNetwork(int networkId) {
        WifiConfiguration configuration = getInternalConfiguredNetwork(networkId);
        if (configuration == null) {
            return false;
        }
        final String network;
        if (configuration.isPasspoint()) {
            network = configuration.FQDN;
        } else {
            network = configuration.SSID;
        }
        mUserTemporarilyDisabledList.remove(network);
        mWifiBlocklistMonitor.clearBssidBlocklistForSsid(configuration.SSID);
        Log.d(TAG, "Enable disabled network: " + network + " num="
                + mUserTemporarilyDisabledList.size());
        return true;
    }

    /**
     * Clear all user temporarily disabled networks.
     */
    public void clearUserTemporarilyDisabledList() {
        mUserTemporarilyDisabledList.clear();
    }

    /**
     * Resets all sim networks state.
     */
    public void resetSimNetworks() {
        if (mVerboseLoggingEnabled) localLog("resetSimNetworks");
        for (WifiConfiguration config : getInternalConfiguredNetworks()) {
            if (config.enterpriseConfig == null
                    || !config.enterpriseConfig.isAuthenticationSimBased()) {
                continue;
            }
            if (config.enterpriseConfig.getEapMethod() == WifiEnterpriseConfig.Eap.PEAP) {
                Pair<String, String> currentIdentity =
                        mWifiCarrierInfoManager.getSimIdentity(config);
                if (mVerboseLoggingEnabled) {
                    Log.d(TAG, "New identity for config " + config + ": " + currentIdentity);
                }
                // Update the loaded config
                if (currentIdentity == null) {
                    Log.d(TAG, "Identity is null");
                } else {
                    config.enterpriseConfig.setIdentity(currentIdentity.first);
                }
                // do not reset anonymous identity since it may be dependent on user-entry
                // (i.e. cannot re-request on every reboot/SIM re-entry)
            } else {
                // reset identity as well: supplicant will ask us for it
                config.enterpriseConfig.setIdentity("");
                if (!WifiCarrierInfoManager.isAnonymousAtRealmIdentity(
                        config.enterpriseConfig.getAnonymousIdentity())) {
                    config.enterpriseConfig.setAnonymousIdentity("");
                }
            }
        }
    }

    /**
     * Clear all ephemeral carrier networks from the app without carrier privilege, which leads to
     * a disconnection.
     * Disconnection and removing networks installed by privileged apps is handled by will be
     * cleaned when privilege revokes.
     */
    public void removeEphemeralCarrierNetworks(Set<String> carrierPrivilegedPackages) {
        if (mVerboseLoggingEnabled) localLog("removeEphemeralCarrierNetwork");
        WifiConfiguration[] copiedConfigs =
                mConfiguredNetworks.valuesForAllUsers().toArray(new WifiConfiguration[0]);
        for (WifiConfiguration config : copiedConfigs) {
            if (!config.ephemeral
                    || config.subscriptionId == SubscriptionManager.INVALID_SUBSCRIPTION_ID) {
                continue;
            }
            if (carrierPrivilegedPackages.contains(config.creatorName)) {
                continue;
            }
            removeNetwork(config.networkId, config.creatorUid, config.creatorName);
        }
    }

    /**
     * Helper method to perform the following operations during user switch/unlock:
     * - Remove private networks of the old user.
     * - Load from the new user store file.
     * - Save the store files again to migrate any user specific networks from the shared store
     *   to user store.
     * This method assumes the user store is visible (i.e CE storage is unlocked). So, the caller
     * should ensure that the stores are accessible before invocation.
     *
     * @param userId The identifier of the new foreground user, after the unlock or switch.
     */
    private void handleUserUnlockOrSwitch(int userId) {
        if (mVerboseLoggingEnabled) {
            Log.v(TAG, "Loading from store after user switch/unlock for " + userId);
        }
        // Switch out the user store file.
        if (loadFromUserStoreAfterUnlockOrSwitch(userId)) {
            saveToStore(true);
            mPendingUnlockStoreRead = false;
        }
    }

    /**
     * Handles the switch to a different foreground user:
     * - Flush the current state to the old user's store file.
     * - Switch the user specific store file.
     * - Reload the networks from the store files (shared & user).
     * - Write the store files to move any user specific private networks from shared store to user
     *   store.
     *
     * Need to be called when {@link com.android.server.SystemService#onUserSwitching} is invoked.
     *
     * @param userId The identifier of the new foreground user, after the switch.
     * @return List of network ID's of all the private networks of the old user which will be
     * removed from memory.
     */
    public Set<Integer> handleUserSwitch(int userId) {
        if (mVerboseLoggingEnabled) {
            Log.v(TAG, "Handling user switch for " + userId);
        }
        if (userId == mCurrentUserId) {
            Log.w(TAG, "User already in foreground " + userId);
            return new HashSet<>();
        }
        if (mPendingStoreRead) {
            Log.w(TAG, "User switch before store is read!");
            mConfiguredNetworks.setNewUser(userId);
            mCurrentUserId = userId;
            // Reset any state from previous user unlock.
            mDeferredUserUnlockRead = false;
            // Cannot read data from new user's CE store file before they log-in.
            mPendingUnlockStoreRead = true;
            return new HashSet<>();
        }
        if (mUserManager.isUserUnlockingOrUnlocked(UserHandle.of(mCurrentUserId))) {
            saveToStore(true);
        }
        // Remove any private networks of the old user before switching the userId.
        Set<Integer> removedNetworkIds = clearInternalDataForUser(mCurrentUserId);
        mConfiguredNetworks.setNewUser(userId);
        mCurrentUserId = userId;

        if (mUserManager.isUserUnlockingOrUnlocked(UserHandle.of(mCurrentUserId))) {
            handleUserUnlockOrSwitch(mCurrentUserId);
            // only handle the switching of unlocked users in {@link WifiCarrierInfoManager}.
            mWifiCarrierInfoManager.onUnlockedUserSwitching(mCurrentUserId);
        } else {
            // Cannot read data from new user's CE store file before they log-in.
            mPendingUnlockStoreRead = true;
            Log.i(TAG, "Waiting for user unlock to load from store");
        }
        return removedNetworkIds;
    }

    /**
     * Handles the unlock of foreground user. This maybe needed to read the store file if the user's
     * CE storage is not visible when {@link #handleUserSwitch(int)} is invoked.
     *
     * Need to be called when {@link com.android.server.SystemService#onUserUnlocking} is invoked.
     *
     * @param userId The identifier of the user that unlocked.
     */
    public void handleUserUnlock(int userId) {
        if (mVerboseLoggingEnabled) {
            Log.v(TAG, "Handling user unlock for " + userId);
        }
        if (userId != mCurrentUserId) {
            Log.e(TAG, "Ignore user unlock for non current user " + userId);
            return;
        }
        if (mPendingStoreRead) {
            Log.w(TAG, "Ignore user unlock until store is read!");
            mDeferredUserUnlockRead = true;
            return;
        }
        if (mPendingUnlockStoreRead) {
            handleUserUnlockOrSwitch(mCurrentUserId);
        }
    }

    /**
     * Handles the stop of foreground user. This is needed to write the store file to flush
     * out any pending data before the user's CE store storage is unavailable.
     *
     * Need to be called when {@link com.android.server.SystemService#onUserStopping} is invoked.
     *
     * @param userId The identifier of the user that stopped.
     */
    public void handleUserStop(int userId) {
        if (mVerboseLoggingEnabled) {
            Log.v(TAG, "Handling user stop for " + userId);
        }
        if (userId == mCurrentUserId
                && mUserManager.isUserUnlockingOrUnlocked(UserHandle.of(mCurrentUserId))) {
            saveToStore(true);
            clearInternalDataForUser(mCurrentUserId);
        }
    }

    /**
     * Helper method to clear internal databases.
     * This method clears the:
     *  - List of configured networks.
     *  - Map of scan detail caches.
     *  - List of deleted ephemeral networks.
     */
    private void clearInternalData() {
        localLog("clearInternalData: Clearing all internal data");
        mConfiguredNetworks.clear();
        mUserTemporarilyDisabledList.clear();
        mNonCarrierMergedNetworksStatusTracker.clear();
        mRandomizedMacAddressMapping.clear();
        mScanDetailCaches.clear();
        clearLastSelectedNetwork();
    }

    /**
     * Helper method to clear internal databases of the specified user.
     * This method clears the:
     *  - Private configured configured networks of the specified user.
     *  - Map of scan detail caches.
     *  - List of deleted ephemeral networks.
     *
     * @return List of network ID's of all the private networks of the old user which will be
     * removed from memory.
     */
    private Set<Integer> clearInternalDataForUser(int user) {
        localLog("clearInternalUserData: Clearing user internal data for " + user);
        Set<Integer> removedNetworkIds = new HashSet<>();
        // Remove any private networks of the old user before switching the userId.
        for (WifiConfiguration config : getConfiguredNetworks()) {
            if ((!config.shared
                    && mWifiPermissionsUtil.doesUidBelongToUser(config.creatorUid, user))
                    || config.ephemeral) {
                removedNetworkIds.add(config.networkId);
                localLog("clearInternalUserData: removed config."
                        + " netId=" + config.networkId
                        + " configKey=" + config.getProfileKey());
                mConfiguredNetworks.remove(config.networkId);
                for (OnNetworkUpdateListener listener : mListeners) {
                    listener.onNetworkRemoved(
                            createExternalWifiConfiguration(config, true, Process.WIFI_UID));
                }
            }
        }
        if (!removedNetworkIds.isEmpty()) {
            sendConfiguredNetworkChangedBroadcast(WifiManager.CHANGE_REASON_REMOVED);
        }
        mUserTemporarilyDisabledList.clear();
        mNonCarrierMergedNetworksStatusTracker.clear();
        mScanDetailCaches.clear();
        clearLastSelectedNetwork();
        return removedNetworkIds;
    }

    /**
     * Helper function to populate the internal (in-memory) data from the retrieved shared store
     * (file) data.
     *
     * @param configurations list of configurations retrieved from store.
     */
    private void loadInternalDataFromSharedStore(
            List<WifiConfiguration> configurations,
            Map<String, String> macAddressMapping) {
        for (WifiConfiguration configuration : configurations) {
            if (!WifiConfigurationUtil.validate(
                    configuration, WifiConfigurationUtil.VALIDATE_FOR_ADD)) {
                Log.e(TAG, "Skipping malformed network from shared store: " + configuration);
                continue;
            }

            WifiConfiguration existingConfiguration = getInternalConfiguredNetwork(configuration);
            if (null != existingConfiguration) {
                Log.d(TAG, "Merging network from shared store "
                        + configuration.getProfileKey());
                mergeWithInternalWifiConfiguration(existingConfiguration, configuration);
                continue;
            }

            configuration.networkId = mNextNetworkId++;
            if (mVerboseLoggingEnabled) {
                Log.v(TAG, "Adding network from shared store "
                        + configuration.getProfileKey());
            }
            try {
                mConfiguredNetworks.put(configuration);
            } catch (IllegalArgumentException e) {
                Log.e(TAG, "Failed to add network to config map", e);
            }
        }
        mRandomizedMacAddressMapping.putAll(macAddressMapping);
    }

    /**
     * Helper function to populate the internal (in-memory) data from the retrieved user store
     * (file) data.
     *
     * @param configurations list of configurations retrieved from store.
     */
    private void loadInternalDataFromUserStore(List<WifiConfiguration> configurations) {
        for (WifiConfiguration configuration : configurations) {
            if (!WifiConfigurationUtil.validate(
                    configuration, WifiConfigurationUtil.VALIDATE_FOR_ADD)) {
                Log.e(TAG, "Skipping malformed network from user store: " + configuration);
                continue;
            }

            WifiConfiguration existingConfiguration = getInternalConfiguredNetwork(configuration);
            if (null != existingConfiguration) {
                Log.d(TAG, "Merging network from user store "
                        + configuration.getProfileKey());
                mergeWithInternalWifiConfiguration(existingConfiguration, configuration);
                continue;
            }

            configuration.networkId = mNextNetworkId++;
            if (mVerboseLoggingEnabled) {
                Log.v(TAG, "Adding network from user store "
                        + configuration.getProfileKey());
            }
            try {
                mConfiguredNetworks.put(configuration);
            } catch (IllegalArgumentException e) {
                Log.e(TAG, "Failed to add network to config map", e);
            }

            if (configuration.isMostRecentlyConnected) {
                mLruConnectionTracker.addNetwork(configuration);
            }
        }
    }

    /**
     * Initializes the randomized MAC address for an internal WifiConfiguration depending on
     * whether it should use non-persistent randomization.
     * @param config
     */
    private void initRandomizedMacForInternalConfig(WifiConfiguration internalConfig) {
        MacAddress randomizedMac = shouldUseNonPersistentRandomization(internalConfig)
                ? MacAddressUtils.createRandomUnicastAddress()
                : getPersistentMacAddress(internalConfig);
        if (randomizedMac != null) {
            setRandomizedMacAddress(internalConfig, randomizedMac);
        }
    }

    /**
     * Assign randomized MAC addresses for configured networks.
     * This is needed to generate persistent randomized MAC address for existing networks when
     * a device updates to Q+ for the first time since we are not calling addOrUpdateNetwork when
     * we load configuration at boot.
     */
    private void generateRandomizedMacAddresses() {
        for (WifiConfiguration config : getInternalConfiguredNetworks()) {
            if (DEFAULT_MAC_ADDRESS.equals(config.getRandomizedMacAddress())) {
                initRandomizedMacForInternalConfig(config);
            }
        }
    }

    /**
     * Helper function to populate the internal (in-memory) data from the retrieved stores (file)
     * data.
     * This method:
     * 1. Clears all existing internal data.
     * 2. Sends out the networks changed broadcast after loading all the data.
     *
     * @param sharedConfigurations list of network configurations retrieved from shared store.
     * @param userConfigurations list of network configurations retrieved from user store.
     * @param macAddressMapping
     */
    private void loadInternalData(
            List<WifiConfiguration> sharedConfigurations,
            List<WifiConfiguration> userConfigurations,
            Map<String, String> macAddressMapping) {
        // Clear out all the existing in-memory lists and load the lists from what was retrieved
        // from the config store.
        clearInternalData();
        loadInternalDataFromSharedStore(sharedConfigurations, macAddressMapping);
        loadInternalDataFromUserStore(userConfigurations);
        generateRandomizedMacAddresses();
        if (mConfiguredNetworks.sizeForAllUsers() == 0) {
            Log.w(TAG, "No stored networks found.");
        }
        // reset identity & anonymous identity for networks using SIM-based authentication
        // on load (i.e. boot) so that if the user changed SIMs while the device was powered off,
        // we do not reuse stale credentials that would lead to authentication failure.
        resetSimNetworks();
        sendConfiguredNetworkChangedBroadcast(WifiManager.CHANGE_REASON_ADDED);
        mPendingStoreRead = false;
    }

    /**
     * Helper method to handle any config store errors on user builds vs other debuggable builds.
     */
    private boolean handleConfigStoreFailure(boolean onlyUserStore) {
        // On eng/userdebug builds, return failure to leave the device in a debuggable state.
        if (!mBuildProperties.isUserBuild()) return false;

        // On user builds, ignore the failure and let the user create new networks.
        Log.w(TAG, "Ignoring config store errors on user build");
        if (!onlyUserStore) {
            loadInternalData(Collections.emptyList(), Collections.emptyList(),
                    Collections.emptyMap());
        } else {
            loadInternalDataFromUserStore(Collections.emptyList());
        }
        return true;
    }

    /**
     * Read the config store and load the in-memory lists from the store data retrieved and sends
     * out the networks changed broadcast.
     *
     * This reads all the network configurations from:
     * 1. Shared WifiConfigStore.xml
     * 2. User WifiConfigStore.xml
     *
     * @return true on success or not needed (fresh install), false otherwise.
     */
    public boolean loadFromStore() {
        // If the user unlock comes in before we load from store, which means the user store have
        // not been setup yet for the current user. Setup the user store before the read so that
        // configurations for the current user will also being loaded.
        if (mDeferredUserUnlockRead) {
            Log.i(TAG, "Handling user unlock before loading from store.");
            List<WifiConfigStore.StoreFile> userStoreFiles =
                    WifiConfigStore.createUserFiles(
                            mCurrentUserId, mFrameworkFacade.isNiapModeOn(mContext));
            if (userStoreFiles == null) {
                Log.wtf(TAG, "Failed to create user store files");
                return false;
            }
            mWifiConfigStore.setUserStores(userStoreFiles);
            mDeferredUserUnlockRead = false;
        }
        try {
            mWifiConfigStore.read();
        } catch (IOException | IllegalStateException e) {
            Log.wtf(TAG, "Reading from new store failed. All saved networks are lost!", e);
            return handleConfigStoreFailure(false);
        } catch (XmlPullParserException e) {
            Log.wtf(TAG, "XML deserialization of store failed. All saved networks are lost!", e);
            return handleConfigStoreFailure(false);
        }
        loadInternalData(mNetworkListSharedStoreData.getConfigurations(),
                mNetworkListUserStoreData.getConfigurations(),
                mRandomizedMacStoreData.getMacMapping());
        return true;
    }

    /**
     * Read the user config store and load the in-memory lists from the store data retrieved and
     * sends out the networks changed broadcast.
     * This should be used for all user switches/unlocks to only load networks from the user
     * specific store and avoid reloading the shared networks.
     *
     * This reads all the network configurations from:
     * 1. User WifiConfigStore.xml
     *
     * @param userId The identifier of the foreground user.
     * @return true on success, false otherwise.
     */
    private boolean loadFromUserStoreAfterUnlockOrSwitch(int userId) {
        try {
            List<WifiConfigStore.StoreFile> userStoreFiles =
                    WifiConfigStore.createUserFiles(
                            userId, mFrameworkFacade.isNiapModeOn(mContext));
            if (userStoreFiles == null) {
                Log.e(TAG, "Failed to create user store files");
                return false;
            }
            mWifiConfigStore.switchUserStoresAndRead(userStoreFiles);
        } catch (IOException | IllegalStateException e) {
            Log.wtf(TAG, "Reading from new store failed. All saved private networks are lost!", e);
            return handleConfigStoreFailure(true);
        } catch (XmlPullParserException e) {
            Log.wtf(TAG, "XML deserialization of store failed. All saved private networks are "
                    + "lost!", e);
            return handleConfigStoreFailure(true);
        }
        loadInternalDataFromUserStore(mNetworkListUserStoreData.getConfigurations());
        return true;
    }

    /**
     * Save the current snapshot of the in-memory lists to the config store.
     *
     * @param forceWrite Whether the write needs to be forced or not.
     * @return Whether the write was successful or not, this is applicable only for force writes.
     */
    public boolean saveToStore(boolean forceWrite) {
        if (mPendingStoreRead) {
            Log.e(TAG, "Cannot save to store before store is read!");
            return false;
        }
        ArrayList<WifiConfiguration> sharedConfigurations = new ArrayList<>();
        ArrayList<WifiConfiguration> userConfigurations = new ArrayList<>();
        // List of network IDs for legacy Passpoint configuration to be removed.
        List<Integer> legacyPasspointNetId = new ArrayList<>();
        for (WifiConfiguration config : mConfiguredNetworks.valuesForAllUsers()) {
            // Ignore ephemeral networks and non-legacy Passpoint configurations.
            if (config.ephemeral || (config.isPasspoint() && !config.isLegacyPasspointConfig)) {
                continue;
            }

            // Migrate the legacy Passpoint configurations owned by the current user to
            // {@link PasspointManager}.
            if (config.isLegacyPasspointConfig && mWifiPermissionsUtil
                    .doesUidBelongToUser(config.creatorUid, mCurrentUserId)) {
                legacyPasspointNetId.add(config.networkId);
                // Migrate the legacy Passpoint configuration and add it to PasspointManager.
                if (!PasspointManager.addLegacyPasspointConfig(config)) {
                    Log.e(TAG, "Failed to migrate legacy Passpoint config: " + config.FQDN);
                }
                // This will prevent adding |config| to the |sharedConfigurations|.
                continue;
            }

            config.isMostRecentlyConnected =
                    mLruConnectionTracker.isMostRecentlyConnected(config);

            // We push all shared networks & private networks not belonging to the current
            // user to the shared store. Ideally, private networks for other users should
            // not even be in memory,
            // But, this logic is in place to deal with store migration from N to O
            // because all networks were previously stored in a central file. We cannot
            // write these private networks to the user specific store until the corresponding
            // user logs in.
            if (config.shared || !mWifiPermissionsUtil
                    .doesUidBelongToUser(config.creatorUid, mCurrentUserId)) {
                sharedConfigurations.add(config);
            } else {
                userConfigurations.add(config);
            }
        }

        // Remove the configurations for migrated Passpoint configurations.
        for (int networkId : legacyPasspointNetId) {
            mConfiguredNetworks.remove(networkId);
        }

        // Setup store data for write.
        mNetworkListSharedStoreData.setConfigurations(sharedConfigurations);
        mNetworkListUserStoreData.setConfigurations(userConfigurations);
        mRandomizedMacStoreData.setMacMapping(mRandomizedMacAddressMapping);

        try {
            mWifiConfigStore.write(forceWrite);
        } catch (IOException | IllegalStateException e) {
            Log.wtf(TAG, "Writing to store failed. Saved networks maybe lost!", e);
            return false;
        } catch (XmlPullParserException e) {
            Log.wtf(TAG, "XML serialization for store failed. Saved networks maybe lost!", e);
            return false;
        }
        return true;
    }

    /**
     * Helper method for logging into local log buffer.
     */
    private void localLog(String s) {
        if (mLocalLog != null) {
            mLocalLog.log(s);
        }
    }

    /**
     * Dump the local log buffer and other internal state of WifiConfigManager.
     */
    public void dump(FileDescriptor fd, PrintWriter pw, String[] args) {
        pw.println("Dump of WifiConfigManager");
        pw.println("WifiConfigManager - Log Begin ----");
        mLocalLog.dump(fd, pw, args);
        pw.println("WifiConfigManager - Log End ----");
        pw.println("WifiConfigManager - Configured networks Begin ----");
        for (WifiConfiguration network : getInternalConfiguredNetworks()) {
            pw.println(network);
        }
        pw.println("WifiConfigManager - Configured networks End ----");
        pw.println("WifiConfigManager - ConfigurationMap Begin ----");
        mConfiguredNetworks.dump(fd, pw, args);
        pw.println("WifiConfigManager - ConfigurationMap End ----");
        pw.println("WifiConfigManager - Next network ID to be allocated " + mNextNetworkId);
        pw.println("WifiConfigManager - Last selected network ID " + mLastSelectedNetworkId);
        pw.println("WifiConfigManager - PNO scan frequency culling enabled = "
                + mContext.getResources().getBoolean(R.bool.config_wifiPnoFrequencyCullingEnabled));
        pw.println("WifiConfigManager - PNO scan recency sorting enabled = "
                + mContext.getResources().getBoolean(R.bool.config_wifiPnoRecencySortingEnabled));
        mWifiConfigStore.dump(fd, pw, args);
        mWifiCarrierInfoManager.dump(fd, pw, args);
        mNonCarrierMergedNetworksStatusTracker.dump(fd, pw, args);
    }

    /**
     * Returns true if the given uid has permission to add, update or remove proxy settings
     */
    private boolean canModifyProxySettings(int uid, String packageName) {
        final boolean isDeviceOwner = mWifiPermissionsUtil.isDeviceOwner(uid, packageName);
        final boolean isProfileOwner = mWifiPermissionsUtil.isProfileOwner(uid, packageName);
        final boolean hasNetworkSettingsPermission =
                mWifiPermissionsUtil.checkNetworkSettingsPermission(uid);
        final boolean hasNetworkSetupWizardPermission =
                mWifiPermissionsUtil.checkNetworkSetupWizardPermission(uid);
        final boolean hasNetworkManagedProvisioningPermission =
                mWifiPermissionsUtil.checkNetworkManagedProvisioningPermission(uid);
        // If |uid| corresponds to the device owner, allow all modifications.
        if (isProfileOwner || isDeviceOwner || hasNetworkSettingsPermission
                || hasNetworkSetupWizardPermission || hasNetworkManagedProvisioningPermission) {
            return true;
        }
        if (mVerboseLoggingEnabled) {
            Log.v(TAG, "UID: " + uid + " cannot modify WifiConfiguration proxy settings."
                    + " hasNetworkSettings=" + hasNetworkSettingsPermission
                    + " hasNetworkSetupWizard=" + hasNetworkSetupWizardPermission
                    + " DeviceOwner=" + isDeviceOwner
                    + " ProfileOwner=" + isProfileOwner);
        }
        return false;
    }

    /**
     * Add the network update event listener
     */
    public void addOnNetworkUpdateListener(OnNetworkUpdateListener listener) {
        mListeners.add(listener);
    }

    /**
     * Remove the network update event listener
     */
    public void removeOnNetworkUpdateListener(OnNetworkUpdateListener listener) {
        mListeners.remove(listener);
    }

    /**
     * Set extra failure reason for given config. Used to surface extra failure details to the UI
     * @param netId The network ID of the config to set the extra failure reason for
     * @param reason the WifiConfiguration.ExtraFailureReason failure code representing the most
     *               recent failure reason
     */
    public void setRecentFailureAssociationStatus(int netId, int reason) {
        WifiConfiguration config = getInternalConfiguredNetwork(netId);
        if (config == null) {
            return;
        }
        mWifiMetrics.incrementRecentFailureAssociationStatusCount(reason);
        int previousReason = config.recentFailure.getAssociationStatus();
        config.recentFailure.setAssociationStatus(reason, mClock.getElapsedSinceBootMillis());
        if (previousReason != reason) {
            sendConfiguredNetworkChangedBroadcast(WifiManager.CHANGE_REASON_CONFIG_CHANGE);
        }
    }

    /**
     * @param netId The network ID of the config to clear the extra failure reason from
     */
    public void clearRecentFailureReason(int netId) {
        WifiConfiguration config = getInternalConfiguredNetwork(netId);
        if (config == null) {
            return;
        }
        config.recentFailure.clear();
    }

    /**
     * Clear all recent failure reasons that have timed out.
     */
    public void cleanupExpiredRecentFailureReasons() {
        long timeoutDuration = mContext.getResources().getInteger(
                R.integer.config_wifiRecentFailureReasonExpirationMinutes) * 60 * 1000;
        for (WifiConfiguration config : getInternalConfiguredNetworks()) {
            if (config.recentFailure.getAssociationStatus()
                    != WifiConfiguration.RECENT_FAILURE_NONE
                    && mClock.getElapsedSinceBootMillis()
                    >= config.recentFailure.getLastUpdateTimeSinceBootMillis() + timeoutDuration) {
                config.recentFailure.clear();
                sendConfiguredNetworkChangedBroadcast(WifiManager.CHANGE_REASON_CONFIG_CHANGE);
            }
        }
    }

    /**
     * Find the highest RSSI among all valid scanDetails in current network's scanDetail cache.
     * If scanDetail is too old, it is not considered to be valid.
     * @param netId The network ID of the config to find scan RSSI
     * @params scanRssiValidTimeMs The valid time for scan RSSI
     * @return The highest RSSI in dBm found with current network's scanDetail cache.
     */
    public int findScanRssi(int netId, int scanRssiValidTimeMs) {
        int scanMaxRssi = WifiInfo.INVALID_RSSI;
        ScanDetailCache scanDetailCache = getScanDetailCacheForNetwork(netId);
        if (scanDetailCache == null || scanDetailCache.size() == 0) return scanMaxRssi;
        long nowInMillis = mClock.getWallClockMillis();
        for (ScanDetail scanDetail : scanDetailCache.values()) {
            ScanResult result = scanDetail.getScanResult();
            if (result == null) continue;
            boolean valid = (nowInMillis - result.seen) < scanRssiValidTimeMs;

            if (valid) {
                scanMaxRssi = Math.max(scanMaxRssi, result.level);
            }
        }
        return scanMaxRssi;
    }

    public Comparator<WifiConfiguration> getScanListComparator() {
        return mScanListComparator;
    }

    /**
     * This API is called when a connection successfully completes on an existing network
     * selected by the user. It is not called after the first connection of a newly added network.
     * Following actions will be triggered:
     * 1. If this network is disabled, we need re-enable it again.
     * 2. This network is favored over all the other networks visible in latest network
     * selection procedure.
     *
     * @param netId ID for the network chosen by the user
     * @param rssi the signal strength of the user selected network
     * @return true -- There is change made to connection choice of any saved network.
     * false -- There is no change made to connection choice of any saved network.
     */
    private boolean setUserConnectChoice(int netId, int rssi) {
        localLog("userSelectNetwork: network ID=" + netId);
        WifiConfiguration selected = getInternalConfiguredNetwork(netId);

        if (selected == null || selected.getProfileKey() == null) {
            localLog("userSelectNetwork: Invalid configuration with nid=" + netId);
            return false;
        }

        // Enable the network if it is disabled.
        if (!selected.getNetworkSelectionStatus().isNetworkEnabled()) {
            updateNetworkSelectionStatus(selected,
                    WifiConfiguration.NetworkSelectionStatus.DISABLED_NONE);
        }
        boolean changed = setLegacyUserConnectChoice(selected, rssi);
        return changed;
    }

    /**
     * This maintains the legacy user connect choice state in the config store
     */
    private boolean setLegacyUserConnectChoice(@NonNull final WifiConfiguration selected,
            int rssi) {
        boolean change = false;
        Collection<WifiConfiguration> configuredNetworks = getInternalConfiguredNetworks();
        ArrayList<WifiConfiguration> networksInRange = new ArrayList<>();
        String key = selected.getProfileKey();
        for (WifiConfiguration network : configuredNetworks) {
            WifiConfiguration.NetworkSelectionStatus status = network.getNetworkSelectionStatus();
            if (network.networkId == selected.networkId) {
                if (status.getConnectChoice() != null) {
                    localLog("Remove user selection preference of " + status.getConnectChoice()
                            + " from " + network.SSID + " : " + network.networkId);
                    clearConnectChoiceInternal(network);
                    change = true;
                }
                continue;
            }

            if (status.getSeenInLastQualifiedNetworkSelection()) {
                setConnectChoiceInternal(network, key, rssi);
                change = true;
                networksInRange.add(network);
            }
        }

        for (OnNetworkUpdateListener listener : mListeners) {
            listener.onConnectChoiceSet(networksInRange, key, rssi);
        }
        return change;
    }

    private void clearConnectChoiceInternal(WifiConfiguration config) {
        config.getNetworkSelectionStatus().setConnectChoice(null);
        config.getNetworkSelectionStatus().setConnectChoiceRssi(0);
    }

    private void setConnectChoiceInternal(WifiConfiguration config, String key, int rssi) {
        config.getNetworkSelectionStatus().setConnectChoice(key);
        config.getNetworkSelectionStatus().setConnectChoiceRssi(rssi);
        localLog("Add connect choice key: " + key + " rssi: " + rssi + " to "
                + WifiNetworkSelector.toNetworkString(config));
    }

    /** Update WifiConfigManager before connecting to a network. */
    public void updateBeforeConnect(int networkId, int callingUid) {
        userEnabledNetwork(networkId);
        if (!enableNetwork(networkId, true, callingUid, null)
                || !updateLastConnectUid(networkId, callingUid)) {
            Log.i(TAG, "connect Allowing uid " + callingUid
                    + " with insufficient permissions to connect=" + networkId);
        }
    }

    /** See {@link WifiManager#save(WifiConfiguration, WifiManager.ActionListener)} */
    public NetworkUpdateResult updateBeforeSaveNetwork(WifiConfiguration config, int callingUid) {
        NetworkUpdateResult result = addOrUpdateNetwork(config, callingUid);
        if (!result.isSuccess()) {
            Log.e(TAG, "saveNetwork adding/updating config=" + config + " failed");
            return result;
        }
        if (!enableNetwork(result.getNetworkId(), false, callingUid, null)) {
            Log.e(TAG, "saveNetwork enabling config=" + config + " failed");
            return NetworkUpdateResult.makeFailed();
        }
        return result;
    }

    /**
     * Gets the most recent scan result that is newer than maxAgeMillis for each configured network.
     * @param maxAgeMillis scan results older than this parameter will get filtered out.
     */
    public @NonNull List<ScanResult> getMostRecentScanResultsForConfiguredNetworks(
            int maxAgeMillis) {
        List<ScanResult> results = new ArrayList<>();
        long timeNowMs = mClock.getWallClockMillis();
        for (WifiConfiguration config : getInternalConfiguredNetworks()) {
            ScanDetailCache scanDetailCache = getScanDetailCacheForNetwork(config.networkId);
            if (scanDetailCache == null) {
                continue;
            }
            ScanResult scanResult = scanDetailCache.getMostRecentScanResult();
            if (scanResult == null) {
                continue;
            }
            if (timeNowMs - scanResult.seen < maxAgeMillis) {
                results.add(scanResult);
            }
        }
        return results;
    }

    /**
     * Update the configuration according to transition disable indications.
     *
     * @param networkId network ID corresponding to the network.
     * @param indicationBit transition disable indication bits.
     * @return true if the network was found, false otherwise.
     */
    public boolean updateNetworkTransitionDisable(
            int networkId,
            @WifiMonitor.TransitionDisableIndication int indicationBit) {
        localLog("updateNetworkTransitionDisable: network ID=" + networkId
                + " indication: " + indicationBit);
        WifiConfiguration config = getInternalConfiguredNetwork(networkId);
        if (config == null) {
            Log.e(TAG, "Cannot find network for " + networkId);
            return false;
        }
        if (0 != (indicationBit & WifiMonitor.TDI_USE_WPA3_PERSONAL)
                && config.isSecurityType(WifiConfiguration.SECURITY_TYPE_SAE)) {
            config.setSecurityParamsEnabled(WifiConfiguration.SECURITY_TYPE_PSK, false);
        }
        if (0 != (indicationBit & WifiMonitor.TDI_USE_SAE_PK)) {
            config.enableSaePkOnlyMode(true);
        }
        if (0 != (indicationBit & WifiMonitor.TDI_USE_WPA3_ENTERPRISE)
                && config.isSecurityType(WifiConfiguration.SECURITY_TYPE_EAP_WPA3_ENTERPRISE)) {
            config.setSecurityParamsEnabled(WifiConfiguration.SECURITY_TYPE_EAP, false);
        }
        if (0 != (indicationBit & WifiMonitor.TDI_USE_ENHANCED_OPEN)
                && config.isSecurityType(WifiConfiguration.SECURITY_TYPE_OWE)) {
            config.setSecurityParamsEnabled(WifiConfiguration.SECURITY_TYPE_OPEN, false);
        }
        return true;
    }

    /**
     * Retrieves the configured network corresponding to the provided configKey
     * without any masking.
     *
     * WARNING: Don't use this to pass network configurations except in the wifi stack, when
     * there is a need for passwords and randomized MAC address.
     *
     * @param configKey configKey of the requested network.
     * @return Copy of WifiConfiguration object if found, null otherwise.
     */
    private WifiConfiguration getConfiguredNetworkWithoutMasking(String configKey) {
        WifiConfiguration config = getInternalConfiguredNetwork(configKey);
        if (config == null) {
            return null;
        }
        return new WifiConfiguration(config);
    }

    /**
     * This method links the config of the provided network id to every linkable saved network.
     *
     * @param networkId networkId corresponding to the network to be potentially linked.
     */
    public void updateLinkedNetworks(int networkId) {
        WifiConfiguration internalConfig = getInternalConfiguredNetwork(networkId);
        if (internalConfig == null) {
            return;
        }
        internalConfig.linkedConfigurations = new HashMap<>();
        attemptNetworkLinking(internalConfig);
    }

    /**
     * This method returns a map containing each config key and unmasked WifiConfiguration of every
     * network linked to the provided network id.
     * @param networkId networkId to get the linked configs of.
     * @return HashMap of config key to unmasked WifiConfiguration
     */
    public Map<String, WifiConfiguration> getLinkedNetworksWithoutMasking(int networkId) {
        WifiConfiguration internalConfig = getInternalConfiguredNetwork(networkId);
        if (internalConfig == null) {
            return null;
        }

        Map<String, WifiConfiguration> linkedNetworks = new HashMap<>();
        Map<String, Integer> linkedConfigurations = internalConfig.linkedConfigurations;
        if (linkedConfigurations == null) {
            return null;
        }
        for (String configKey : linkedConfigurations.keySet()) {
            WifiConfiguration linkConfig = getConfiguredNetworkWithoutMasking(configKey);
            if (linkConfig == null ||
                !linkConfig.isSecurityType(WifiConfiguration.SECURITY_TYPE_PSK))
                continue;

            linkConfig.getNetworkSelectionStatus().setCandidateSecurityParams(
                    SecurityParams.createSecurityParamsBySecurityType(
                            WifiConfiguration.SECURITY_TYPE_PSK));
            linkedNetworks.put(configKey, linkConfig);
        }
        return linkedNetworks;
    }

    /**
     * This method updates FILS AKMs to the internal network.
     *
     * @param networkId networkId corresponding to the network to be updated.
     */
    public void updateFilsAkms(int networkId,
            boolean isFilsSha256Supported, boolean isFilsSha384Supported) {
        WifiConfiguration internalConfig = getInternalConfiguredNetwork(networkId);
        if (internalConfig == null) {
            return;
        }
        internalConfig.enableFils(isFilsSha256Supported, isFilsSha384Supported);
    }

    /**
     * This method updates auto-upgrade flag to the internal network.
     *
     * @param networkId networkId corresponding to the network to be updated.
     * @param securityType the target security type
     * @param isAddedByAutoUpgrade indicate whether the target security type is added
     *        by auto-upgrade or not.
     */
    public void updateIsAddedByAutoUpgradeFlag(int networkId,
            int securityType, boolean isAddedByAutoUpgrade) {
        WifiConfiguration internalConfig = getInternalConfiguredNetwork(networkId);
        if (internalConfig == null) {
            return;
        }
        internalConfig.setSecurityParamsIsAddedByAutoUpgrade(securityType, isAddedByAutoUpgrade);
        saveToStore(true);
    }

    /**
     * This method updates the Root CA certifiate in the internal network.
     *
     * @param networkId networkId corresponding to the network to be updated.
     * @param cert Root CA certificate to be updated.
     * @return true if updating Root CA certificate successfully; otherwise, false.
     */
    public boolean updateCaCertificate(int networkId, @NonNull X509Certificate cert) {
        WifiConfiguration internalConfig = getInternalConfiguredNetwork(networkId);
        if (internalConfig == null) {
            Log.e(TAG, "No network for network ID " + networkId);
            return false;
        }
        if (!internalConfig.isEnterprise()) {
            Log.e(TAG, "Network " + networkId + " is not an Enterprise network");
            return false;
        }
        if (!internalConfig.enterpriseConfig.isEapMethodServerCertUsed()) {
            Log.e(TAG, "Network " + networkId + " does not need verifying server cert");
            return false;
        }
        if (null == cert) {
            Log.e(TAG, "Root CA cert is null");
            return false;
        }
        CertificateSubjectInfo info = CertificateSubjectInfo.parse(cert.getSubjectDN().getName());
        if (null == info) {
            Log.e(TAG, "Invalid Root CA cert subject");
            return false;
        }

        WifiConfiguration newConfig = new WifiConfiguration(internalConfig);
        // setCaCertificate will mark that this CA certifiate should be removed on
        // removing this configuration.
        newConfig.enterpriseConfig.enableTrustOnFirstUse(false);
        newConfig.enterpriseConfig.setCaCertificate(cert);
        newConfig.enterpriseConfig.setDomainSuffixMatch(info.commonName);
        // Trigger an update to install CA certifiate and the corresponding configuration.
        NetworkUpdateResult result = addOrUpdateNetwork(newConfig, internalConfig.creatorUid);
        if (!result.isSuccess()) {
            Log.e(TAG, "Failed to install CA cert for network " + internalConfig.SSID);
            mFrameworkFacade.showToast(mContext, mContext.getResources().getString(
                    R.string.wifi_ca_cert_failed_to_install_ca_cert));
            return false;
        }
        return true;
    }

    /**
     * This method updates Trust On First Use flag according to
     * Trust On First Use support and No-Ca-Cert Approval.
     */
    public void updateTrustOnFirstUseFlag(
            boolean isTrustOnFirstUseSupported) {
        getInternalConfiguredNetworks().stream()
                .filter(config -> config.isEnterprise())
                .filter(config -> config.enterpriseConfig.isEapMethodServerCertUsed())
                .filter(config -> !config.enterpriseConfig.hasCaCertificate())
                .forEach(config ->
                        config.enterpriseConfig.enableTrustOnFirstUse(isTrustOnFirstUseSupported));
    }

    /**
     * This method updates that a network could has no CA cert as a user approves it.
     *
     * @param networkId networkId corresponding to the network to be updated.
     * @param approved true for the approval; otherwise, false.
     */
    public void setUserApproveNoCaCert(int networkId, boolean approved) {
        WifiConfiguration internalConfig = getInternalConfiguredNetwork(networkId);
        if (internalConfig == null) return;
        if (!internalConfig.isEnterprise()) return;
        if (!internalConfig.enterpriseConfig.isEapMethodServerCertUsed()) return;
        internalConfig.enterpriseConfig.setUserApproveNoCaCert(approved);
    }

    /**
     * This method updates that a network uses Trust On First Use.
     *
     * @param networkId networkId corresponding to the network to be updated.
     * @param enable true to enable Trust On First Use; otherwise, disable Trust On First Use.
     */
    public void enableTrustOnFirstUse(int networkId, boolean enable) {
        WifiConfiguration internalConfig = getInternalConfiguredNetwork(networkId);
        if (internalConfig == null) return;
        if (!internalConfig.isEnterprise()) return;
        if (!internalConfig.enterpriseConfig.isEapMethodServerCertUsed()) return;
        internalConfig.enterpriseConfig.enableTrustOnFirstUse(enable);
    }

    /**
     * Add custom DHCP options.
     *
     * @param ssid the network SSID.
     * @param oui the 3-byte OUI.
     * @param options the list of DHCP options.
     */
    public void addCustomDhcpOptions(@NonNull WifiSsid ssid, @NonNull byte[] oui,
            @NonNull List<DhcpOption> options) {
        mCustomDhcpOptions.put(new NetworkIdentifier(ssid, oui), options);
    }

    /**
     * Remove custom DHCP options.
     *
     * @param ssid the network SSID.
     * @param oui the 3-byte OUI.
     */
    public void removeCustomDhcpOptions(@NonNull WifiSsid ssid, @NonNull byte[] oui) {
        mCustomDhcpOptions.remove(new NetworkIdentifier(ssid, oui));
    }

    /**
     * Get custom DHCP options.
     *
     * @param ssid the network SSID.
     * @param ouiList the list of OUIs.
     *
     * @return null if no entry in the map is keyed by the SSID and any OUI in the list.
     *         all the DHCP options keyed by the SSID and the OUIs in the list.
     */
    public List<DhcpOption> getCustomDhcpOptions(@NonNull WifiSsid ssid,
            @NonNull List<byte[]> ouiList) {
        Set<DhcpOption> results = new HashSet<>();
        for (byte[] oui : ouiList) {
            List<DhcpOption> options = mCustomDhcpOptions.get(new NetworkIdentifier(ssid, oui));
            if (options != null) {
                results.addAll(options);
            }
        }
        return new ArrayList<>(results);
    }
}<|MERGE_RESOLUTION|>--- conflicted
+++ resolved
@@ -1145,12 +1145,9 @@
             }
         }
 
-<<<<<<< HEAD
+        internalConfig.allowAutojoin = externalConfig.allowAutojoin;
         internalConfig.shareThisAp = externalConfig.shareThisAp;
 
-=======
-        internalConfig.allowAutojoin = externalConfig.allowAutojoin;
->>>>>>> 43a02f89
         // Copy over the |WifiEnterpriseConfig| parameters if set.
         if (externalConfig.enterpriseConfig != null) {
             internalConfig.enterpriseConfig.copyFromExternal(
