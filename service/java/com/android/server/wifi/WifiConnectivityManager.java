--- conflicted
+++ resolved
@@ -2318,21 +2318,14 @@
                     continue;
                 }
                 Set<Integer> channelList = new HashSet<>();
-                addChannelFromWifiScoreCard(channelList, config.SSID, 0,
-                        MAX_PNO_SCAN_FREQUENCY_AGE_MS);
+                if (isConnectedFreqEnhancementEnable) {
+                    addChannelFromWifiConfigStore(channelList, config, ageInMillis);
+                } else {
+                    addChannelFromWifiScoreCard(channelList, config.SSID, 0,
+                            MAX_PNO_SCAN_FREQUENCY_AGE_MS);
+                }
                 pnoNetwork.frequencies = channelList.stream().mapToInt(Integer::intValue).toArray();
             }
-<<<<<<< HEAD
-            Set<Integer> channelList = new HashSet<>();
-            if (isConnectedFreqEnhancementEnable) {
-                addChannelFromWifiConfigStore(channelList, config, ageInMillis);
-            } else {
-                addChannelFromWifiScoreCard(channelList, config.SSID, 0,
-                        MAX_PNO_SCAN_FREQUENCY_AGE_MS);
-            }
-            pnoNetwork.frequencies = channelList.stream().mapToInt(Integer::intValue).toArray();
-=======
->>>>>>> c5a95523
         }
         return pnoList;
     }
