--- conflicted
+++ resolved
@@ -1682,6 +1682,7 @@
         }
     }
 
+
     /**
      * Returns a bitmask of advanced capabilities: WPA3 SAE/SUITE B and OWE
      * Bitmask used is:
@@ -1983,1540 +1984,8 @@
         }
     }
 
-<<<<<<< HEAD
     private boolean handleNullHal(String methodStr) {
         Log.e(TAG, "Cannot call " + methodStr + " because HAL object is null.");
-=======
-    /**
-     * Set Bt co existense mode.
-     *
-     * @param ifaceName Name of the interface.
-     * @param mode one of the above {@link WifiNative#BLUETOOTH_COEXISTENCE_MODE_DISABLED},
-     *             {@link WifiNative#BLUETOOTH_COEXISTENCE_MODE_ENABLED} or
-     *             {@link WifiNative#BLUETOOTH_COEXISTENCE_MODE_SENSE}.
-     * @return true if request is sent successfully, false otherwise.
-     */
-    public boolean setBtCoexistenceMode(@NonNull String ifaceName, int mode) {
-        synchronized (mLock) {
-            byte halMode;
-            switch (mode) {
-                case WifiNative.BLUETOOTH_COEXISTENCE_MODE_ENABLED:
-                    halMode = ISupplicantStaIface.BtCoexistenceMode.ENABLED;
-                    break;
-                case WifiNative.BLUETOOTH_COEXISTENCE_MODE_DISABLED:
-                    halMode = ISupplicantStaIface.BtCoexistenceMode.DISABLED;
-                    break;
-                case WifiNative.BLUETOOTH_COEXISTENCE_MODE_SENSE:
-                    halMode = ISupplicantStaIface.BtCoexistenceMode.SENSE;
-                    break;
-                default:
-                    Log.e(TAG, "Invalid Bt Coex mode: " + mode);
-                    return false;
-            }
-            return setBtCoexistenceMode(ifaceName, halMode);
-        }
-    }
-
-    private boolean setBtCoexistenceMode(@NonNull String ifaceName, byte mode) {
-        synchronized (mLock) {
-            final String methodStr = "setBtCoexistenceMode";
-            ISupplicantStaIface iface = checkSupplicantStaIfaceAndLogFailure(ifaceName, methodStr);
-            if (iface == null) return false;
-            try {
-                SupplicantStatus status = iface.setBtCoexistenceMode(mode);
-                return checkStatusAndLogFailure(status, methodStr);
-            } catch (RemoteException e) {
-                handleRemoteException(e, methodStr);
-                return false;
-            }
-        }
-    }
-
-    /** Enable or disable BT coexistence mode.
-     *
-     * @param ifaceName Name of the interface.
-     * @param enable true to enable, false to disable.
-     * @return true if request is sent successfully, false otherwise.
-     */
-    public boolean setBtCoexistenceScanModeEnabled(@NonNull String ifaceName, boolean enable) {
-        synchronized (mLock) {
-            final String methodStr = "setBtCoexistenceScanModeEnabled";
-            ISupplicantStaIface iface = checkSupplicantStaIfaceAndLogFailure(ifaceName, methodStr);
-            if (iface == null) return false;
-            try {
-                SupplicantStatus status =
-                        iface.setBtCoexistenceScanModeEnabled(enable);
-                return checkStatusAndLogFailure(status, methodStr);
-            } catch (RemoteException e) {
-                handleRemoteException(e, methodStr);
-                return false;
-            }
-        }
-    }
-
-    /**
-     * Enable or disable suspend mode optimizations.
-     *
-     * @param ifaceName Name of the interface.
-     * @param enable true to enable, false otherwise.
-     * @return true if request is sent successfully, false otherwise.
-     */
-    public boolean setSuspendModeEnabled(@NonNull String ifaceName, boolean enable) {
-        synchronized (mLock) {
-            final String methodStr = "setSuspendModeEnabled";
-            ISupplicantStaIface iface = checkSupplicantStaIfaceAndLogFailure(ifaceName, methodStr);
-            if (iface == null) return false;
-            try {
-                SupplicantStatus status = iface.setSuspendModeEnabled(enable);
-                return checkStatusAndLogFailure(status, methodStr);
-            } catch (RemoteException e) {
-                handleRemoteException(e, methodStr);
-                return false;
-            }
-        }
-    }
-
-    /**
-     * Set country code.
-     *
-     * @param ifaceName Name of the interface.
-     * @param codeStr 2 byte ASCII string. For ex: US, CA.
-     * @return true if request is sent successfully, false otherwise.
-     */
-    public boolean setCountryCode(@NonNull String ifaceName, String codeStr) {
-        synchronized (mLock) {
-            if (TextUtils.isEmpty(codeStr)) return false;
-            byte[] countryCodeBytes = NativeUtil.stringToByteArray(codeStr);
-            if (countryCodeBytes.length != 2) return false;
-            return setCountryCode(ifaceName, countryCodeBytes);
-        }
-    }
-
-    /** See ISupplicantStaIface.hal for documentation */
-    private boolean setCountryCode(@NonNull String ifaceName, byte[/* 2 */] code) {
-        synchronized (mLock) {
-            final String methodStr = "setCountryCode";
-            ISupplicantStaIface iface = checkSupplicantStaIfaceAndLogFailure(ifaceName, methodStr);
-            if (iface == null) return false;
-            try {
-                SupplicantStatus status = iface.setCountryCode(code);
-                return checkStatusAndLogFailure(status, methodStr);
-            } catch (RemoteException e) {
-                handleRemoteException(e, methodStr);
-                return false;
-            }
-        }
-    }
-
-    /**
-     * Flush all previously configured HLPs.
-     *
-     * @param ifaceName Name of the interface.
-     * @return true if request is sent successfully, false otherwise.
-     */
-    public boolean flushAllHlp(@NonNull String ifaceName) {
-        synchronized (mLock) {
-            final String methodStr = "filsHlpFlushRequest";
-            if (isV1_3()) {
-                ISupplicantStaIface iface =
-                        checkSupplicantStaIfaceAndLogFailure(ifaceName, methodStr);
-                if (iface == null) {
-                    return false;
-                }
-
-                // Get a v1.3 supplicant STA Interface
-                android.hardware.wifi.supplicant.V1_3.ISupplicantStaIface staIfaceV13 =
-                        getStaIfaceMockableV1_3(iface);
-
-                if (staIfaceV13 == null) {
-                    Log.e(TAG, methodStr
-                            + ": ISupplicantStaIface is null, cannot flushAllHlp");
-                    return false;
-                }
-                try {
-                    SupplicantStatus status = staIfaceV13.filsHlpFlushRequest();
-                    return checkStatusAndLogFailure(status, methodStr);
-                } catch (RemoteException e) {
-                    handleRemoteException(e, methodStr);
-                    return false;
-                }
-            } else {
-                Log.e(TAG, "Method " + methodStr + " is not supported in existing HAL");
-                return false;
-            }
-        }
-    }
-
-    /**
-     * Set FILS HLP packet.
-     *
-     * @param ifaceName Name of the interface.
-     * @param dst Destination MAC address.
-     * @param hlpPacket Hlp Packet data in hex.
-     * @return true if request is sent successfully, false otherwise.
-     */
-    public boolean addHlpReq(@NonNull String ifaceName, byte [] dst, byte [] hlpPacket) {
-        synchronized (mLock) {
-            final String methodStr = "filsHlpAddRequest";
-            if (isV1_3()) {
-                ISupplicantStaIface iface =
-                        checkSupplicantStaIfaceAndLogFailure(ifaceName, methodStr);
-                if (iface == null) {
-                    return false;
-                }
-
-                // Get a v1.3 supplicant STA Interface
-                android.hardware.wifi.supplicant.V1_3.ISupplicantStaIface staIfaceV13 =
-                        getStaIfaceMockableV1_3(iface);
-
-                if (staIfaceV13 == null) {
-                    Log.e(TAG, methodStr
-                            + ": ISupplicantStaIface is null, cannot addHlpReq");
-                    return false;
-                }
-                try {
-                    ArrayList<Byte> payload = NativeUtil.byteArrayToArrayList(hlpPacket);
-                    SupplicantStatus status = staIfaceV13.filsHlpAddRequest(dst, payload);
-                    return checkStatusAndLogFailure(status, methodStr);
-                } catch (RemoteException e) {
-                    handleRemoteException(e, methodStr);
-                    return false;
-                }
-            } else {
-                Log.e(TAG, "Method " + methodStr + " is not supported in existing HAL");
-                return false;
-            }
-        }
-    }
-
-
-    /**
-     * Start WPS pin registrar operation with the specified peer and pin.
-     *
-     * @param ifaceName Name of the interface.
-     * @param bssidStr BSSID of the peer.
-     * @param pin Pin to be used.
-     * @return true if request is sent successfully, false otherwise.
-     */
-    public boolean startWpsRegistrar(@NonNull String ifaceName, String bssidStr, String pin) {
-        synchronized (mLock) {
-            if (TextUtils.isEmpty(bssidStr) || TextUtils.isEmpty(pin)) return false;
-            try {
-                return startWpsRegistrar(
-                        ifaceName, NativeUtil.macAddressToByteArray(bssidStr), pin);
-            } catch (IllegalArgumentException e) {
-                Log.e(TAG, "Illegal argument " + bssidStr, e);
-                return false;
-            }
-        }
-    }
-
-    /** See ISupplicantStaIface.hal for documentation */
-    private boolean startWpsRegistrar(@NonNull String ifaceName, byte[/* 6 */] bssid, String pin) {
-        synchronized (mLock) {
-            final String methodStr = "startWpsRegistrar";
-            ISupplicantStaIface iface = checkSupplicantStaIfaceAndLogFailure(ifaceName, methodStr);
-            if (iface == null) return false;
-            try {
-                SupplicantStatus status = iface.startWpsRegistrar(bssid, pin);
-                return checkStatusAndLogFailure(status, methodStr);
-            } catch (RemoteException e) {
-                handleRemoteException(e, methodStr);
-                return false;
-            }
-        }
-    }
-
-    /**
-     * Start WPS pin display operation with the specified peer.
-     *
-     * @param ifaceName Name of the interface.
-     * @param bssidStr BSSID of the peer. Use empty bssid to indicate wildcard.
-     * @return true if request is sent successfully, false otherwise.
-     */
-    public boolean startWpsPbc(@NonNull String ifaceName, String bssidStr) {
-        synchronized (mLock) {
-            try {
-                return startWpsPbc(ifaceName, NativeUtil.macAddressToByteArray(bssidStr));
-            } catch (IllegalArgumentException e) {
-                Log.e(TAG, "Illegal argument " + bssidStr, e);
-                return false;
-            }
-        }
-    }
-
-    /** See ISupplicantStaIface.hal for documentation */
-    private boolean startWpsPbc(@NonNull String ifaceName, byte[/* 6 */] bssid) {
-        synchronized (mLock) {
-            final String methodStr = "startWpsPbc";
-            ISupplicantStaIface iface = checkSupplicantStaIfaceAndLogFailure(ifaceName, methodStr);
-            if (iface == null) return false;
-            try {
-                SupplicantStatus status = iface.startWpsPbc(bssid);
-                return checkStatusAndLogFailure(status, methodStr);
-            } catch (RemoteException e) {
-                handleRemoteException(e, methodStr);
-                return false;
-            }
-        }
-    }
-
-    /**
-     * Start WPS pin keypad operation with the specified pin.
-     *
-     * @param ifaceName Name of the interface.
-     * @param pin Pin to be used.
-     * @return true if request is sent successfully, false otherwise.
-     */
-    public boolean startWpsPinKeypad(@NonNull String ifaceName, String pin) {
-        if (TextUtils.isEmpty(pin)) return false;
-        synchronized (mLock) {
-            final String methodStr = "startWpsPinKeypad";
-            ISupplicantStaIface iface = checkSupplicantStaIfaceAndLogFailure(ifaceName, methodStr);
-            if (iface == null) return false;
-            try {
-                SupplicantStatus status = iface.startWpsPinKeypad(pin);
-                return checkStatusAndLogFailure(status, methodStr);
-            } catch (RemoteException e) {
-                handleRemoteException(e, methodStr);
-                return false;
-            }
-        }
-    }
-
-    /**
-     * Start WPS pin display operation with the specified peer.
-     *
-     * @param ifaceName Name of the interface.
-     * @param bssidStr BSSID of the peer. Use empty bssid to indicate wildcard.
-     * @return new pin generated on success, null otherwise.
-     */
-    public String startWpsPinDisplay(@NonNull String ifaceName, String bssidStr) {
-        synchronized (mLock) {
-            try {
-                return startWpsPinDisplay(ifaceName, NativeUtil.macAddressToByteArray(bssidStr));
-            } catch (IllegalArgumentException e) {
-                Log.e(TAG, "Illegal argument " + bssidStr, e);
-                return null;
-            }
-        }
-    }
-
-    /** See ISupplicantStaIface.hal for documentation */
-    private String startWpsPinDisplay(@NonNull String ifaceName, byte[/* 6 */] bssid) {
-        synchronized (mLock) {
-            final String methodStr = "startWpsPinDisplay";
-            ISupplicantStaIface iface = checkSupplicantStaIfaceAndLogFailure(ifaceName, methodStr);
-            if (iface == null) return null;
-            final Mutable<String> gotPin = new Mutable<>();
-            try {
-                iface.startWpsPinDisplay(bssid,
-                        (SupplicantStatus status, String pin) -> {
-                            if (checkStatusAndLogFailure(status, methodStr)) {
-                                gotPin.value = pin;
-                            }
-                        });
-            } catch (RemoteException e) {
-                handleRemoteException(e, methodStr);
-            }
-            return gotPin.value;
-        }
-    }
-
-    /**
-     * Cancels any ongoing WPS requests.
-     *
-     * @param ifaceName Name of the interface.
-     * @return true if request is sent successfully, false otherwise.
-     */
-    public boolean cancelWps(@NonNull String ifaceName) {
-        synchronized (mLock) {
-            final String methodStr = "cancelWps";
-            ISupplicantStaIface iface = checkSupplicantStaIfaceAndLogFailure(ifaceName, methodStr);
-            if (iface == null) return false;
-            try {
-                SupplicantStatus status = iface.cancelWps();
-                return checkStatusAndLogFailure(status, methodStr);
-            } catch (RemoteException e) {
-                handleRemoteException(e, methodStr);
-                return false;
-            }
-        }
-    }
-
-    /**
-     * Sets whether to use external sim for SIM/USIM processing.
-     *
-     * @param ifaceName Name of the interface.
-     * @param useExternalSim true to enable, false otherwise.
-     * @return true if request is sent successfully, false otherwise.
-     */
-    public boolean setExternalSim(@NonNull String ifaceName, boolean useExternalSim) {
-        synchronized (mLock) {
-            final String methodStr = "setExternalSim";
-            ISupplicantStaIface iface = checkSupplicantStaIfaceAndLogFailure(ifaceName, methodStr);
-            if (iface == null) return false;
-            try {
-                SupplicantStatus status = iface.setExternalSim(useExternalSim);
-                return checkStatusAndLogFailure(status, methodStr);
-            } catch (RemoteException e) {
-                handleRemoteException(e, methodStr);
-                return false;
-            }
-        }
-    }
-
-    /** See ISupplicant.hal for documentation */
-    public boolean enableAutoReconnect(@NonNull String ifaceName, boolean enable) {
-        synchronized (mLock) {
-            final String methodStr = "enableAutoReconnect";
-            ISupplicantStaIface iface = checkSupplicantStaIfaceAndLogFailure(ifaceName, methodStr);
-            if (iface == null) return false;
-            try {
-                SupplicantStatus status = iface.enableAutoReconnect(enable);
-                return checkStatusAndLogFailure(status, methodStr);
-            } catch (RemoteException e) {
-                handleRemoteException(e, methodStr);
-                return false;
-            }
-        }
-    }
-
-    /**
-     * Set the debug log level for wpa_supplicant
-     *
-     * @param turnOnVerbose Whether to turn on verbose logging or not.
-     * @return true if request is sent successfully, false otherwise.
-     */
-    public boolean setLogLevel(boolean turnOnVerbose) {
-        synchronized (mLock) {
-            int logLevel = turnOnVerbose
-                    ? ISupplicant.DebugLevel.DEBUG
-                    : ISupplicant.DebugLevel.INFO;
-            return setDebugParams(logLevel, false,
-                    turnOnVerbose && mWifiGlobals.getShowKeyVerboseLoggingModeEnabled());
-        }
-    }
-
-    /** See ISupplicant.hal for documentation */
-    private boolean setDebugParams(int level, boolean showTimestamp, boolean showKeys) {
-        synchronized (mLock) {
-            final String methodStr = "setDebugParams";
-            if (!checkSupplicantAndLogFailure(methodStr)) return false;
-            try {
-                SupplicantStatus status =
-                        mISupplicant.setDebugParams(level, showTimestamp, showKeys);
-                return checkStatusAndLogFailure(status, methodStr);
-            } catch (RemoteException e) {
-                handleRemoteException(e, methodStr);
-                return false;
-            }
-        }
-    }
-
-    /**
-     * Set concurrency priority between P2P & STA operations.
-     *
-     * @param isStaHigherPriority Set to true to prefer STA over P2P during concurrency operations,
-     *                            false otherwise.
-     * @return true if request is sent successfully, false otherwise.
-     */
-    public boolean setConcurrencyPriority(boolean isStaHigherPriority) {
-        synchronized (mLock) {
-            if (isStaHigherPriority) {
-                return setConcurrencyPriority(IfaceType.STA);
-            } else {
-                return setConcurrencyPriority(IfaceType.P2P);
-            }
-        }
-    }
-
-    /** See ISupplicant.hal for documentation */
-    private boolean setConcurrencyPriority(int type) {
-        synchronized (mLock) {
-            final String methodStr = "setConcurrencyPriority";
-            if (!checkSupplicantAndLogFailure(methodStr)) return false;
-            try {
-                SupplicantStatus status = mISupplicant.setConcurrencyPriority(type);
-                return checkStatusAndLogFailure(status, methodStr);
-            } catch (RemoteException e) {
-                handleRemoteException(e, methodStr);
-                return false;
-            }
-        }
-    }
-
-    /**
-     * Returns false if Supplicant is null, and logs failure to call methodStr
-     */
-    private boolean checkSupplicantAndLogFailure(final String methodStr) {
-        synchronized (mLock) {
-            if (mISupplicant == null) {
-                Log.e(TAG, "Can't call " + methodStr + ", ISupplicant is null");
-                return false;
-            }
-            return true;
-        }
-    }
-
-    /**
-     * Returns false if SupplicantStaIface is null, and logs failure to call methodStr
-     */
-    private ISupplicantStaIface checkSupplicantStaIfaceAndLogFailure(
-            @NonNull String ifaceName, final String methodStr) {
-        synchronized (mLock) {
-            ISupplicantStaIface iface = getStaIface(ifaceName);
-            if (iface == null) {
-                Log.e(TAG, "Can't call " + methodStr + ", ISupplicantStaIface is null for iface="
-                        + ifaceName);
-                return null;
-            }
-            return iface;
-        }
-    }
-
-    /**
-     * Returns false if SupplicantStaNetwork is null, and logs failure to call methodStr
-     */
-    private SupplicantStaNetworkHal checkSupplicantStaNetworkAndLogFailure(
-            @NonNull String ifaceName, final String methodStr) {
-        synchronized (mLock) {
-            SupplicantStaNetworkHal networkHal = getCurrentNetworkRemoteHandle(ifaceName);
-            if (networkHal == null) {
-                Log.e(TAG, "Can't call " + methodStr + ", SupplicantStaNetwork is null");
-                return null;
-            }
-            return networkHal;
-        }
-    }
-
-    /**
-     * Returns true if provided status code is SUCCESS, logs debug message and returns false
-     * otherwise
-     */
-    private boolean checkStatusAndLogFailure(SupplicantStatus status,
-            final String methodStr) {
-        synchronized (mLock) {
-            if (status == null || status.code != SupplicantStatusCode.SUCCESS) {
-                Log.e(TAG, "ISupplicantStaIface." + methodStr + " failed: " + status);
-                return false;
-            } else {
-                if (mVerboseLoggingEnabled) {
-                    Log.d(TAG, "ISupplicantStaIface." + methodStr + " succeeded");
-                }
-                return true;
-            }
-        }
-    }
-
-    /**
-     * Returns true if provided status code is SUCCESS, logs debug message and returns false
-     * otherwise
-     */
-    private boolean checkStatusAndLogFailure(
-            android.hardware.wifi.supplicant.V1_4.SupplicantStatus status,
-            final String methodStr) {
-        synchronized (mLock) {
-            if (status == null
-                    || status.code
-                    != android.hardware.wifi.supplicant.V1_4.SupplicantStatusCode.SUCCESS) {
-                Log.e(TAG, "ISupplicantStaIface." + methodStr + " failed: " + status);
-                return false;
-            } else {
-                if (mVerboseLoggingEnabled) {
-                    Log.d(TAG, "ISupplicantStaIface." + methodStr + " succeeded");
-                }
-                return true;
-            }
-        }
-    }
-
-    /**
-     * Helper function to log callbacks.
-     */
-    protected void logCallback(final String methodStr) {
-        synchronized (mLock) {
-            if (mVerboseLoggingEnabled) {
-                Log.d(TAG, "ISupplicantStaIfaceCallback." + methodStr + " received");
-            }
-        }
-    }
-
-    private void handleNoSuchElementException(NoSuchElementException e, String methodStr) {
-        synchronized (mLock) {
-            clearState();
-            Log.e(TAG, "ISupplicantStaIface." + methodStr + " failed with exception", e);
-        }
-    }
-
-    private void handleRemoteException(RemoteException e, String methodStr) {
-        synchronized (mLock) {
-            clearState();
-            Log.e(TAG, "ISupplicantStaIface." + methodStr + " failed with exception", e);
-        }
-    }
-
-    private void handleIllegalArgumentException(IllegalArgumentException e, String methodStr) {
-        synchronized (mLock) {
-            clearState();
-            Log.e(TAG, "ISupplicantStaIface." + methodStr + " failed with exception", e);
-        }
-    }
-
-    /**
-     * Converts the Wps config method string to the equivalent enum value.
-     */
-    private static short stringToWpsConfigMethod(String configMethod) {
-        switch (configMethod) {
-            case "usba":
-                return WpsConfigMethods.USBA;
-            case "ethernet":
-                return WpsConfigMethods.ETHERNET;
-            case "label":
-                return WpsConfigMethods.LABEL;
-            case "display":
-                return WpsConfigMethods.DISPLAY;
-            case "int_nfc_token":
-                return WpsConfigMethods.INT_NFC_TOKEN;
-            case "ext_nfc_token":
-                return WpsConfigMethods.EXT_NFC_TOKEN;
-            case "nfc_interface":
-                return WpsConfigMethods.NFC_INTERFACE;
-            case "push_button":
-                return WpsConfigMethods.PUSHBUTTON;
-            case "keypad":
-                return WpsConfigMethods.KEYPAD;
-            case "virtual_push_button":
-                return WpsConfigMethods.VIRT_PUSHBUTTON;
-            case "physical_push_button":
-                return WpsConfigMethods.PHY_PUSHBUTTON;
-            case "p2ps":
-                return WpsConfigMethods.P2PS;
-            case "virtual_display":
-                return WpsConfigMethods.VIRT_DISPLAY;
-            case "physical_display":
-                return WpsConfigMethods.PHY_DISPLAY;
-            default:
-                throw new IllegalArgumentException(
-                        "Invalid WPS config method: " + configMethod);
-        }
-    }
-
-    protected class SupplicantStaIfaceHalCallback extends SupplicantStaIfaceCallbackImpl {
-        SupplicantStaIfaceHalCallback(@NonNull String ifaceName) {
-            super(SupplicantStaIfaceHal.this, ifaceName, new Object(), mWifiMonitor);
-        }
-    }
-
-    protected class SupplicantStaIfaceHalCallbackV1_1 extends SupplicantStaIfaceCallbackV1_1Impl {
-        SupplicantStaIfaceHalCallbackV1_1(@NonNull String ifaceName) {
-            super(SupplicantStaIfaceHal.this, ifaceName, new Object(), mWifiMonitor);
-        }
-    }
-
-    protected class SupplicantStaIfaceHalCallbackV1_2 extends SupplicantStaIfaceCallbackV1_2Impl {
-        SupplicantStaIfaceHalCallbackV1_2(@NonNull String ifaceName) {
-            super(SupplicantStaIfaceHal.this, ifaceName, mContext);
-        }
-    }
-
-    protected class SupplicantStaIfaceHalCallbackV1_3 extends SupplicantStaIfaceCallbackV1_3Impl {
-        SupplicantStaIfaceHalCallbackV1_3(@NonNull String ifaceName) {
-            super(SupplicantStaIfaceHal.this, ifaceName, mWifiMonitor);
-        }
-    }
-
-    protected class SupplicantStaIfaceHalCallbackV1_4 extends SupplicantStaIfaceCallbackV1_4Impl {
-        SupplicantStaIfaceHalCallbackV1_4(@NonNull String ifaceName) {
-            super(SupplicantStaIfaceHal.this, ifaceName, new Object(), mWifiMonitor);
-        }
-    }
-
-    protected void addPmkCacheEntry(
-            String ifaceName,
-            int networkId, long expirationTimeInSec, ArrayList<Byte> serializedEntry) {
-        String macAddressStr = getMacAddress(ifaceName);
-        if (macAddressStr == null) {
-            Log.w(TAG, "Omit PMK cache due to no valid MAC address on " + ifaceName);
-            return;
-        }
-        try {
-            MacAddress macAddress = MacAddress.fromString(macAddressStr);
-            mPmkCacheEntries.put(networkId,
-                    new PmkCacheStoreData(expirationTimeInSec, serializedEntry, macAddress));
-            updatePmkCacheExpiration();
-        } catch (IllegalArgumentException ex) {
-            Log.w(TAG, "Invalid MAC address string " + macAddressStr);
-        }
-    }
-
-    protected void removePmkCacheEntry(int networkId) {
-        if (mPmkCacheEntries.remove(networkId) != null) {
-            updatePmkCacheExpiration();
-        }
-    }
-
-    private void updatePmkCacheExpiration() {
-        synchronized (mLock) {
-            mEventHandler.removeCallbacksAndMessages(PMK_CACHE_EXPIRATION_ALARM_TAG);
-
-            long elapseTimeInSecond = mClock.getElapsedSinceBootMillis() / 1000;
-            long nextUpdateTimeInSecond = Long.MAX_VALUE;
-            logd("Update PMK cache expiration at " + elapseTimeInSecond);
-
-            Iterator<Map.Entry<Integer, PmkCacheStoreData>> iter =
-                    mPmkCacheEntries.entrySet().iterator();
-            while (iter.hasNext()) {
-                Map.Entry<Integer, PmkCacheStoreData> entry = iter.next();
-                if (entry.getValue().expirationTimeInSec <= elapseTimeInSecond) {
-                    logd("Config " + entry.getKey() + " PMK is expired.");
-                    iter.remove();
-                } else if (entry.getValue().expirationTimeInSec <= 0) {
-                    logd("Config " + entry.getKey() + " PMK expiration time is invalid.");
-                    iter.remove();
-                } else if (nextUpdateTimeInSecond > entry.getValue().expirationTimeInSec) {
-                    nextUpdateTimeInSecond = entry.getValue().expirationTimeInSec;
-                }
-            }
-
-            // No need to arrange next update since there is no valid PMK in the cache.
-            if (nextUpdateTimeInSecond == Long.MAX_VALUE) {
-                return;
-            }
-
-            logd("PMK cache next expiration time: " + nextUpdateTimeInSecond);
-            long delayedTimeInMs = (nextUpdateTimeInSecond - elapseTimeInSecond) * 1000;
-            mEventHandler.postDelayed(
-                    () -> {
-                        updatePmkCacheExpiration();
-                    },
-                    PMK_CACHE_EXPIRATION_ALARM_TAG,
-                    (delayedTimeInMs > 0) ? delayedTimeInMs : 0);
-        }
-    }
-
-    private static void logd(String s) {
-        Log.d(TAG, s);
-    }
-
-    private static void logi(String s) {
-        Log.i(TAG, s);
-    }
-
-    private static void loge(String s) {
-        Log.e(TAG, s);
-    }
-
-    /**
-     * Returns a bitmask of advanced capabilities: WPA3 SAE/SUITE B and OWE
-     * Bitmask used is:
-     * - WIFI_FEATURE_WPA3_SAE
-     * - WIFI_FEATURE_WPA3_SUITE_B
-     * - WIFI_FEATURE_OWE
-     *
-     *  This is a v1.2+ HAL feature.
-     *  On error, or if these features are not supported, 0 is returned.
-     */
-    public long getAdvancedCapabilities(@NonNull String ifaceName) {
-        final String methodStr = "getAdvancedCapabilities";
-
-        long advancedCapabilities = 0;
-        int keyMgmtCapabilities = getKeyMgmtCapabilities(ifaceName);
-
-        if ((keyMgmtCapabilities & android.hardware.wifi.supplicant.V1_2.ISupplicantStaNetwork
-                .KeyMgmtMask.SAE) != 0) {
-            advancedCapabilities |= WIFI_FEATURE_WPA3_SAE;
-
-            if (mVerboseLoggingEnabled) {
-                Log.v(TAG, methodStr + ": SAE supported");
-            }
-        }
-
-        if ((keyMgmtCapabilities & android.hardware.wifi.supplicant.V1_2.ISupplicantStaNetwork
-                .KeyMgmtMask.SUITE_B_192) != 0) {
-            advancedCapabilities |= WIFI_FEATURE_WPA3_SUITE_B;
-
-            if (mVerboseLoggingEnabled) {
-                Log.v(TAG, methodStr + ": SUITE_B supported");
-            }
-        }
-
-        if ((keyMgmtCapabilities & android.hardware.wifi.supplicant.V1_2.ISupplicantStaNetwork
-                .KeyMgmtMask.OWE) != 0) {
-            advancedCapabilities |= WIFI_FEATURE_OWE;
-
-            if (mVerboseLoggingEnabled) {
-                Log.v(TAG, methodStr + ": OWE supported");
-            }
-        }
-
-        if ((keyMgmtCapabilities & android.hardware.wifi.supplicant.V1_2.ISupplicantStaNetwork
-                .KeyMgmtMask.DPP) != 0) {
-            advancedCapabilities |= WIFI_FEATURE_DPP;
-
-            if (mVerboseLoggingEnabled) {
-                Log.v(TAG, methodStr + ": DPP supported");
-            }
-            if (isV1_4()) {
-                advancedCapabilities |= WIFI_FEATURE_DPP_ENROLLEE_RESPONDER;
-                if (mVerboseLoggingEnabled) {
-                    Log.v(TAG, methodStr + ": DPP ENROLLEE RESPONDER supported");
-                }
-            }
-        }
-
-        if (isV1_4()) {
-            advancedCapabilities |= WIFI_FEATURE_PASSPOINT_TERMS_AND_CONDITIONS
-                    | WIFI_FEATURE_DECORATED_IDENTITY;
-            if (mVerboseLoggingEnabled) {
-                Log.v(TAG, methodStr + ": Passpoint T&C supported");
-                Log.v(TAG, methodStr + ": RFC 7542 decorated identity supported");
-            }
-        }
-
-        if ((keyMgmtCapabilities & android.hardware.wifi.supplicant.V1_3.ISupplicantStaNetwork
-                .KeyMgmtMask.WAPI_PSK) != 0) {
-            advancedCapabilities |= WIFI_FEATURE_WAPI;
-
-            if (mVerboseLoggingEnabled) {
-                Log.v(TAG, methodStr + ": WAPI supported");
-            }
-        }
-
-        if ((keyMgmtCapabilities & android.hardware.wifi.supplicant.V1_3.ISupplicantStaNetwork
-                .KeyMgmtMask.FILS_SHA256) != 0) {
-            advancedCapabilities |= WIFI_FEATURE_FILS_SHA256;
-
-            if (mVerboseLoggingEnabled) {
-                Log.v(TAG, methodStr + ": FILS_SHA256 supported");
-            }
-        }
-        if ((keyMgmtCapabilities & android.hardware.wifi.supplicant.V1_3.ISupplicantStaNetwork
-                .KeyMgmtMask.FILS_SHA384) != 0) {
-            advancedCapabilities |= WIFI_FEATURE_FILS_SHA384;
-
-            if (mVerboseLoggingEnabled) {
-                Log.v(TAG, methodStr + ": FILS_SHA384 supported");
-            }
-        }
-
-        if (mVerboseLoggingEnabled) {
-            Log.v(TAG, methodStr + ": Capability flags = " + keyMgmtCapabilities);
-        }
-
-        return advancedCapabilities;
-    }
-
-    private int getKeyMgmtCapabilities_1_3(@NonNull String ifaceName) {
-        final String methodStr = "getKeyMgmtCapabilities_1_3";
-        Mutable<Integer> keyMgmtMask = new Mutable<>(0);
-        ISupplicantStaIface iface = checkSupplicantStaIfaceAndLogFailure(ifaceName, methodStr);
-        if (iface == null) {
-            return 0;
-        }
-
-        // Get a v1.3 supplicant STA Interface
-        android.hardware.wifi.supplicant.V1_3.ISupplicantStaIface staIfaceV13 =
-                getStaIfaceMockableV1_3(iface);
-        if (staIfaceV13 == null) {
-            Log.e(TAG, methodStr
-                    + ": ISupplicantStaIface V1.3 is null, cannot get advanced capabilities");
-            return 0;
-        }
-
-        try {
-            // Support for new key management types; WAPI_PSK, WAPI_CERT
-            // Requires HAL v1.3 or higher
-            staIfaceV13.getKeyMgmtCapabilities_1_3(
-                    (SupplicantStatus statusInternal, int keyMgmtMaskInternal) -> {
-                        if (statusInternal.code == SupplicantStatusCode.SUCCESS) {
-                            keyMgmtMask.value = keyMgmtMaskInternal;
-                        }
-                        checkStatusAndLogFailure(statusInternal, methodStr);
-                    });
-        } catch (RemoteException e) {
-            handleRemoteException(e, methodStr);
-        }
-        return keyMgmtMask.value;
-    }
-
-    private int getKeyMgmtCapabilities(@NonNull String ifaceName) {
-        final String methodStr = "getKeyMgmtCapabilities";
-        Mutable<Boolean> status = new Mutable<>(false);
-        Mutable<Integer> keyMgmtMask = new Mutable<>(0);
-
-        if (isV1_3()) {
-            keyMgmtMask.value = getKeyMgmtCapabilities_1_3(ifaceName);
-        } else if (isV1_2()) {
-            ISupplicantStaIface iface = checkSupplicantStaIfaceAndLogFailure(ifaceName, methodStr);
-            if (iface == null) {
-                return 0;
-            }
-
-            // Get a v1.2 supplicant STA Interface
-            android.hardware.wifi.supplicant.V1_2.ISupplicantStaIface staIfaceV12 =
-                    getStaIfaceMockableV1_2(iface);
-
-            if (staIfaceV12 == null) {
-                Log.e(TAG, methodStr
-                        + ": ISupplicantStaIface is null, cannot get advanced capabilities");
-                return 0;
-            }
-
-            try {
-                // Support for new key management types; SAE, SUITE_B, OWE
-                // Requires HAL v1.2 or higher
-                staIfaceV12.getKeyMgmtCapabilities(
-                        (SupplicantStatus statusInternal, int keyMgmtMaskInternal) -> {
-                            status.value = statusInternal.code == SupplicantStatusCode.SUCCESS;
-                            if (status.value) {
-                                keyMgmtMask.value = keyMgmtMaskInternal;
-                            }
-                            checkStatusAndLogFailure(statusInternal, methodStr);
-                        });
-            } catch (RemoteException e) {
-                handleRemoteException(e, methodStr);
-            }
-        } else {
-            Log.e(TAG, "Method " + methodStr + " is not supported in existing HAL");
-        }
-
-        // 0 is returned in case of an error
-        return keyMgmtMask.value;
-    }
-
-    private Mutable<Integer> getWpaDriverCapabilities_1_4(@NonNull String ifaceName) {
-        final String methodStr = "getWpaDriverCapabilities_1_4";
-        Mutable<Integer> drvCapabilitiesMask = new Mutable<>(0);
-        ISupplicantStaIface iface = checkSupplicantStaIfaceAndLogFailure(ifaceName, methodStr);
-
-        if (null == iface) return drvCapabilitiesMask;
-
-        android.hardware.wifi.supplicant.V1_4.ISupplicantStaIface staIfaceV14 =
-                getStaIfaceMockableV1_4(iface);
-        if (null == staIfaceV14) {
-            Log.e(TAG, methodStr
-                    + ": SupplicantStaIface is null, cannot get wpa driver features");
-            return drvCapabilitiesMask;
-        }
-
-        try {
-            staIfaceV14.getWpaDriverCapabilities_1_4(
-                    (android.hardware.wifi.supplicant.V1_4.SupplicantStatus statusInternal,
-                            int drvCapabilities) -> {
-                        if (statusInternal.code
-                                == android.hardware.wifi.supplicant.V1_4
-                                .SupplicantStatusCode.SUCCESS) {
-                            drvCapabilitiesMask.value = drvCapabilities;
-                        }
-                        checkStatusAndLogFailure(statusInternal, methodStr);
-                    });
-        } catch (RemoteException e) {
-            handleRemoteException(e, methodStr);
-        }
-        return drvCapabilitiesMask;
-    }
-
-    private Mutable<Integer> getWpaDriverCapabilities_1_3(@NonNull String ifaceName) {
-        final String methodStr = "getWpaDriverCapabilities_1_3";
-        Mutable<Integer> drvCapabilitiesMask = new Mutable<>(0);
-        ISupplicantStaIface iface = checkSupplicantStaIfaceAndLogFailure(ifaceName, methodStr);
-
-        if (null == iface) return drvCapabilitiesMask;
-
-        android.hardware.wifi.supplicant.V1_3.ISupplicantStaIface staIfaceV13 =
-                getStaIfaceMockableV1_3(iface);
-        if (null == staIfaceV13) {
-            Log.e(TAG, methodStr
-                    + ": SupplicantStaIface is null, cannot get wpa driver features");
-            return drvCapabilitiesMask;
-        }
-
-        try {
-            staIfaceV13.getWpaDriverCapabilities(
-                    (SupplicantStatus statusInternal, int drvCapabilities) -> {
-                        if (statusInternal.code == SupplicantStatusCode.SUCCESS) {
-                            drvCapabilitiesMask.value = drvCapabilities;
-                        }
-                        checkStatusAndLogFailure(statusInternal, methodStr);
-                    });
-        } catch (RemoteException e) {
-            handleRemoteException(e, methodStr);
-        }
-        return drvCapabilitiesMask;
-    }
-
-    /**
-     * Get the driver supported features through supplicant.
-     *
-     * @param ifaceName Name of the interface.
-     * @return bitmask defined by WifiManager.WIFI_FEATURE_*.
-     */
-    public long getWpaDriverFeatureSet(@NonNull String ifaceName) {
-        final String methodStr = "getWpaDriverFeatureSet";
-        Mutable<Integer> drvCapabilitiesMask = new Mutable<>(0);
-        long featureSet = 0;
-
-        if (isV1_4()) {
-            drvCapabilitiesMask = getWpaDriverCapabilities_1_4(ifaceName);
-        } else if (isV1_3()) {
-            drvCapabilitiesMask = getWpaDriverCapabilities_1_3(ifaceName);
-        } else {
-            Log.i(TAG, "Method " + methodStr + " is not supported in existing HAL");
-            return 0;
-        }
-
-        if ((drvCapabilitiesMask.value & WpaDriverCapabilitiesMask.MBO) != 0) {
-            featureSet |= WIFI_FEATURE_MBO;
-            if (mVerboseLoggingEnabled) {
-                Log.v(TAG, methodStr + ": MBO supported");
-            }
-            if ((drvCapabilitiesMask.value
-                    & WpaDriverCapabilitiesMask.OCE) != 0) {
-                featureSet |= WIFI_FEATURE_OCE;
-                if (mVerboseLoggingEnabled) {
-                    Log.v(TAG, methodStr + ": OCE supported");
-                }
-            }
-        }
-
-        if ((drvCapabilitiesMask.value
-                & android.hardware.wifi.supplicant.V1_4.WpaDriverCapabilitiesMask.SAE_PK) != 0) {
-            featureSet |= WIFI_FEATURE_SAE_PK;
-            if (mVerboseLoggingEnabled) {
-                Log.v(TAG, methodStr + ": SAE-PK supported");
-            }
-        }
-
-        if ((drvCapabilitiesMask.value
-                & android.hardware.wifi.supplicant.V1_4.WpaDriverCapabilitiesMask.WFD_R2) != 0) {
-            featureSet |= WIFI_FEATURE_WFD_R2;
-            if (mVerboseLoggingEnabled) {
-                Log.v(TAG, methodStr + ": WFD-R2 supported");
-            }
-        }
-
-        return featureSet;
-    }
-
-    private @WifiStandard int getWifiStandard(int technology) {
-        switch(technology) {
-            case WifiTechnology.HE:
-                return ScanResult.WIFI_STANDARD_11AX;
-            case WifiTechnology.VHT:
-                return ScanResult.WIFI_STANDARD_11AC;
-            case WifiTechnology.HT:
-                return ScanResult.WIFI_STANDARD_11N;
-            case WifiTechnology.LEGACY:
-                return ScanResult.WIFI_STANDARD_LEGACY;
-            default:
-                return ScanResult.WIFI_STANDARD_UNKNOWN;
-        }
-    }
-
-    private int getChannelBandwidth(int channelBandwidth) {
-        switch(channelBandwidth) {
-            case WifiChannelWidthInMhz.WIDTH_20:
-                return ScanResult.CHANNEL_WIDTH_20MHZ;
-            case WifiChannelWidthInMhz.WIDTH_40:
-                return ScanResult.CHANNEL_WIDTH_40MHZ;
-            case WifiChannelWidthInMhz.WIDTH_80:
-                return ScanResult.CHANNEL_WIDTH_80MHZ;
-            case WifiChannelWidthInMhz.WIDTH_160:
-                return ScanResult.CHANNEL_WIDTH_160MHZ;
-            case WifiChannelWidthInMhz.WIDTH_80P80:
-                return ScanResult.CHANNEL_WIDTH_80MHZ_PLUS_MHZ;
-            default:
-                return ScanResult.CHANNEL_WIDTH_20MHZ;
-        }
-    }
-
-    /**
-     * Returns connection capabilities of the current network
-     *
-     *  This is a v1.3+ HAL feature.
-     * @param ifaceName Name of the interface.
-     * @return connection capabilities of the current network
-     */
-    public WifiNative.ConnectionCapabilities getConnectionCapabilities(@NonNull String ifaceName) {
-        final String methodStr = "getConnectionCapabilities";
-        WifiNative.ConnectionCapabilities capOut = new WifiNative.ConnectionCapabilities();
-        ISupplicantStaIface iface = checkSupplicantStaIfaceAndLogFailure(ifaceName, methodStr);
-        if (iface == null) {
-            return capOut;
-        }
-        if (isV1_4()) {
-            return getConnectionCapabilities_1_4(iface);
-        } else if (isV1_3()) {
-            return getConnectionCapabilities_1_3(iface);
-        } else {
-            Log.e(TAG, "Method " + methodStr + " is not supported in existing HAL");
-        }
-        return capOut;
-    }
-
-    private WifiNative.ConnectionCapabilities getConnectionCapabilities_1_3(
-            @NonNull ISupplicantStaIface iface) {
-        final String methodStr = "getConnectionCapabilities_1_3";
-        WifiNative.ConnectionCapabilities capOut = new WifiNative.ConnectionCapabilities();
-
-        // Get a v1.3 supplicant STA Interface
-        android.hardware.wifi.supplicant.V1_3.ISupplicantStaIface staIfaceV13 =
-                getStaIfaceMockableV1_3(iface);
-
-        if (staIfaceV13 == null) {
-            Log.e(TAG, methodStr
-                    + ": SupplicantStaIface is null, cannot get Connection Capabilities");
-            return capOut;
-        }
-
-        try {
-            staIfaceV13.getConnectionCapabilities(
-                    (SupplicantStatus statusInternal, ConnectionCapabilities cap) -> {
-                        if (statusInternal.code == SupplicantStatusCode.SUCCESS) {
-                            capOut.wifiStandard = getWifiStandard(cap.technology);
-                            capOut.channelBandwidth = getChannelBandwidth(
-                                    cap.channelBandwidth);
-                            capOut.maxNumberTxSpatialStreams = cap.maxNumberTxSpatialStreams;
-                            capOut.maxNumberRxSpatialStreams = cap.maxNumberRxSpatialStreams;
-                        }
-                        checkStatusAndLogFailure(statusInternal, methodStr);
-                    });
-        } catch (RemoteException e) {
-            handleRemoteException(e, methodStr);
-        }
-        return capOut;
-    }
-
-    private WifiNative.ConnectionCapabilities getConnectionCapabilities_1_4(
-            @NonNull ISupplicantStaIface iface) {
-        final String methodStr = "getConnectionCapabilities_1_4";
-        WifiNative.ConnectionCapabilities capOut = new WifiNative.ConnectionCapabilities();
-        // Get a v1.4 supplicant STA Interface
-        android.hardware.wifi.supplicant.V1_4.ISupplicantStaIface staIfaceV14 =
-                getStaIfaceMockableV1_4(iface);
-
-        if (staIfaceV14 == null) {
-            Log.e(TAG, methodStr
-                    + ": SupplicantStaIface is null, cannot get Connection Capabilities");
-            return capOut;
-        }
-
-        try {
-            staIfaceV14.getConnectionCapabilities_1_4(
-                    (android.hardware.wifi.supplicant.V1_4.SupplicantStatus statusInternal,
-                            android.hardware.wifi.supplicant.V1_4.ConnectionCapabilities cap)
-                            -> {
-                        if (statusInternal.code == SupplicantStatusCode.SUCCESS) {
-                            capOut.wifiStandard = getWifiStandard(cap.V1_3.technology);
-                            capOut.channelBandwidth = getChannelBandwidth(
-                                    cap.V1_3.channelBandwidth);
-                            capOut.is11bMode = (cap.legacyMode == LegacyMode.B_MODE);
-                            capOut.maxNumberTxSpatialStreams = cap.V1_3.maxNumberTxSpatialStreams;
-                            capOut.maxNumberRxSpatialStreams = cap.V1_3.maxNumberRxSpatialStreams;
-                        }
-                        checkStatusAndLogFailure(statusInternal, methodStr);
-                    });
-        } catch (RemoteException e) {
-            handleRemoteException(e, methodStr);
-        }
-        return capOut;
-    }
-    /**
-     * Adds a DPP peer URI to the URI list.
-     *
-     *  This is a v1.2+ HAL feature.
-     *  Returns an ID to be used later to refer to this URI (>0).
-     *  On error, or if these features are not supported, -1 is returned.
-     */
-    public int addDppPeerUri(@NonNull String ifaceName, @NonNull String uri) {
-        final String methodStr = "addDppPeerUri";
-        Mutable<Boolean> status = new Mutable<>(false);
-        Mutable<Integer> bootstrapId = new Mutable<>(-1);
-
-        if (!isV1_2()) {
-            Log.e(TAG, "Method " + methodStr + " is not supported in existing HAL");
-            return -1;
-        }
-
-        ISupplicantStaIface iface = checkSupplicantStaIfaceAndLogFailure(ifaceName, methodStr);
-        if (iface == null) {
-            return -1;
-        }
-
-        // Get a v1.2 supplicant STA Interface
-        android.hardware.wifi.supplicant.V1_2.ISupplicantStaIface staIfaceV12 =
-                getStaIfaceMockableV1_2(iface);
-
-        if (staIfaceV12 == null) {
-            Log.e(TAG, methodStr + ": ISupplicantStaIface is null");
-            return -1;
-        }
-
-        try {
-            // Support for DPP (Easy connect)
-            // Requires HAL v1.2 or higher
-            staIfaceV12.addDppPeerUri(uri,
-                    (SupplicantStatus statusInternal, int bootstrapIdInternal) -> {
-                        status.value = statusInternal.code == SupplicantStatusCode.SUCCESS;
-                        if (status.value) {
-                            bootstrapId.value = bootstrapIdInternal;
-                        }
-                        checkStatusAndLogFailure(statusInternal, methodStr);
-                    });
-        } catch (RemoteException e) {
-            handleRemoteException(e, methodStr);
-            return -1;
-        }
-
-        return bootstrapId.value;
-    }
-
-    /**
-     * Removes a DPP URI to the URI list given an ID.
-     *
-     *  This is a v1.2+ HAL feature.
-     *  Returns true when operation is successful
-     *  On error, or if these features are not supported, false is returned.
-     */
-    public boolean removeDppUri(@NonNull String ifaceName, int bootstrapId)  {
-        final String methodStr = "removeDppUri";
-
-        if (!isV1_2()) {
-            Log.e(TAG, "Method " + methodStr + " is not supported in existing HAL");
-            return false;
-        }
-
-        ISupplicantStaIface iface = checkSupplicantStaIfaceAndLogFailure(ifaceName, methodStr);
-        if (iface == null) {
-            return false;
-        }
-
-        // Get a v1.2 supplicant STA Interface
-        android.hardware.wifi.supplicant.V1_2.ISupplicantStaIface staIfaceV12 =
-                getStaIfaceMockableV1_2(iface);
-
-        if (staIfaceV12 == null) {
-            Log.e(TAG, methodStr + ": ISupplicantStaIface is null");
-            return false;
-        }
-
-        try {
-            // Support for DPP (Easy connect)
-            // Requires HAL v1.2 or higher
-            SupplicantStatus status = staIfaceV12.removeDppUri(bootstrapId);
-            return checkStatusAndLogFailure(status, methodStr);
-        } catch (RemoteException e) {
-            handleRemoteException(e, methodStr);
-        }
-
         return false;
     }
-
-    /**
-     * Stops/aborts DPP Initiator request
-     *
-     *  This is a v1.2+ HAL feature.
-     *  Returns true when operation is successful
-     *  On error, or if these features are not supported, false is returned.
-     */
-    public boolean stopDppInitiator(@NonNull String ifaceName)  {
-        final String methodStr = "stopDppInitiator";
-
-        if (!isV1_2()) {
-            return false;
-        }
-
-        ISupplicantStaIface iface = checkSupplicantStaIfaceAndLogFailure(ifaceName, methodStr);
-        if (iface == null) {
-            return false;
-        }
-
-        // Get a v1.2 supplicant STA Interface
-        android.hardware.wifi.supplicant.V1_2.ISupplicantStaIface staIfaceV12 =
-                getStaIfaceMockableV1_2(iface);
-
-        if (staIfaceV12 == null) {
-            Log.e(TAG, methodStr + ": ISupplicantStaIface is null");
-            return false;
-        }
-
-        try {
-            // Support for DPP (Easy connect)
-            // Requires HAL v1.2 or higher
-            SupplicantStatus status = staIfaceV12.stopDppInitiator();
-            return checkStatusAndLogFailure(status, methodStr);
-        } catch (RemoteException e) {
-            handleRemoteException(e, methodStr);
-        }
-
-        return false;
-    }
-
-    /**
-     * Starts DPP Configurator-Initiator request
-     *
-     *  This is a v1.2+ HAL feature.
-     *  Returns true when operation is successful
-     *  On error, or if these features are not supported, false is returned.
-     */
-    public boolean startDppConfiguratorInitiator(@NonNull String ifaceName, int peerBootstrapId,
-            int ownBootstrapId, @NonNull String ssid, String password, String psk,
-            int netRole, int securityAkm)  {
-        final String methodStr = "startDppConfiguratorInitiator";
-
-        if (!isV1_2()) {
-            Log.e(TAG, "Method " + methodStr + " is not supported in existing HAL");
-            return false;
-        }
-
-        ISupplicantStaIface iface = checkSupplicantStaIfaceAndLogFailure(ifaceName, methodStr);
-        if (iface == null) {
-            return false;
-        }
-
-        // Get a v1.2 supplicant STA Interface
-        android.hardware.wifi.supplicant.V1_2.ISupplicantStaIface staIfaceV12 =
-                getStaIfaceMockableV1_2(iface);
-
-        if (staIfaceV12 == null) {
-            Log.e(TAG, methodStr + ": ISupplicantStaIface is null");
-            return false;
-        }
-
-        try {
-            // Support for DPP (Easy connect)
-            // Requires HAL v1.2 or higher
-            SupplicantStatus status = staIfaceV12.startDppConfiguratorInitiator(peerBootstrapId,
-                    ownBootstrapId, ssid, password != null ? password : "", psk != null ? psk : "",
-                    netRole, securityAkm);
-            return checkStatusAndLogFailure(status, methodStr);
-        } catch (RemoteException e) {
-            handleRemoteException(e, methodStr);
-        }
-
-        return false;
-    }
-
-    /**
-     * Starts DPP Enrollee-Initiator request
-     *
-     *  This is a v1.2+ HAL feature.
-     *  Returns true when operation is successful
-     *  On error, or if these features are not supported, false is returned.
-     */
-    public boolean startDppEnrolleeInitiator(@NonNull String ifaceName, int peerBootstrapId,
-            int ownBootstrapId)  {
-        final String methodStr = "startDppEnrolleeInitiator";
-
-        if (!isV1_2()) {
-            Log.e(TAG, "Method " + methodStr + " is not supported in existing HAL");
-            return false;
-        }
-
-        ISupplicantStaIface iface = checkSupplicantStaIfaceAndLogFailure(ifaceName, methodStr);
-        if (iface == null) {
-            return false;
-        }
-
-        // Get a v1.2 supplicant STA Interface
-        android.hardware.wifi.supplicant.V1_2.ISupplicantStaIface staIfaceV12 =
-                getStaIfaceMockableV1_2(iface);
-
-        if (staIfaceV12 == null) {
-            Log.e(TAG, methodStr + ": ISupplicantStaIface is null");
-            return false;
-        }
-
-        try {
-            // Support for DPP (Easy connect)
-            // Requires HAL v1.2 or higher
-            SupplicantStatus status = staIfaceV12.startDppEnrolleeInitiator(peerBootstrapId,
-                    ownBootstrapId);
-            return checkStatusAndLogFailure(status, methodStr);
-        } catch (RemoteException e) {
-            handleRemoteException(e, methodStr);
-        }
-
-        return false;
-    }
-
-    /**
-     * Generate a DPP QR code based boot strap info
-     *
-     *  This is a v1.4+ HAL feature.
-     *  Returns DppResponderBootstrapInfo;
-     */
-    public WifiNative.DppBootstrapQrCodeInfo generateDppBootstrapInfoForResponder(
-            @NonNull String ifaceName, String macAddress, @NonNull String deviceInfo,
-            int dppCurve) {
-        final String methodStr = "generateDppBootstrapInfoForResponder";
-        Mutable<Boolean> status = new Mutable<>(false);
-        WifiNative.DppBootstrapQrCodeInfo bootstrapInfoOut =
-                new WifiNative.DppBootstrapQrCodeInfo();
-
-        ISupplicantStaIface iface = checkSupplicantStaIfaceAndLogFailure(ifaceName, methodStr);
-        if (iface == null) {
-            return bootstrapInfoOut;
-        }
-
-        // Get a v1.4 supplicant STA Interface
-        android.hardware.wifi.supplicant.V1_4.ISupplicantStaIface staIfaceV14 =
-                getStaIfaceMockableV1_4(iface);
-
-        if (staIfaceV14 == null) {
-            Log.e(TAG, methodStr + ": SupplicantStaIface V1.4 is null");
-            return bootstrapInfoOut;
-        }
-
-        try {
-            // Support for DPP Responder
-            // Requires HAL v1.4 or higher
-            staIfaceV14.generateDppBootstrapInfoForResponder(
-                    NativeUtil.macAddressToByteArray(macAddress), deviceInfo, dppCurve,
-                    (android.hardware.wifi.supplicant.V1_4.SupplicantStatus statusInternal,
-                            android.hardware.wifi.supplicant.V1_4
-                            .DppResponderBootstrapInfo info) -> {
-                        if (statusInternal.code == SupplicantStatusCode.SUCCESS) {
-                            bootstrapInfoOut.bootstrapId = info.bootstrapId;
-                            bootstrapInfoOut.listenChannel = info.listenChannel;
-                            bootstrapInfoOut.uri = info.uri;
-                        }
-                        checkStatusAndLogFailure(statusInternal, methodStr);
-                    });
-        } catch (RemoteException e) {
-            handleRemoteException(e, methodStr);
-            return bootstrapInfoOut;
-        }
-
-        return bootstrapInfoOut;
-    }
-
-    /**
-     * Starts DPP Enrollee-Responder request
-     *
-     *  This is a v1.4+ HAL feature.
-     *  Returns true when operation is successful
-     *  On error, or if these features are not supported, false is returned.
-     */
-    public boolean startDppEnrolleeResponder(@NonNull String ifaceName, int listenChannel) {
-        final String methodStr = "startDppEnrolleeResponder";
-
-        ISupplicantStaIface iface = checkSupplicantStaIfaceAndLogFailure(ifaceName, methodStr);
-        if (iface == null) {
-            return false;
-        }
-
-        // Get a v1.4 supplicant STA Interface
-        android.hardware.wifi.supplicant.V1_4.ISupplicantStaIface staIfaceV14 =
-                getStaIfaceMockableV1_4(iface);
-
-        if (staIfaceV14 == null) {
-            Log.e(TAG, methodStr + ": ISupplicantStaIface V1.4 is null");
-            return false;
-        }
-
-        try {
-            // Support for DPP Responder
-            // Requires HAL v1.4 or higher
-            android.hardware.wifi.supplicant.V1_4.SupplicantStatus status =
-                    staIfaceV14.startDppEnrolleeResponder(listenChannel);
-            return checkStatusAndLogFailure(status, methodStr);
-        } catch (RemoteException e) {
-            handleRemoteException(e, methodStr);
-        }
-
-        return false;
-    }
-
-    /**
-     * Stops/aborts DPP Responder request.
-     *
-     *  This is a v1.4+ HAL feature.
-     *  Returns true when operation is successful
-     *  On error, or if these features are not supported, false is returned.
-     */
-    public boolean stopDppResponder(@NonNull String ifaceName, int ownBootstrapId)  {
-        final String methodStr = "stopDppResponder";
-
-        ISupplicantStaIface iface = checkSupplicantStaIfaceAndLogFailure(ifaceName, methodStr);
-        if (iface == null) {
-            return false;
-        }
-
-        // Get a v1.4 supplicant STA Interface
-        android.hardware.wifi.supplicant.V1_4.ISupplicantStaIface staIfaceV14 =
-                getStaIfaceMockableV1_4(iface);
-
-        if (staIfaceV14 == null) {
-            Log.e(TAG, methodStr + ": ISupplicantStaIface V1.4 is null");
-            return false;
-        }
-
-        try {
-            // Support for DPP Responder
-            // Requires HAL v1.4 or higher
-            android.hardware.wifi.supplicant.V1_4.SupplicantStatus status =
-                    staIfaceV14.stopDppResponder(ownBootstrapId);
-            return checkStatusAndLogFailure(status, methodStr);
-        } catch (RemoteException e) {
-            handleRemoteException(e, methodStr);
-        }
-
-        return false;
-    }
-
-
-    /**
-     * Register callbacks for DPP events.
-     *
-     * @param dppCallback DPP callback object.
-     */
-    public void registerDppCallback(DppEventCallback dppCallback) {
-        mDppCallback = dppCallback;
-    }
-
-    protected DppEventCallback getDppCallback() {
-        return mDppCallback;
-    }
-
-    /**
-     * Set MBO cellular data availability.
-     *
-     * @param ifaceName Name of the interface.
-     * @param available true means cellular data available, false otherwise.
-     * @return None.
-     */
-    public boolean setMboCellularDataStatus(@NonNull String ifaceName, boolean available) {
-        final String methodStr = "setMboCellularDataStatus";
-
-        if (isV1_3()) {
-            ISupplicantStaIface iface = checkSupplicantStaIfaceAndLogFailure(ifaceName, methodStr);
-            if (iface == null) {
-                return false;
-            }
-
-            // Get a v1.3 supplicant STA Interface
-            android.hardware.wifi.supplicant.V1_3.ISupplicantStaIface staIfaceV13 =
-                    getStaIfaceMockableV1_3(iface);
-            if (staIfaceV13 == null) {
-                Log.e(TAG, methodStr
-                        + ": SupplicantStaIface is null, cannot update cell status");
-                return false;
-            }
-
-            try {
-                SupplicantStatus status = staIfaceV13.setMboCellularDataStatus(available);
-                return checkStatusAndLogFailure(status, methodStr);
-            } catch (RemoteException e) {
-                handleRemoteException(e, methodStr);
-            }
-        } else {
-            Log.e(TAG, "Method " + methodStr + " is not supported in existing HAL");
-            return false;
-        }
-
->>>>>>> 463fa12f
-        return false;
-    }
 }