--- conflicted
+++ resolved
@@ -7945,14 +7945,9 @@
 
         // Don't set SSID allowlist if we're connected to a network with Fast BSS Transition.
         ScanResult scanResult = mScanRequestProxy.getScanResult(mLastBssid);
-<<<<<<< HEAD
         String caps = (scanResult != null) ? scanResult.capabilities : "";
-        if (params == null || caps.contains("FT/PSK")) {
+        if (params == null || caps.contains("FT/PSK") || caps.contains("FT/SAE")) {
             Log.i(TAG, "Linked network - return as current connection is FT-PSK");
-=======
-        if (scanResult == null || scanResult.capabilities.contains("FT/PSK")
-                || scanResult.capabilities.contains("FT/SAE")) {
->>>>>>> 76aa89ef
             return;
         }
 
