/*
 * Copyright (C) 2010 The Android Open Source Project
 *
 * Licensed under the Apache License, Version 2.0 (the "License");
 * you may not use this file except in compliance with the License.
 * You may obtain a copy of the License at
 *
 *      http://www.apache.org/licenses/LICENSE-2.0
 *
 * Unless required by applicable law or agreed to in writing, software
 * distributed under the License is distributed on an "AS IS" BASIS,
 * WITHOUT WARRANTIES OR CONDITIONS OF ANY KIND, either express or implied.
 * See the License for the specific language governing permissions and
 * limitations under the License.
 */

package com.android.server.wifi;

import static android.net.util.KeepalivePacketDataUtil.parseTcpKeepalivePacketData;
import static android.net.wifi.WifiConfiguration.NetworkSelectionStatus.DISABLED_NONE;
import static android.net.wifi.WifiConfiguration.NetworkSelectionStatus.DISABLED_NO_INTERNET_PERMANENT;
import static android.net.wifi.WifiConfiguration.NetworkSelectionStatus.DISABLED_NO_INTERNET_TEMPORARY;
import static android.net.wifi.WifiConfiguration.NetworkSelectionStatus.DISABLED_UNWANTED_LOW_RSSI;
import static android.net.wifi.WifiManager.WIFI_FEATURE_FILS_SHA256;
import static android.net.wifi.WifiManager.WIFI_FEATURE_FILS_SHA384;
import static android.net.wifi.WifiManager.WIFI_FEATURE_TDLS;
import static android.net.wifi.WifiManager.WIFI_FEATURE_TRUST_ON_FIRST_USE;

import static com.android.server.wifi.ActiveModeManager.ROLE_CLIENT_LOCAL_ONLY;
import static com.android.server.wifi.ActiveModeManager.ROLE_CLIENT_PRIMARY;
import static com.android.server.wifi.ActiveModeManager.ROLE_CLIENT_SCAN_ONLY;
import static com.android.server.wifi.ActiveModeManager.ROLE_CLIENT_SECONDARY_LONG_LIVED;
import static com.android.server.wifi.ActiveModeManager.ROLE_CLIENT_SECONDARY_TRANSIENT;
import static com.android.server.wifi.WifiSettingsConfigStore.SECONDARY_WIFI_STA_FACTORY_MAC_ADDRESS;
import static com.android.server.wifi.WifiSettingsConfigStore.WIFI_STA_FACTORY_MAC_ADDRESS;
import static com.android.server.wifi.proto.WifiStatsLog.WIFI_DISCONNECT_REPORTED__FAILURE_CODE__SUPPLICANT_DISCONNECTED;

import android.annotation.IntDef;
import android.annotation.NonNull;
import android.annotation.Nullable;
import android.annotation.SuppressLint;
import android.app.ActivityManager;
import android.app.BroadcastOptions;
import android.app.admin.SecurityLog;
import android.content.BroadcastReceiver;
import android.content.Context;
import android.content.Intent;
import android.content.IntentFilter;
import android.net.CaptivePortalData;
import android.net.ConnectivityManager;
import android.net.DhcpResultsParcelable;
import android.net.InvalidPacketException;
import android.net.IpConfiguration;
import android.net.KeepalivePacketData;
import android.net.Layer2PacketParcelable;
import android.net.LinkProperties;
import android.net.MacAddress;
import android.net.NattKeepalivePacketData;
import android.net.Network;
import android.net.NetworkAgent;
import android.net.NetworkAgentConfig;
import android.net.NetworkCapabilities;
import android.net.NetworkInfo;
import android.net.NetworkInfo.DetailedState;
import android.net.RouteInfo;
import android.net.SocketKeepalive;
import android.net.StaticIpConfiguration;
import android.net.TcpKeepalivePacketData;
import android.net.TcpKeepalivePacketDataParcelable;
import android.net.Uri;
import android.net.ip.IIpClient;
import android.net.ip.IpClientCallbacks;
import android.net.ip.IpClientManager;
import android.net.networkstack.aidl.dhcp.DhcpOption;
import android.net.networkstack.aidl.ip.ReachabilityLossInfoParcelable;
import android.net.networkstack.aidl.ip.ReachabilityLossReason;
import android.net.shared.Layer2Information;
import android.net.shared.ProvisioningConfiguration;
import android.net.shared.ProvisioningConfiguration.ScanResultInfo;
import android.net.vcn.VcnManager;
import android.net.vcn.VcnNetworkPolicyResult;
import android.net.wifi.IWifiConnectedNetworkScorer;
import android.net.wifi.MloLink;
import android.net.wifi.ScanResult;
import android.net.wifi.SecurityParams;
import android.net.wifi.SupplicantState;
import android.net.wifi.WifiAnnotations.WifiStandard;
import android.net.wifi.WifiConfiguration;
import android.net.wifi.WifiContext;
import android.net.wifi.WifiEnterpriseConfig;
import android.net.wifi.WifiInfo;
import android.net.wifi.WifiManager;
import android.net.wifi.WifiManager.DeviceMobilityState;
import android.net.wifi.WifiNetworkAgentSpecifier;
import android.net.wifi.WifiNetworkSpecifier;
import android.net.wifi.WifiSsid;
import android.net.wifi.hotspot2.IProvisioningCallback;
import android.net.wifi.hotspot2.OsuProvider;
import android.net.wifi.nl80211.DeviceWiphyCapabilities;
import android.net.wifi.util.ScanResultUtil;
import android.os.BatteryStatsManager;
import android.os.Build;
import android.os.Bundle;
import android.os.ConditionVariable;
import android.os.IBinder;
import android.os.Looper;
import android.os.Message;
import android.os.Messenger;
import android.os.PowerManager;
import android.os.Process;
import android.os.UserHandle;
import android.os.WorkSource;
import android.provider.Settings;
import android.system.OsConstants;
import android.telephony.SubscriptionManager;
import android.telephony.TelephonyManager;
import android.text.TextUtils;
import android.util.ArraySet;
import android.util.Log;
import android.util.Pair;
import android.util.Range;

import androidx.annotation.RequiresApi;

import com.android.internal.annotations.VisibleForTesting;
import com.android.internal.util.IState;
import com.android.internal.util.Protocol;
import com.android.internal.util.State;
import com.android.internal.util.StateMachine;
import com.android.modules.utils.HandlerExecutor;
import com.android.modules.utils.build.SdkLevel;
import com.android.net.module.util.Inet4AddressUtils;
import com.android.net.module.util.MacAddressUtils;
import com.android.net.module.util.NetUtils;
import com.android.server.wifi.ActiveModeManager.ClientRole;
import com.android.server.wifi.MboOceController.BtmFrameData;
import com.android.server.wifi.SupplicantStaIfaceHal.QosPolicyRequest;
import com.android.server.wifi.SupplicantStaIfaceHal.StaIfaceReasonCode;
import com.android.server.wifi.SupplicantStaIfaceHal.StaIfaceStatusCode;
import com.android.server.wifi.SupplicantStaIfaceHal.SupplicantEventCode;
import com.android.server.wifi.WifiCarrierInfoManager.SimAuthRequestData;
import com.android.server.wifi.WifiCarrierInfoManager.SimAuthResponseData;
import com.android.server.wifi.WifiNative.RxFateReport;
import com.android.server.wifi.WifiNative.TxFateReport;
import com.android.server.wifi.hotspot2.AnqpEvent;
import com.android.server.wifi.hotspot2.IconEvent;
import com.android.server.wifi.hotspot2.NetworkDetail;
import com.android.server.wifi.hotspot2.PasspointManager;
import com.android.server.wifi.hotspot2.WnmData;
import com.android.server.wifi.p2p.WifiP2pServiceImpl;
import com.android.server.wifi.proto.WifiStatsLog;
import com.android.server.wifi.proto.nano.WifiMetricsProto;
import com.android.server.wifi.proto.nano.WifiMetricsProto.StaEvent;
import com.android.server.wifi.proto.nano.WifiMetricsProto.WifiIsUnusableEvent;
import com.android.server.wifi.proto.nano.WifiMetricsProto.WifiUsabilityStats;
import com.android.server.wifi.util.ActionListenerWrapper;
import com.android.server.wifi.util.InformationElementUtil;
import com.android.server.wifi.util.NativeUtil;
import com.android.server.wifi.util.RssiUtil;
import com.android.server.wifi.util.StateMachineObituary;
import com.android.server.wifi.util.WifiPermissionsUtil;
import com.android.wifi.resources.R;

import java.io.BufferedReader;
import java.io.FileDescriptor;
import java.io.FileNotFoundException;
import java.io.IOException;
import java.io.PrintWriter;
import java.lang.annotation.Retention;
import java.lang.annotation.RetentionPolicy;
import java.net.Inet4Address;
import java.net.Inet6Address;
import java.net.InetAddress;
import java.net.URL;
import java.time.Duration;
import java.util.ArrayList;
import java.util.Arrays;
import java.util.Collections;
import java.util.List;
import java.util.Map;
import java.util.Objects;
import java.util.Set;
import java.util.stream.Collectors;

/**
 * Implementation of ClientMode.  Event handling for Client mode logic is done here,
 * and all changes in connectivity state are initiated here.
 *
 * Note: No external modules should be calling into {@link ClientModeImpl}. Please plumb it via
 * {@link ClientModeManager} until b/160014176 is fixed.
 */
public class ClientModeImpl extends StateMachine implements ClientMode {
    private static final String NETWORKTYPE = "WIFI";
    @VisibleForTesting public static final short NUM_LOG_RECS_VERBOSE_LOW_MEMORY = 200;
    @VisibleForTesting public static final short NUM_LOG_RECS_VERBOSE = 3000;

    private static final String TAG = "WifiClientModeImpl";

    private static final int IPCLIENT_STARTUP_TIMEOUT_MS = 2_000;
    private static final int IPCLIENT_SHUTDOWN_TIMEOUT_MS = 60_000; // 60 seconds
    private static final int NETWORK_AGENT_TEARDOWN_DELAY_MS = 5_000; // Max teardown delay.
    @VisibleForTesting public static final long CONNECTING_WATCHDOG_TIMEOUT_MS = 30_000; // 30 secs.
    @VisibleForTesting
    public static final String ARP_TABLE_PATH = "/proc/net/arp";

    private boolean mVerboseLoggingEnabled = false;

    /**
     * Log with error attribute
     *
     * @param s is string log
     */
    @Override
    protected void loge(String s) {
        Log.e(getTag(), s);
    }
    @Override
    protected void logd(String s) {
        Log.d(getTag(), s);
    }
    @Override
    protected void log(String s) {
        Log.d(getTag(), s);
    }
    private final WifiContext mContext;
    private final WifiMetrics mWifiMetrics;
    private final WifiMonitor mWifiMonitor;
    private final WifiNative mWifiNative;
    private final WifiPermissionsUtil mWifiPermissionsUtil;
    private final WifiConfigManager mWifiConfigManager;
    private final WifiConnectivityManager mWifiConnectivityManager;
    private final WifiBlocklistMonitor mWifiBlocklistMonitor;
    private final WifiDiagnostics mWifiDiagnostics;
    private final Clock mClock;
    private final WifiScoreCard mWifiScoreCard;
    private final WifiHealthMonitor mWifiHealthMonitor;
    private final WifiScoreReport mWifiScoreReport;
    private final WifiTrafficPoller mWifiTrafficPoller;
    private final PasspointManager mPasspointManager;
    private final WifiDataStall mWifiDataStall;
    private final RssiMonitor mRssiMonitor;
    private final LinkProbeManager mLinkProbeManager;
    private final MboOceController mMboOceController;
    private final McastLockManagerFilterController mMcastLockManagerFilterController;
    private final ActivityManager mActivityManager;
    private final FrameworkFacade mFacade;
    private final WifiStateTracker mWifiStateTracker;
    private final WrongPasswordNotifier mWrongPasswordNotifier;
    private final EapFailureNotifier mEapFailureNotifier;
    private final SimRequiredNotifier mSimRequiredNotifier;
    private final ConnectionFailureNotifier mConnectionFailureNotifier;
    private final WifiNetworkSuggestionsManager mWifiNetworkSuggestionsManager;
    private final ThroughputPredictor mThroughputPredictor;
    private final DeviceConfigFacade mDeviceConfigFacade;
    private final ScoringParams mScoringParams;
    private final WifiThreadRunner mWifiThreadRunner;
    private final ScanRequestProxy mScanRequestProxy;
    private final WifiLastResortWatchdog mWifiLastResortWatchdog;
    private final WakeupController mWakeupController;
    private final WifiLockManager mWifiLockManager;
    private final WifiP2pConnection mWifiP2pConnection;
    private final WifiGlobals mWifiGlobals;
    private final ClientModeManagerBroadcastQueue mBroadcastQueue;
    private final TelephonyManager mTelephonyManager;
    private final WifiSettingsConfigStore mSettingsConfigStore;
    private final long mId;

    private boolean mScreenOn = false;

    private final String mInterfaceName;
    private final ConcreteClientModeManager mClientModeManager;

    private final WifiNotificationManager mNotificationManager;
    private final QosPolicyRequestHandler mQosPolicyRequestHandler;

    private boolean mFailedToResetMacAddress = false;
    private int mLastSignalLevel = -1;
    private int mLastTxKbps = -1;
    private int mLastRxKbps = -1;
    private int mLastScanRssi = WifiInfo.INVALID_RSSI;
    private String mLastBssid;
    // TODO (b/162942761): Ensure this is reset when mTargetNetworkId is set.
    private int mLastNetworkId; // The network Id we successfully joined
    // The subId used by WifiConfiguration with SIM credential which was connected successfully
    private int mLastSubId;
    private String mLastSimBasedConnectionCarrierName;
    private URL mTermsAndConditionsUrl; // Indicates that the Passpoint network is captive
    @Nullable
    private byte[] mCachedPacketFilter;
    @Nullable
    private WifiNative.ConnectionCapabilities mLastConnectionCapabilities;
    private int mPowerSaveDisableRequests = 0; // mask based on @PowerSaveClientType
    private boolean mIsUserSelected = false;
    private boolean mCurrentConnectionDetectedCaptivePortal;

    /* if set to true then disconnect due to IP Reachability lost only
     * when obtained for the first 10 seconds of L2 connection */
    private boolean mIpReachabilityMonitorActive = true;

    private String getTag() {
        return TAG + "[" + mId + ":" + (mInterfaceName == null ? "unknown" : mInterfaceName) + "]";
    }

    private boolean mEnableRssiPolling = false;
    private int mRssiPollToken = 0;

    private PowerManager.WakeLock mSuspendWakeLock;

    /**
     * Value to set in wpa_supplicant "bssid" field when we don't want to restrict connection to
     * a specific AP.
     */
    public static final String SUPPLICANT_BSSID_ANY = "any";

    /**
     * The link properties of the wifi interface.
     * Do not modify this directly; use updateLinkProperties instead.
     */
    private LinkProperties mLinkProperties;

    private final Object mDhcpResultsParcelableLock = new Object();
    @NonNull
    private DhcpResultsParcelable mDhcpResultsParcelable = new DhcpResultsParcelable();

    // NOTE: Do not return to clients - see getConnectionInfo()
    private final ExtendedWifiInfo mWifiInfo;
    // TODO : remove this member. It should be possible to only call sendNetworkChangeBroadcast when
    // the state actually changed, and to deduce the state of the agent from the state of the
    // machine when generating the NetworkInfo for the broadcast.
    private DetailedState mNetworkAgentState;
    private final SupplicantStateTracker mSupplicantStateTracker;

    // Indicates that framework is attempting to roam, set true on CMD_START_ROAM, set false when
    // wifi connects or fails to connect
    private boolean mIsAutoRoaming = false;

    // Indicates that driver is attempting to allowlist roaming, set true on allowlist roam BSSID
    // associated, set false when wifi connects or fails to connect
    private boolean mIsLinkedNetworkRoaming = false;

    // Roaming failure count
    private int mRoamFailCount = 0;

    // This is the BSSID we are trying to associate to, it can be set to SUPPLICANT_BSSID_ANY
    // if we havent selected a BSSID for joining.
    private String mTargetBssid = SUPPLICANT_BSSID_ANY;
    private int mTargetBand = ScanResult.UNSPECIFIED;
    // This one is used to track the current target network ID. This is used for error
    // handling during connection setup since many error message from supplicant does not report
    // SSID. Once connected, it will be set to invalid
    // TODO (b/162942761): Ensure this is reset when mLastNetworkId is set.
    private int mTargetNetworkId = WifiConfiguration.INVALID_NETWORK_ID;
    private WifiConfiguration mTargetWifiConfiguration = null;
    @Nullable private VcnManager mVcnManager = null;

    // This is is used to track the number of TDLS peers enabled in driver via enableTdls()
    private Set<String> mEnabledTdlsPeers = new ArraySet<>();

    /**
     * Method to clear {@link #mTargetBssid} and reset the current connected network's
     * bssid in wpa_supplicant after a roam/connect attempt.
     */
    public boolean clearTargetBssid(String dbg) {
        WifiConfiguration config = mWifiConfigManager.getConfiguredNetwork(mTargetNetworkId);
        if (config == null) {
            return false;
        }
        String bssid = SUPPLICANT_BSSID_ANY;
        if (config.BSSID != null) {
            bssid = config.BSSID;
            if (mVerboseLoggingEnabled) {
                Log.d(getTag(), "force BSSID to " + bssid + "due to config");
            }
        }
        if (mVerboseLoggingEnabled) {
            logd(dbg + " clearTargetBssid " + bssid + " key=" + config.getProfileKey());
        }
        mTargetBssid = bssid;
        return mWifiNative.setNetworkBSSID(mInterfaceName, bssid);
    }

    /**
     * Set Config's default BSSID (for association purpose) and {@link #mTargetBssid}
     * @param config config need set BSSID
     * @param bssid  default BSSID to assocaite with when connect to this network
     * @return false -- does not change the current default BSSID of the configure
     *         true -- change the  current default BSSID of the configur
     */
    private boolean setTargetBssid(WifiConfiguration config, String bssid) {
        if (config == null || bssid == null) {
            return false;
        }
        if (config.BSSID != null) {
            bssid = config.BSSID;
            if (mVerboseLoggingEnabled) {
                Log.d(getTag(), "force BSSID to " + bssid + "due to config");
            }
        }
        if (mVerboseLoggingEnabled) {
            Log.d(getTag(), "setTargetBssid set to " + bssid + " key="
                    + config.getProfileKey());
        }
        mTargetBssid = bssid;
        config.getNetworkSelectionStatus().setNetworkSelectionBSSID(bssid);
        return true;
    }

    private volatile IpClientManager mIpClient;
    private IpClientCallbacksImpl mIpClientCallbacks;

    private final WifiNetworkFactory mNetworkFactory;
    private final UntrustedWifiNetworkFactory mUntrustedNetworkFactory;
    private final OemWifiNetworkFactory mOemWifiNetworkFactory;
    private final RestrictedWifiNetworkFactory mRestrictedWifiNetworkFactory;
    @VisibleForTesting
    InsecureEapNetworkHandler mInsecureEapNetworkHandler;
    boolean mLeafCertSent;
    @VisibleForTesting
    InsecureEapNetworkHandler.InsecureEapNetworkHandlerCallbacks
            mInsecureEapNetworkHandlerCallbacksImpl;
    private final MultiInternetManager mMultiInternetManager;

    @VisibleForTesting
    @Nullable
    WifiNetworkAgent mNetworkAgent;


    // Used to filter out requests we couldn't possibly satisfy.
    private final NetworkCapabilities mNetworkCapabilitiesFilter;

    /* The base for wifi message types */
    static final int BASE = Protocol.BASE_WIFI;

    /* BT connection state changed, e.g., connected/disconnected */
    static final int CMD_BLUETOOTH_CONNECTION_STATE_CHANGE              = BASE + 31;

    /* Supplicant commands after driver start*/
    /* Disconnect from a network */
    static final int CMD_DISCONNECT                                     = BASE + 73;
    /* Reconnect to a network */
    static final int CMD_RECONNECT                                      = BASE + 74;
    /* Reassociate to a network */
    static final int CMD_REASSOCIATE                                    = BASE + 75;

    /* Enables RSSI poll */
    static final int CMD_ENABLE_RSSI_POLL                               = BASE + 82;
    /* RSSI poll */
    static final int CMD_RSSI_POLL                                      = BASE + 83;
    /** Runs RSSI poll once */
    static final int CMD_ONESHOT_RSSI_POLL                              = BASE + 84;
    /* Enable suspend mode optimizations in the driver */
    static final int CMD_SET_SUSPEND_OPT_ENABLED                        = BASE + 86;

    /**
     * Watchdog for protecting against b/16823537
     * Leave time for 4-way handshake to succeed
     */
    static final int ROAM_GUARD_TIMER_MSEC = 15000;

    int mRoamWatchdogCount = 0;
    /* Roam state watchdog */
    static final int CMD_ROAM_WATCHDOG_TIMER                            = BASE + 94;
    /* Screen change intent handling */
    static final int CMD_SCREEN_STATE_CHANGED                           = BASE + 95;

    /* Disconnecting state watchdog */
    static final int CMD_CONNECTING_WATCHDOG_TIMER                      = BASE + 96;

    /* SIM is removed; reset any cached data for it */
    static final int CMD_RESET_SIM_NETWORKS                             = BASE + 101;

    /**
     * Update the OOB Pseudonym which is retrieved from the carrier's entitlement server for
     * EAP-SIM/AKA/AKA' into supplicant.
     */
    static final int CMD_UPDATE_OOB_PSEUDONYM                               = BASE + 102;

    @Retention(RetentionPolicy.SOURCE)
    @IntDef(prefix = {"RESET_SIM_REASON_"},
            value = {
                    RESET_SIM_REASON_SIM_REMOVED,
                    RESET_SIM_REASON_SIM_INSERTED,
                    RESET_SIM_REASON_DEFAULT_DATA_SIM_CHANGED})
    @interface ResetSimReason {}
    static final int RESET_SIM_REASON_SIM_REMOVED              = 0;
    static final int RESET_SIM_REASON_SIM_INSERTED             = 1;
    static final int RESET_SIM_REASON_DEFAULT_DATA_SIM_CHANGED = 2;

    /** Connecting watchdog timeout counter */
    private int mConnectingWatchdogCount = 0;

    /* We now have a valid IP configuration. */
    static final int CMD_IP_CONFIGURATION_SUCCESSFUL                    = BASE + 138;
    /* We no longer have a valid IP configuration. */
    static final int CMD_IP_CONFIGURATION_LOST                          = BASE + 139;
    /* Link configuration (IP address, DNS, ...) changes notified via netlink */
    static final int CMD_UPDATE_LINKPROPERTIES                          = BASE + 140;

    static final int CMD_START_CONNECT                                  = BASE + 143;

    @VisibleForTesting
    public static final int NETWORK_STATUS_UNWANTED_DISCONNECT         = 0;
    private static final int NETWORK_STATUS_UNWANTED_VALIDATION_FAILED  = 1;
    @VisibleForTesting
    public static final int NETWORK_STATUS_UNWANTED_DISABLE_AUTOJOIN   = 2;

    static final int CMD_UNWANTED_NETWORK                               = BASE + 144;

    static final int CMD_START_ROAM                                     = BASE + 145;

    static final int CMD_NETWORK_STATUS                                 = BASE + 148;

    /* A layer 3 neighbor on the Wi-Fi link became unreachable. */
    static final int CMD_IP_REACHABILITY_LOST                           = BASE + 149;

    static final int CMD_IP_REACHABILITY_FAILURE                        = BASE + 150;

    static final int CMD_ACCEPT_UNVALIDATED                             = BASE + 153;

    /* used to offload sending IP packet */
    static final int CMD_START_IP_PACKET_OFFLOAD                        = BASE + 160;

    /* used to stop offload sending IP packet */
    static final int CMD_STOP_IP_PACKET_OFFLOAD                         = BASE + 161;

    /* Used to time out the creation of an IpClient instance. */
    static final int CMD_IPCLIENT_STARTUP_TIMEOUT                       = BASE + 165;

    /**
     * Used to handle messages bounced between ClientModeImpl and IpClient.
     */
    static final int CMD_IPV4_PROVISIONING_SUCCESS                      = BASE + 200;
    static final int CMD_IPV4_PROVISIONING_FAILURE                      = BASE + 201;

    /* Push a new APF program to the HAL */
    static final int CMD_INSTALL_PACKET_FILTER                          = BASE + 202;

    /* Enable/disable fallback packet filtering */
    static final int CMD_SET_FALLBACK_PACKET_FILTERING                  = BASE + 203;

    /* Enable/disable Neighbor Discovery offload functionality. */
    static final int CMD_CONFIG_ND_OFFLOAD                              = BASE + 204;

    /* Read the APF program & data buffer */
    static final int CMD_READ_PACKET_FILTER                             = BASE + 208;

    /** Used to add packet filter to apf. */
    static final int CMD_ADD_KEEPALIVE_PACKET_FILTER_TO_APF = BASE + 209;

    /** Used to remove packet filter from apf. */
    static final int CMD_REMOVE_KEEPALIVE_PACKET_FILTER_FROM_APF = BASE + 210;

    /**
     * Set maximum acceptable DTIM multiplier to hardware driver. Any multiplier larger than the
     * maximum value must not be accepted, it will cause packet loss higher than what the system
     * can accept, which will cause unexpected behavior for apps, and may interrupt the network
     * connection.
     */
    static final int CMD_SET_MAX_DTIM_MULTIPLIER = BASE + 211;

    @VisibleForTesting
    static final int CMD_PRE_DHCP_ACTION                                = BASE + 255;
    private static final int CMD_PRE_DHCP_ACTION_COMPLETE               = BASE + 256;
    private static final int CMD_POST_DHCP_ACTION                       = BASE + 257;

    private static final int CMD_CONNECT_NETWORK                        = BASE + 258;
    private static final int CMD_SAVE_NETWORK                           = BASE + 259;

    /* Start connection to FILS AP*/
    static final int CMD_START_FILS_CONNECTION                          = BASE + 262;

    static final int CMD_IPCLIENT_CREATED                               = BASE + 300;

    /* Vendor specific cmd: To handle IP Reachability session */
    private static final int CMD_IP_REACHABILITY_SESSION_END            = BASE + 311;

    @VisibleForTesting
    static final int CMD_ACCEPT_EAP_SERVER_CERTIFICATE                  = BASE + 301;

    @VisibleForTesting
    static final int CMD_REJECT_EAP_INSECURE_CONNECTION                 = BASE + 302;

    /* Tracks if suspend optimizations need to be disabled by DHCP,
     * screen or due to high perf mode.
     * When any of them needs to disable it, we keep the suspend optimizations
     * disabled
     */
    private int mSuspendOptNeedsDisabled = 0;

    private static final int SUSPEND_DUE_TO_DHCP = 1;
    private static final int SUSPEND_DUE_TO_HIGH_PERF = 1 << 1;
    private static final int SUSPEND_DUE_TO_SCREEN = 1 << 2;

    /** @see #isRecentlySelectedByTheUser */
    @VisibleForTesting
    public static final int LAST_SELECTED_NETWORK_EXPIRATION_AGE_MILLIS = 30 * 1000;

    /* Tracks if user has enabled Connected Mac Randomization through settings */

    int mRunningBeaconCount = 0;

    /* Parent state where connections are allowed */
    private State mConnectableState;
    /* Connecting/Connected to an access point */
    private State mConnectingOrConnectedState;
    /* Connecting to an access point */
    private State mL2ConnectingState;
    /* Connected at 802.11 (L2) level */
    private State mL2ConnectedState;
    /* Waiting for IpClient recreation completes */
    private State mWaitBeforeL3ProvisioningState;
    /* fetching IP after connection to access point (assoc+auth complete) */
    private State mL3ProvisioningState;
    /* Connected with IP addr */
    private State mL3ConnectedState;
    /* Roaming */
    private State mRoamingState;
    /* Network is not connected, supplicant assoc+auth is not complete */
    private State mDisconnectedState;

    /*
     * FILS connection related variables.
     */
    /* To indicate to IpClient whether HLP IEs were included or not in assoc request */
    private boolean mSentHLPs = false;
    /* Tracks IpClient start state until (FILS_)NETWORK_CONNECTION_EVENT event */
    private boolean mIpClientWithPreConnection = false;

    /* Track setupClientMode to defer WifiConnectivityManger start */
    private boolean isClientSetupCompleted = false;

    /**
     * Work source to use to blame usage on the WiFi service
     */
    public static final WorkSource WIFI_WORK_SOURCE = new WorkSource(Process.WIFI_UID);

    private final BatteryStatsManager mBatteryStatsManager;

    private final WifiCarrierInfoManager mWifiCarrierInfoManager;

    private final WifiPseudonymManager mWifiPseudonymManager;

    private final OnNetworkUpdateListener mOnNetworkUpdateListener;

    private final OnCarrierOffloadDisabledListener mOnCarrierOffloadDisabledListener;

    private final ClientModeImplMonitor mCmiMonitor;

    private final WifiNetworkSelector mWifiNetworkSelector;

    private final WifiInjector mWifiInjector;

    // Permanently disable a network due to no internet if the estimated probability of having
    // internet is less than this value.
    @VisibleForTesting
    public static final int PROBABILITY_WITH_INTERNET_TO_PERMANENTLY_DISABLE_NETWORK = 60;
    // Disable a network permanently due to wrong password even if the network had successfully
    // connected before wrong password failure on this network reached this threshold.
    public static final int THRESHOLD_TO_PERM_WRONG_PASSWORD = 3;

    // Maximum duration to continue to log Wifi usability stats after a data stall is triggered.
    @VisibleForTesting
    public static final long DURATION_TO_WAIT_ADD_STATS_AFTER_DATA_STALL_MS = 30 * 1000;
    private long mDataStallTriggerTimeMs = -1;
    private int mLastStatusDataStall = WifiIsUnusableEvent.TYPE_UNKNOWN;

    @Nullable
    private StateMachineObituary mObituary = null;

    @Nullable
    private WifiVcnNetworkPolicyChangeListener mVcnPolicyChangeListener;

    /** NETWORK_NOT_FOUND_EVENT event counter */
    private int mNetworkNotFoundEventCount = 0;

    private final WifiPseudonymManager.PseudonymUpdatingListener mPseudonymUpdatingListener;

    private final ApplicationQosPolicyRequestHandler mApplicationQosPolicyRequestHandler;


    /** Note that this constructor will also start() the StateMachine. */
    public ClientModeImpl(
            @NonNull WifiContext context,
            @NonNull WifiMetrics wifiMetrics,
            @NonNull Clock clock,
            @NonNull WifiScoreCard wifiScoreCard,
            @NonNull WifiStateTracker wifiStateTracker,
            @NonNull WifiPermissionsUtil wifiPermissionsUtil,
            @NonNull WifiConfigManager wifiConfigManager,
            @NonNull PasspointManager passpointManager,
            @NonNull WifiMonitor wifiMonitor,
            @NonNull WifiDiagnostics wifiDiagnostics,
            @NonNull WifiDataStall wifiDataStall,
            @NonNull ScoringParams scoringParams,
            @NonNull WifiThreadRunner wifiThreadRunner,
            @NonNull WifiNetworkSuggestionsManager wifiNetworkSuggestionsManager,
            @NonNull WifiHealthMonitor wifiHealthMonitor,
            @NonNull ThroughputPredictor throughputPredictor,
            @NonNull DeviceConfigFacade deviceConfigFacade,
            @NonNull ScanRequestProxy scanRequestProxy,
            @NonNull ExtendedWifiInfo wifiInfo,
            @NonNull WifiConnectivityManager wifiConnectivityManager,
            @NonNull WifiBlocklistMonitor wifiBlocklistMonitor,
            @NonNull ConnectionFailureNotifier connectionFailureNotifier,
            @NonNull NetworkCapabilities networkCapabilitiesFilter,
            @NonNull WifiNetworkFactory networkFactory,
            @NonNull UntrustedWifiNetworkFactory untrustedWifiNetworkFactory,
            @NonNull OemWifiNetworkFactory oemPaidWifiNetworkFactory,
            @NonNull RestrictedWifiNetworkFactory restrictedWifiNetworkFactory,
            @NonNull MultiInternetManager multiInternetManager,
            @NonNull WifiLastResortWatchdog wifiLastResortWatchdog,
            @NonNull WakeupController wakeupController,
            @NonNull WifiLockManager wifiLockManager,
            @NonNull FrameworkFacade facade,
            @NonNull Looper looper,
            @NonNull WifiNative wifiNative,
            @NonNull WrongPasswordNotifier wrongPasswordNotifier,
            @NonNull WifiTrafficPoller wifiTrafficPoller,
            @NonNull LinkProbeManager linkProbeManager,
            long id,
            @NonNull BatteryStatsManager batteryStatsManager,
            @NonNull SupplicantStateTracker supplicantStateTracker,
            @NonNull MboOceController mboOceController,
            @NonNull WifiCarrierInfoManager wifiCarrierInfoManager,
            @NonNull WifiPseudonymManager wifiPseudonymManager,
            @NonNull EapFailureNotifier eapFailureNotifier,
            @NonNull SimRequiredNotifier simRequiredNotifier,
            @NonNull WifiScoreReport wifiScoreReport,
            @NonNull WifiP2pConnection wifiP2pConnection,
            @NonNull WifiGlobals wifiGlobals,
            @NonNull String ifaceName,
            @NonNull ConcreteClientModeManager clientModeManager,
            @NonNull ClientModeImplMonitor cmiMonitor,
            @NonNull ClientModeManagerBroadcastQueue broadcastQueue,
            @NonNull WifiNetworkSelector wifiNetworkSelector,
            @NonNull TelephonyManager telephonyManager,
            @NonNull WifiInjector wifiInjector,
            @NonNull WifiSettingsConfigStore settingsConfigStore,
            boolean verboseLoggingEnabled,
            @NonNull WifiNotificationManager wifiNotificationManager) {
        super(TAG, looper);
        mWifiMetrics = wifiMetrics;
        mClock = clock;
        mWifiScoreCard = wifiScoreCard;
        mContext = context;
        mFacade = facade;
        mWifiNative = wifiNative;
        mWrongPasswordNotifier = wrongPasswordNotifier;
        mId = id;
        mEapFailureNotifier = eapFailureNotifier;
        mSimRequiredNotifier = simRequiredNotifier;
        mWifiTrafficPoller = wifiTrafficPoller;
        mLinkProbeManager = linkProbeManager;
        mMboOceController = mboOceController;
        mWifiCarrierInfoManager = wifiCarrierInfoManager;
        mWifiPseudonymManager = wifiPseudonymManager;
        mBroadcastQueue = broadcastQueue;
        mNetworkAgentState = DetailedState.DISCONNECTED;

        mBatteryStatsManager = batteryStatsManager;
        mWifiStateTracker = wifiStateTracker;

        mWifiPermissionsUtil = wifiPermissionsUtil;
        mWifiConfigManager = wifiConfigManager;

        mPasspointManager = passpointManager;

        mWifiMonitor = wifiMonitor;
        mWifiDiagnostics = wifiDiagnostics;
        mWifiDataStall = wifiDataStall;
        mThroughputPredictor = throughputPredictor;
        mDeviceConfigFacade = deviceConfigFacade;

        mWifiInfo = wifiInfo;
        mSupplicantStateTracker = supplicantStateTracker;
        mWifiConnectivityManager = wifiConnectivityManager;
        mWifiBlocklistMonitor = wifiBlocklistMonitor;
        mConnectionFailureNotifier = connectionFailureNotifier;

        mLinkProperties = new LinkProperties();
        mMcastLockManagerFilterController = new McastLockManagerFilterController();
        mActivityManager = context.getSystemService(ActivityManager.class);

        mLastBssid = null;
        mLastNetworkId = WifiConfiguration.INVALID_NETWORK_ID;
        mLastSubId = SubscriptionManager.INVALID_SUBSCRIPTION_ID;
        mLastSimBasedConnectionCarrierName = null;
        mLastSignalLevel = -1;

        mScoringParams = scoringParams;
        mWifiThreadRunner = wifiThreadRunner;
        mScanRequestProxy = scanRequestProxy;
        mWifiScoreReport = wifiScoreReport;

        mNetworkCapabilitiesFilter = networkCapabilitiesFilter;
        mNetworkFactory = networkFactory;

        mUntrustedNetworkFactory = untrustedWifiNetworkFactory;
        mOemWifiNetworkFactory = oemPaidWifiNetworkFactory;
        mRestrictedWifiNetworkFactory = restrictedWifiNetworkFactory;
        mMultiInternetManager = multiInternetManager;

        mWifiLastResortWatchdog = wifiLastResortWatchdog;
        mWakeupController = wakeupController;
        mWifiLockManager = wifiLockManager;

        mWifiNetworkSuggestionsManager = wifiNetworkSuggestionsManager;
        mWifiHealthMonitor = wifiHealthMonitor;
        mWifiP2pConnection = wifiP2pConnection;
        mWifiGlobals = wifiGlobals;

        mInterfaceName = ifaceName;
        mClientModeManager = clientModeManager;
        mCmiMonitor = cmiMonitor;
        mTelephonyManager = telephonyManager;
        mSettingsConfigStore = settingsConfigStore;
        updateInterfaceCapabilities();

        PowerManager powerManager = (PowerManager) mContext.getSystemService(Context.POWER_SERVICE);

        mSuspendWakeLock = powerManager.newWakeLock(PowerManager.PARTIAL_WAKE_LOCK, "WifiSuspend");
        mSuspendWakeLock.setReferenceCounted(false);

        mOnNetworkUpdateListener = new OnNetworkUpdateListener();
        mWifiConfigManager.addOnNetworkUpdateListener(mOnNetworkUpdateListener);

        mOnCarrierOffloadDisabledListener = new OnCarrierOffloadDisabledListener();
        mWifiCarrierInfoManager.addOnCarrierOffloadDisabledListener(
                mOnCarrierOffloadDisabledListener);

        mWifiNetworkSelector = wifiNetworkSelector;
        mWifiInjector = wifiInjector;
        mQosPolicyRequestHandler = new QosPolicyRequestHandler(mInterfaceName, mWifiNative, this,
                mWifiInjector.getWifiHandlerThread());

        mRssiMonitor = new RssiMonitor(mWifiGlobals, mWifiThreadRunner, mWifiInfo, mWifiNative,
                mInterfaceName,
                () -> {
                    updateCapabilities();
                    updateCurrentConnectionInfo();
                },
                mDeviceConfigFacade);

        enableVerboseLogging(verboseLoggingEnabled);

        mNotificationManager = wifiNotificationManager;
        mInsecureEapNetworkHandlerCallbacksImpl =
                new InsecureEapNetworkHandler.InsecureEapNetworkHandlerCallbacks() {
                @Override
                public void onAccept(String ssid, int networkId) {
                    log("Accept Root CA cert for " + ssid);
                    sendMessage(CMD_ACCEPT_EAP_SERVER_CERTIFICATE, networkId);
                }

                @Override
                public void onReject(String ssid, boolean disconnectRequired) {
                    log("Reject Root CA cert for " + ssid);
                    sendMessage(CMD_REJECT_EAP_INSECURE_CONNECTION,
                            WifiMetricsProto.ConnectionEvent.AUTH_FAILURE_REJECTED_BY_USER,
                            disconnectRequired ? 1 : 0, ssid);
                }

                @Override
                public void onError(String ssid) {
                    log("Insecure EAP network error for " + ssid);
                    sendMessage(CMD_REJECT_EAP_INSECURE_CONNECTION,
                            WifiMetricsProto.ConnectionEvent.AUTH_FAILURE_EAP_FAILURE,
                            0, ssid);
                }};
        mInsecureEapNetworkHandler = new InsecureEapNetworkHandler(
                mContext,
                mWifiConfigManager,
                mWifiNative,
                mFacade,
                mNotificationManager,
                mWifiInjector.getWifiDialogManager(),
                isTrustOnFirstUseSupported(),
                mWifiGlobals.isInsecureEnterpriseConfigurationAllowed(),
                mInsecureEapNetworkHandlerCallbacksImpl,
                mInterfaceName,
                getHandler());

        mPseudonymUpdatingListener = this::updatePseudonymFromOob;
        mApplicationQosPolicyRequestHandler = mWifiInjector.getApplicationQosPolicyRequestHandler();

        final int threshold =  mContext.getResources().getInteger(
                R.integer.config_wifiConfigurationWifiRunnerThresholdInMs);
        mConnectableState = new ConnectableState(threshold);
        mConnectingOrConnectedState = new ConnectingOrConnectedState(threshold);
        mL2ConnectingState = new L2ConnectingState(threshold);
        mL2ConnectedState = new L2ConnectedState(threshold);
        mWaitBeforeL3ProvisioningState = new WaitBeforeL3ProvisioningState(threshold);
        mL3ProvisioningState = new L3ProvisioningState(threshold);
        mL3ConnectedState = new L3ConnectedState(threshold);
        mRoamingState = new RoamingState(threshold);
        mDisconnectedState = new DisconnectedState(threshold);

        addState(mConnectableState); {
            addState(mConnectingOrConnectedState, mConnectableState); {
                addState(mL2ConnectingState, mConnectingOrConnectedState);
                addState(mL2ConnectedState, mConnectingOrConnectedState); {
                    addState(mWaitBeforeL3ProvisioningState, mL2ConnectedState);
                    addState(mL3ProvisioningState, mL2ConnectedState);
                    addState(mL3ConnectedState, mL2ConnectedState);
                    addState(mRoamingState, mL2ConnectedState);
                }
            }
            addState(mDisconnectedState, mConnectableState);
        }

        setInitialState(mDisconnectedState);

        setLogOnlyTransitions(false);

        // Start the StateMachine
        start();

        // update with initial role for ConcreteClientModeManager
        onRoleChanged();
        // Update current connection wifiInfo
        updateCurrentConnectionInfo();
    }

    private static final int[] WIFI_MONITOR_EVENTS = {
            WifiMonitor.TARGET_BSSID_EVENT,
            WifiMonitor.ASSOCIATED_BSSID_EVENT,
            WifiMonitor.ANQP_DONE_EVENT,
            WifiMonitor.ASSOCIATION_REJECTION_EVENT,
            WifiMonitor.AUTHENTICATION_FAILURE_EVENT,
            WifiMonitor.GAS_QUERY_DONE_EVENT,
            WifiMonitor.GAS_QUERY_START_EVENT,
            WifiMonitor.HS20_REMEDIATION_EVENT,
            WifiMonitor.HS20_DEAUTH_IMMINENT_EVENT,
            WifiMonitor.HS20_TERMS_AND_CONDITIONS_ACCEPTANCE_REQUIRED_EVENT,
            WifiMonitor.NETWORK_CONNECTION_EVENT,
            WifiMonitor.NETWORK_DISCONNECTION_EVENT,
            WifiMonitor.RX_HS20_ANQP_ICON_EVENT,
            WifiMonitor.SUPPLICANT_STATE_CHANGE_EVENT,
            WifiMonitor.SUP_REQUEST_IDENTITY,
            WifiMonitor.SUP_REQUEST_SIM_AUTH,
            WifiMonitor.MBO_OCE_BSS_TM_HANDLING_DONE,
            WifiMonitor.TRANSITION_DISABLE_INDICATION,
            WifiMonitor.NETWORK_NOT_FOUND_EVENT,
            WifiMonitor.TOFU_CERTIFICATE_EVENT,
            WifiMonitor.AUXILIARY_SUPPLICANT_EVENT,
            WifiMonitor.QOS_POLICY_RESET_EVENT,
            WifiMonitor.QOS_POLICY_REQUEST_EVENT,
            WifiMonitor.BSS_FREQUENCY_CHANGED_EVENT,
    };

    private void registerForWifiMonitorEvents()  {
        for (int event : WIFI_MONITOR_EVENTS) {
            mWifiMonitor.registerHandler(mInterfaceName, event, getHandler());
        }

        mWifiMetrics.registerForWifiMonitorEvents(mInterfaceName);
        mWifiLastResortWatchdog.registerForWifiMonitorEvents(mInterfaceName);
    }

    private void deregisterForWifiMonitorEvents()  {
        for (int event : WIFI_MONITOR_EVENTS) {
            mWifiMonitor.deregisterHandler(mInterfaceName, event, getHandler());
        }

        mWifiMetrics.deregisterForWifiMonitorEvents(mInterfaceName);
        mWifiLastResortWatchdog.deregisterForWifiMonitorEvents(mInterfaceName);
    }

    private static boolean isValidBssid(String bssidStr) {
        try {
            MacAddress bssid = MacAddress.fromString(bssidStr);
            return !Objects.equals(bssid, WifiManager.ALL_ZEROS_MAC_ADDRESS);
        } catch (IllegalArgumentException e) {
            return false;
        }
    }

    private void setMulticastFilter(boolean enabled) {
        if (mIpClient != null) {
            mIpClient.setMulticastFilter(enabled);
        }
    }

    /*
     * Log wifi event to SecurityLog if the event occurred on a managed network.
     */
    private void logEventIfManagedNetwork(@Nullable WifiConfiguration config,
            @SupplicantEventCode int eventCode, MacAddress bssid, String reasonString) {
        if (config == null || !mWifiPermissionsUtil
                .isAdmin(config.creatorUid, config.creatorName)) {
            return;
        }

        if (SdkLevel.isAtLeastT()) {
            int numRedactedOctets = mContext.getResources()
                    .getInteger(R.integer.config_wifiNumMaskedBssidOctetsInSecurityLog);
            String redactedBssid = ScanResultUtil.redactBssid(bssid, numRedactedOctets);
            if (eventCode == SupplicantStaIfaceHal.SUPPLICANT_EVENT_DISCONNECTED) {
                SecurityLog.writeEvent(SecurityLog.TAG_WIFI_DISCONNECTION, redactedBssid,
                        reasonString);
            } else {
                SecurityLog.writeEvent(SecurityLog.TAG_WIFI_CONNECTION, redactedBssid,
                        SupplicantStaIfaceHal.supplicantEventCodeToString(eventCode), reasonString);
            }
        }
    }

    protected void clearQueuedQosMessages() {
        removeMessages(WifiMonitor.QOS_POLICY_RESET_EVENT);
        removeMessages(WifiMonitor.QOS_POLICY_REQUEST_EVENT);
    }

    /**
     * Class to implement the MulticastLockManager.FilterController callback.
     */
    class McastLockManagerFilterController implements WifiMulticastLockManager.FilterController {
        /**
         * Start filtering Multicast v4 packets
         */
        public void startFilteringMulticastPackets() {
            setMulticastFilter(true);
        }

        /**
         * Stop filtering Multicast v4 packets
         */
        public void stopFilteringMulticastPackets() {
            setMulticastFilter(false);
        }
    }

    class IpClientCallbacksImpl extends IpClientCallbacks {
        private final ConditionVariable mWaitForCreationCv = new ConditionVariable(false);
        private final ConditionVariable mWaitForStopCv = new ConditionVariable(false);

        @Override
        public void onIpClientCreated(IIpClient ipClient) {
            if (mIpClientCallbacks != this) return;
            // IpClient may take a very long time (many minutes) to start at boot time. But after
            // that IpClient should start pretty quickly (a few seconds).
            // Blocking wait for 5 seconds first (for when the wait is short)
            // If IpClient is still not ready after blocking wait, async wait (for when wait is
            // long). Will drop all connection requests until IpClient is ready. Other requests
            // will still be processed.
            sendMessageAtFrontOfQueue(CMD_IPCLIENT_CREATED,
                    new IpClientManager(ipClient, getName()));
            mWaitForCreationCv.open();
        }

        @Override
        public void onPreDhcpAction() {
            if (mIpClientCallbacks != this) return;
            sendMessage(CMD_PRE_DHCP_ACTION);
        }

        @Override
        public void onPostDhcpAction() {
            if (mIpClientCallbacks != this) return;
            sendMessage(CMD_POST_DHCP_ACTION);
        }

        @Override
        public void onNewDhcpResults(DhcpResultsParcelable dhcpResults) {
            if (mIpClientCallbacks != this) return;
            if (dhcpResults != null) {
                sendMessage(CMD_IPV4_PROVISIONING_SUCCESS, dhcpResults);
            } else {
                sendMessage(CMD_IPV4_PROVISIONING_FAILURE);
            }
        }

        @Override
        public void onProvisioningSuccess(LinkProperties newLp) {
            if (mIpClientCallbacks != this) return;
            addPasspointInfoToLinkProperties(newLp);
            mWifiMetrics.logStaEvent(mInterfaceName, StaEvent.TYPE_CMD_IP_CONFIGURATION_SUCCESSFUL);
            sendMessage(CMD_UPDATE_LINKPROPERTIES, newLp);
            sendMessage(CMD_IP_CONFIGURATION_SUCCESSFUL);
        }

        @Override
        public void onProvisioningFailure(LinkProperties newLp) {
            if (mIpClientCallbacks != this) return;
            mWifiMetrics.logStaEvent(mInterfaceName, StaEvent.TYPE_CMD_IP_CONFIGURATION_LOST);
            sendMessage(CMD_IP_CONFIGURATION_LOST);
        }

        @Override
        public void onLinkPropertiesChange(LinkProperties newLp) {
            if (mIpClientCallbacks != this) return;
            addPasspointInfoToLinkProperties(newLp);
            sendMessage(CMD_UPDATE_LINKPROPERTIES, newLp);
        }

        @Override
        public void onReachabilityLost(String logMsg) {
            if (mIpClientCallbacks != this) return;
            mWifiMetrics.logStaEvent(mInterfaceName, StaEvent.TYPE_CMD_IP_REACHABILITY_LOST);
            sendMessage(CMD_IP_REACHABILITY_LOST, logMsg);
        }

        @Override
        public void onReachabilityFailure(ReachabilityLossInfoParcelable lossInfo) {
            if (mIpClientCallbacks != this) return;
            sendMessage(CMD_IP_REACHABILITY_FAILURE, lossInfo);
        }

        @Override
        public void installPacketFilter(byte[] filter) {
            if (mIpClientCallbacks != this) return;
            sendMessage(CMD_INSTALL_PACKET_FILTER, filter);
        }

        @Override
        public void startReadPacketFilter() {
            if (mIpClientCallbacks != this) return;
            sendMessage(CMD_READ_PACKET_FILTER);
        }

        @Override
        public void setFallbackMulticastFilter(boolean enabled) {
            if (mIpClientCallbacks != this) return;
            sendMessage(CMD_SET_FALLBACK_PACKET_FILTERING, enabled);
        }

        @Override
        public void setNeighborDiscoveryOffload(boolean enabled) {
            if (mIpClientCallbacks != this) return;
            sendMessage(CMD_CONFIG_ND_OFFLOAD, (enabled ? 1 : 0));
        }

        @Override
        public void onPreconnectionStart(List<Layer2PacketParcelable> packets) {
            if (mIpClientCallbacks != this) return;
            sendMessage(CMD_START_FILS_CONNECTION, 0, 0, packets);
        }

        @Override
        public void setMaxDtimMultiplier(int multiplier) {
            if (mIpClientCallbacks != this) return;
            sendMessage(CMD_SET_MAX_DTIM_MULTIPLIER, multiplier);
        }

        @Override
        public void onQuit() {
            if (mIpClientCallbacks != this) return;
            mWaitForStopCv.open();
        }

        boolean awaitCreation() {
            return mWaitForCreationCv.block(IPCLIENT_STARTUP_TIMEOUT_MS);
        }

        boolean awaitShutdown() {
            return mWaitForStopCv.block(IPCLIENT_SHUTDOWN_TIMEOUT_MS);
        }
    }

    private void stopIpClient() {
        if (mVerboseLoggingEnabled) {
            Log.v(getTag(), "stopIpClient IpClientWithPreConnection: "
                    + mIpClientWithPreConnection);
        }
        if (mIpClient != null) {
            if (mIpClientWithPreConnection) {
                mIpClient.notifyPreconnectionComplete(false);
            }
            mIpClient.stop();
        }
        mIpClientWithPreConnection = false;
        mSentHLPs = false;
    }

    private void stopDhcpSetup() {
        /* Restore power save and suspend optimizations */
        handlePostDhcpSetup();
        stopIpClient();
    }

    private List<DhcpOption> convertToInternalDhcpOptions(List<android.net.DhcpOption> options) {
        List<DhcpOption> internalOptions = new ArrayList<DhcpOption>();
        for (android.net.DhcpOption option : options) {
            DhcpOption internalOption = new DhcpOption();
            internalOption.type = option.getType();
            if (option.getValue() != null) {
                byte[] value = option.getValue();
                internalOption.value = Arrays.copyOf(value, value.length);
            }
            internalOptions.add(internalOption);
        }
        return internalOptions;
    }

    /**
     * Listener for config manager network config related events.
     * TODO (b/117601161) : Move some of the existing handling in WifiConnectivityManager's listener
     * for the same events.
     */
    private class OnNetworkUpdateListener implements
            WifiConfigManager.OnNetworkUpdateListener {
        @Override
        public void onNetworkRemoved(WifiConfiguration config) {
            // The current connected or connecting network has been removed, trigger a disconnect.
            if (config.networkId == mTargetNetworkId || config.networkId == mLastNetworkId) {
                // Disconnect and let autojoin reselect a new network
                sendMessage(CMD_DISCONNECT, StaEvent.DISCONNECT_NETWORK_REMOVED);
                // Log disconnection here, since the network config won't exist when the
                // disconnection event is received.
                String bssid = getConnectedBssidInternal();
                logEventIfManagedNetwork(config,
                        SupplicantStaIfaceHal.SUPPLICANT_EVENT_DISCONNECTED,
                        bssid != null ? MacAddress.fromString(bssid) : null,
                        "Network was removed");
            } else {
                WifiConfiguration currentConfig = getConnectedWifiConfiguration();
                if (currentConfig != null && currentConfig.isLinked(config)) {
                    logi("current network linked config removed, update allowlist networks");
                    updateLinkedNetworks(currentConfig);
                }
            }
            mWifiNative.removeNetworkCachedData(config.networkId);
        }

        @Override
        public void onNetworkUpdated(WifiConfiguration newConfig, WifiConfiguration oldConfig) {

            if (WifiConfigurationUtil.hasCredentialChanged(oldConfig, newConfig)) {
                // Clear invalid cached data.
                mWifiNative.removeNetworkCachedData(oldConfig.networkId);
                mWifiBlocklistMonitor.handleNetworkRemoved(newConfig.SSID);
            }

            if (newConfig.networkId != mLastNetworkId)  {
                // nothing to do.
                return;
            }
            boolean isMetered = WifiConfiguration.isMetered(newConfig, mWifiInfo);
            boolean wasMetered = WifiConfiguration.isMetered(oldConfig, mWifiInfo);
            // Check if user/app change meteredOverride or trusted for connected network.
            if (isMetered == wasMetered
                    && (!SdkLevel.isAtLeastT() || newConfig.trusted == oldConfig.trusted)) {
                return;
            }

            if (SdkLevel.isAtLeastT()) {
                mWifiInfo.setTrusted(newConfig.trusted);
                if (!newConfig.trusted) {
                    Log.w(getTag(), "Network marked untrusted, triggering disconnect");
                    sendMessage(CMD_DISCONNECT, StaEvent.DISCONNECT_NETWORK_UNTRUSTED);
                    return;
                }
            }

            if (isMetered) {
                Log.w(getTag(), "Network marked metered, triggering disconnect");
                sendMessage(CMD_DISCONNECT, StaEvent.DISCONNECT_NETWORK_METERED);
                return;
            }

            Log.i(getTag(), "Network marked metered=" + isMetered
                    + " trusted=" + newConfig.trusted + ", triggering capabilities update");
            updateCapabilities(newConfig);
            updateCurrentConnectionInfo();
        }

        @Override
        public void onNetworkTemporarilyDisabled(WifiConfiguration config, int disableReason) {
            if (disableReason == DISABLED_NO_INTERNET_TEMPORARY) return;
            if (config.networkId == mTargetNetworkId || config.networkId == mLastNetworkId) {
                // Disconnect and let autojoin reselect a new network
                sendMessage(CMD_DISCONNECT, StaEvent.DISCONNECT_NETWORK_TEMPORARY_DISABLED);
            }

        }

        @Override
        public void onNetworkPermanentlyDisabled(WifiConfiguration config, int disableReason) {
            // For DISABLED_NO_INTERNET_PERMANENT we do not need to remove the network
            // because supplicant won't be trying to reconnect. If this is due to a
            // preventAutomaticReconnect request from ConnectivityService, that service
            // will disconnect as appropriate.
            if (disableReason == DISABLED_NO_INTERNET_PERMANENT) return;
            if (config.networkId == mTargetNetworkId || config.networkId == mLastNetworkId) {
                // Disconnect and let autojoin reselect a new network
                sendMessage(CMD_DISCONNECT, StaEvent.DISCONNECT_NETWORK_PERMANENT_DISABLED);
            }
        }
    }

    private class OnCarrierOffloadDisabledListener implements
            WifiCarrierInfoManager.OnCarrierOffloadDisabledListener {

        @Override
        public void onCarrierOffloadDisabled(int subscriptionId, boolean merged) {
            int networkId = mTargetNetworkId == WifiConfiguration.INVALID_NETWORK_ID
                    ? mLastNetworkId : mTargetNetworkId;
            if (networkId == WifiConfiguration.INVALID_NETWORK_ID) {
                return;
            }
            WifiConfiguration configuration = mWifiConfigManager.getConfiguredNetwork(networkId);
            if (configuration != null && configuration.subscriptionId == subscriptionId
                    && configuration.carrierMerged == merged) {
                Log.i(getTag(), "Carrier network offload disabled, triggering disconnect");
                sendMessage(CMD_DISCONNECT, StaEvent.DISCONNECT_CARRIER_OFFLOAD_DISABLED);
            }
            mWifiConnectivityManager.clearCachedCandidates();
        }
    }

    /**
     * Method to update logging level in wifi service related classes.
     *
     * @param verbose int logging level to use
     */
    public void enableVerboseLogging(boolean verbose) {
        if (verbose) {
            mVerboseLoggingEnabled = true;
            setLogRecSize(mActivityManager.isLowRamDevice()
                    ? NUM_LOG_RECS_VERBOSE_LOW_MEMORY : NUM_LOG_RECS_VERBOSE);
        } else {
            mVerboseLoggingEnabled = false;
            setLogRecSize(mWifiGlobals.getClientModeImplNumLogRecs());
        }

        mWifiScoreReport.enableVerboseLogging(mVerboseLoggingEnabled);
        mSupplicantStateTracker.enableVerboseLogging(mVerboseLoggingEnabled);
        mWifiNative.enableVerboseLogging(mVerboseLoggingEnabled, mVerboseLoggingEnabled);
        mQosPolicyRequestHandler.enableVerboseLogging(mVerboseLoggingEnabled);
        mRssiMonitor.enableVerboseLogging(mVerboseLoggingEnabled);
    }

    /**
     * If there is only SAE-only networks with this auto-upgrade type,
     * this auto-upgrade SAE type is considered to be added explicitly.
     *
     * For R, Settings/WifiTrackerLib maps WPA3 SAE to WPA2, so there is
     * no chance to add or update a WPA3 SAE configuration to update
     * the auto-upgrade flag.
     */
    private void updateSaeAutoUpgradeFlagForUserSelectNetwork(int networkId) {
        if (SdkLevel.isAtLeastS()) return;
        if (mWifiGlobals.isWpa3SaeUpgradeEnabled()) return;

        WifiConfiguration config = mWifiConfigManager.getConfiguredNetwork(networkId);
        if (null == config) return;
        SecurityParams params = config.getSecurityParams(WifiConfiguration.SECURITY_TYPE_SAE);
        if (null == params || !params.isAddedByAutoUpgrade()) return;

        if (!mScanRequestProxy.isWpa3PersonalOnlyNetworkInRange(config.SSID)) return;
        if (mScanRequestProxy.isWpa2PersonalOnlyNetworkInRange(config.SSID)) return;
        if (mScanRequestProxy.isWpa2Wpa3PersonalTransitionNetworkInRange(config.SSID)) return;

        logd("update auto-upgrade flag for SAE");
        mWifiConfigManager.updateIsAddedByAutoUpgradeFlag(
                config.networkId, WifiConfiguration.SECURITY_TYPE_SAE, false);
    }

    /**
     * Given a network ID for connection, check the security parameters for a
     * disabled security type.
     *
     * Allow the connection only when there are APs with the better security
     * type (or transition mode), or no APs with the disabled security type.
     *
     * @param networkIdForConnection indicates the network id for the desired connection.
     * @return {@code true} if this connection request should be dropped; {@code false} otherwise.
     */
    private boolean shouldDropConnectionRequest(int networkIdForConnection) {
        WifiConfiguration config = mWifiConfigManager.getConfiguredNetwork(networkIdForConnection);
        if (null == config) return false;

        List<ScanResult> scanResults = mScanRequestProxy.getScanResults().stream()
                .filter(r -> TextUtils.equals(config.SSID, r.getWifiSsid().toString()))
                .collect(Collectors.toList());
        if (0 == scanResults.size()) return false;

        SecurityParams params;
        // Check disabled PSK network.
        params = config.getSecurityParams(WifiConfiguration.SECURITY_TYPE_PSK);
        if (null != params && !params.isEnabled()) {
            if (scanResults.stream().anyMatch(r ->
                    ScanResultUtil.isScanResultForSaeNetwork(r))) {
                return false;
            }
            if (!scanResults.stream().anyMatch(r ->
                    ScanResultUtil.isScanResultForPskOnlyNetwork(r))) {
                return false;
            }
            return true;
        }
        // Check disabled OPEN network.
        params = config.getSecurityParams(WifiConfiguration.SECURITY_TYPE_OPEN);
        if (null != params && !params.isEnabled()) {
            if (scanResults.stream().anyMatch(r ->
                    ScanResultUtil.isScanResultForOweNetwork(r))) {
                return false;
            }
            if (!scanResults.stream().anyMatch(r ->
                    ScanResultUtil.isScanResultForOpenOnlyNetwork(r))) {
                return false;
            }
            return true;
        }
        // Check disabled WPA2 Enterprise network.
        params = config.getSecurityParams(WifiConfiguration.SECURITY_TYPE_EAP);
        if (null != params && !params.isEnabled()) {
            if (scanResults.stream().anyMatch(r ->
                    ScanResultUtil.isScanResultForWpa3EnterpriseOnlyNetwork(r))) {
                return false;
            }
            if (scanResults.stream().anyMatch(r ->
                    ScanResultUtil.isScanResultForWpa3EnterpriseTransitionNetwork(r))) {
                return false;
            }
            if (!scanResults.stream().anyMatch(r ->
                    ScanResultUtil.isScanResultForWpa2EnterpriseOnlyNetwork(r))) {
                return false;
            }
            return true;
        }
        return false;
    }

    /**
     * Initiates connection to a network specified by the user/app. This method checks if the
     * requesting app holds the NETWORK_SETTINGS permission.
     *
     * @param netId Id network to initiate connection.
     * @param uid UID of the app requesting the connection.
     * @param forceReconnect Whether to force a connection even if we're connected to the same
     *                       network currently.
     * @param packageName package name of the app requesting the connection.
     */
    private void connectToUserSelectNetwork(int netId, int uid, boolean forceReconnect,
            @NonNull String packageName) {
        if (mWifiPermissionsUtil.checkNetworkSettingsPermission(uid)
                || mWifiPermissionsUtil.checkNetworkSetupWizardPermission(uid)) {
            mIsUserSelected = true;
        }
        logd("connectToUserSelectNetwork netId " + netId + ", uid " + uid + ", package "
                + packageName + ", forceReconnect = " + forceReconnect + ", isUserSelected = "
                + mIsUserSelected);
        updateSaeAutoUpgradeFlagForUserSelectNetwork(netId);
        if (!forceReconnect && (mLastNetworkId == netId || mTargetNetworkId == netId)) {
            // We're already connecting/connected to the user specified network, don't trigger a
            // reconnection unless it was forced.
            logi("connectToUserSelectNetwork already connecting/connected=" + netId);
        } else if (mIsUserSelected && shouldDropConnectionRequest(netId)) {
            logi("connectToUserSelectNetwork this network is disabled by admin.");
            WifiConfiguration config = mWifiConfigManager.getConfiguredNetwork(netId);
            String title = mContext.getString(R.string.wifi_network_disabled_by_admin_title);
            String message = mContext.getString(R.string.wifi_network_disabled_by_admin_message,
                    config.SSID);
            String buttonText = mContext.getString(R.string.wifi_network_disabled_by_admin_button);
            mWifiInjector.getWifiDialogManager().createLegacySimpleDialog(
                    title, message,
                    null /* positiveButtonText */,
                    null /* negativeButtonText */,
                    buttonText,
                    new WifiDialogManager.SimpleDialogCallback() {
                        @Override
                        public void onPositiveButtonClicked() {
                            // Not used.
                        }
                        @Override
                        public void onNegativeButtonClicked() {
                            // Not used.
                        }
                        @Override
                        public void onNeutralButtonClicked() {
                            // Not used.
                        }
                        @Override
                        public void onCancelled() {
                            // Not used.
                        }
                    }, mWifiThreadRunner).launchDialog();
        } else {
            mWifiConnectivityManager.prepareForForcedConnection(netId);
            if (UserHandle.getAppId(uid) == Process.SYSTEM_UID) {
                mWifiMetrics.setNominatorForNetwork(netId,
                        WifiMetricsProto.ConnectionEvent.NOMINATOR_MANUAL);
            }
            startConnectToNetwork(netId, uid, SUPPLICANT_BSSID_ANY);
        }
    }

    /**
     * ******************************************************
     * Methods exposed for public use
     * ******************************************************
     */

    /**
     * Retrieve a Messenger for the ClientModeImpl Handler
     *
     * @return Messenger
     */
    public Messenger getMessenger() {
        return new Messenger(getHandler());
    }

    // For debugging, keep track of last message status handling
    // TODO, find an equivalent mechanism as part of parent class
    private static final int MESSAGE_HANDLING_STATUS_PROCESSED = 2;
    private static final int MESSAGE_HANDLING_STATUS_OK = 1;
    private static final int MESSAGE_HANDLING_STATUS_UNKNOWN = 0;
    private static final int MESSAGE_HANDLING_STATUS_REFUSED = -1;
    private static final int MESSAGE_HANDLING_STATUS_FAIL = -2;
    private static final int MESSAGE_HANDLING_STATUS_OBSOLETE = -3;
    private static final int MESSAGE_HANDLING_STATUS_DEFERRED = -4;
    private static final int MESSAGE_HANDLING_STATUS_DISCARD = -5;
    private static final int MESSAGE_HANDLING_STATUS_LOOPED = -6;
    private static final int MESSAGE_HANDLING_STATUS_HANDLING_ERROR = -7;

    private int mMessageHandlingStatus = 0;

    private int mOnTime = 0;
    private int mTxTime = 0;
    private int mRxTime = 0;

    private int mOnTimeScreenStateChange = 0;
    private long mLastOntimeReportTimeStamp = 0;
    private long mLastScreenStateChangeTimeStamp = 0;
    private int mOnTimeLastReport = 0;
    private int mTxTimeLastReport = 0;
    private int mRxTimeLastReport = 0;

    private WifiLinkLayerStats mLastLinkLayerStats;
    private long mLastLinkLayerStatsUpdate = 0;

    String reportOnTime() {
        long now = mClock.getWallClockMillis();
        StringBuilder sb = new StringBuilder();
        // Report stats since last report
        int on = mOnTime - mOnTimeLastReport;
        mOnTimeLastReport = mOnTime;
        int tx = mTxTime - mTxTimeLastReport;
        mTxTimeLastReport = mTxTime;
        int rx = mRxTime - mRxTimeLastReport;
        mRxTimeLastReport = mRxTime;
        int period = (int) (now - mLastOntimeReportTimeStamp);
        mLastOntimeReportTimeStamp = now;
        sb.append("[on:" + on + " tx:" + tx + " rx:" + rx + " period:" + period + "]");
        // Report stats since Screen State Changed
        on = mOnTime - mOnTimeScreenStateChange;
        period = (int) (now - mLastScreenStateChangeTimeStamp);
        sb.append(" from screen [on:" + on + " period:" + period + "]");
        return sb.toString();
    }

    /**
     * receives changes in the interface up/down events for the interface associated with this
     * ClientModeImpl. This is expected to be called from the ClientModeManager running on the
     * wifi handler thread.
     */
    public void onUpChanged(boolean isUp) {
        if (isUp && mFailedToResetMacAddress) {
            // When the firmware does a subsystem restart, wifi will disconnect but we may fail to
            // re-randomize the MAC address of the interface since it's undergoing recovery. Thus,
            // check every time the interface goes up and re-randomize if the failure was detected.
            if (mWifiGlobals.isConnectedMacRandomizationEnabled()) {
                mFailedToResetMacAddress = !mWifiNative.setStaMacAddress(
                        mInterfaceName, MacAddressUtils.createRandomUnicastAddress());
                if (mFailedToResetMacAddress) {
                    Log.e(getTag(), "Failed to set random MAC address on interface up");
                }
            }
        }
        // No need to handle interface down since it's already handled in the ClientModeManager.
    }

    public WifiLinkLayerStats getWifiLinkLayerStats() {
        if (mInterfaceName == null) {
            loge("getWifiLinkLayerStats called without an interface");
            return null;
        }
        mLastLinkLayerStatsUpdate = mClock.getWallClockMillis();
        WifiLinkLayerStats stats = null;
        if (isPrimary()) {
            stats = mWifiNative.getWifiLinkLayerStats(mInterfaceName);
        } else {
            if (mVerboseLoggingEnabled) {
                Log.w(getTag(), "Can't getWifiLinkLayerStats on secondary iface");
            }
        }
        if (stats != null) {
            mOnTime = stats.on_time;
            mTxTime = stats.tx_time;
            mRxTime = stats.rx_time;
            mRunningBeaconCount = stats.beacon_rx;
            mWifiInfo.updatePacketRates(stats, mLastLinkLayerStatsUpdate);
        } else {
            long mTxPkts = mFacade.getTxPackets(mInterfaceName);
            long mRxPkts = mFacade.getRxPackets(mInterfaceName);
            mWifiInfo.updatePacketRates(mTxPkts, mRxPkts, mLastLinkLayerStatsUpdate);
        }
        mWifiMetrics.incrementWifiLinkLayerUsageStats(mInterfaceName, stats);
        updateCurrentConnectionInfo();
        return stats;
    }

    /**
     * Update interface capabilities
     * This method is used to update some of interface capabilities defined in overlay
     */
    private void updateInterfaceCapabilities() {
        DeviceWiphyCapabilities cap = getDeviceWiphyCapabilities();
        if (cap != null) {
            // Some devices don't have support of 11ax/be indicated by the chip,
            // so an override config value is used
            if (mContext.getResources().getBoolean(R.bool.config_wifi11beSupportOverride)) {
                cap.setWifiStandardSupport(ScanResult.WIFI_STANDARD_11BE, true);
            }
            if (mContext.getResources().getBoolean(R.bool.config_wifi11axSupportOverride)) {
                cap.setWifiStandardSupport(ScanResult.WIFI_STANDARD_11AX, true);
            }

            mWifiNative.setDeviceWiphyCapabilities(mInterfaceName, cap);
        }
    }

    @Override
    public DeviceWiphyCapabilities getDeviceWiphyCapabilities() {
        return mWifiNative.getDeviceWiphyCapabilities(mInterfaceName);
    }

    /**
     * Check if a Wi-Fi standard is supported
     *
     * @param standard A value from {@link ScanResult}'s {@code WIFI_STANDARD_}
     * @return {@code true} if standard is supported, {@code false} otherwise.
     */
    public boolean isWifiStandardSupported(@WifiStandard int standard) {
        return mWifiNative.isWifiStandardSupported(mInterfaceName, standard);
    }

    private byte[] getDstMacForKeepalive(KeepalivePacketData packetData)
            throws InvalidPacketException {
        try {
            InetAddress gateway = NetUtils.selectBestRoute(
                    mLinkProperties.getRoutes(), packetData.getDstAddress()).getGateway();
            String dstMacStr = macAddressFromRoute(gateway.getHostAddress());
            return NativeUtil.macAddressToByteArray(dstMacStr);
        } catch (NullPointerException | IllegalArgumentException e) {
            throw new InvalidPacketException(InvalidPacketException.ERROR_INVALID_IP_ADDRESS);
        }
    }

    private static int getEtherProtoForKeepalive(KeepalivePacketData packetData)
            throws InvalidPacketException {
        if (packetData.getDstAddress() instanceof Inet4Address) {
            return OsConstants.ETH_P_IP;
        } else if (packetData.getDstAddress() instanceof Inet6Address) {
            return OsConstants.ETH_P_IPV6;
        } else {
            throw new InvalidPacketException(InvalidPacketException.ERROR_INVALID_IP_ADDRESS);
        }
    }

    private int startWifiIPPacketOffload(int slot, KeepalivePacketData packetData,
            int intervalSeconds) {
        byte[] packet = null;
        byte[] dstMac = null;
        int proto = 0;

        try {
            packet = packetData.getPacket();
            dstMac = getDstMacForKeepalive(packetData);
            proto = getEtherProtoForKeepalive(packetData);
        } catch (InvalidPacketException e) {
            return e.getError();
        }

        int ret = mWifiNative.startSendingOffloadedPacket(
                mInterfaceName, slot, dstMac, packet, proto, intervalSeconds * 1000);
        if (ret != 0) {
            loge("startWifiIPPacketOffload(" + slot + ", " + intervalSeconds
                    + "): hardware error " + ret);
            return SocketKeepalive.ERROR_HARDWARE_ERROR;
        } else {
            return SocketKeepalive.SUCCESS;
        }
    }

    private int stopWifiIPPacketOffload(int slot) {
        int ret = mWifiNative.stopSendingOffloadedPacket(mInterfaceName, slot);
        if (ret != 0) {
            loge("stopWifiIPPacketOffload(" + slot + "): hardware error " + ret);
            return SocketKeepalive.ERROR_HARDWARE_ERROR;
        } else {
            return SocketKeepalive.SUCCESS;
        }
    }

    @Override
    public boolean isConnected() {
        return getCurrentState() == mL3ConnectedState;
    }

    @Override
    public boolean isConnecting() {
        IState state = getCurrentState();
        return state == mL2ConnectingState || state == mL2ConnectedState
                || state == mWaitBeforeL3ProvisioningState || state == mL3ProvisioningState;
    }

    @Override
    public boolean isRoaming() {
        return getCurrentState() == mRoamingState;
    }

    @Override
    public boolean isDisconnected() {
        return getCurrentState() == mDisconnectedState;
    }

    /**
     * Method checking if supplicant is in a transient state
     *
     * @return boolean true if in transient state
     */
    public boolean isSupplicantTransientState() {
        SupplicantState supplicantState = mWifiInfo.getSupplicantState();
        if (supplicantState == SupplicantState.ASSOCIATING
                || supplicantState == SupplicantState.AUTHENTICATING
                || supplicantState == SupplicantState.FOUR_WAY_HANDSHAKE
                || supplicantState == SupplicantState.GROUP_HANDSHAKE) {

            if (mVerboseLoggingEnabled) {
                Log.d(getTag(), "Supplicant is under transient state: " + supplicantState);
            }
            return true;
        } else {
            if (mVerboseLoggingEnabled) {
                Log.d(getTag(), "Supplicant is under steady state: " + supplicantState);
            }
        }

        return false;
    }

    /**
     * Get status information for the current connection, if any.
     * Note: This call is synchronized and hence safe to call from any thread (if called from wifi
     * thread, will execute synchronously).
     *
     * @return a {@link WifiInfo} object containing information about the current connection
     */
    @Override
    public WifiInfo getConnectionInfo() {
        return new WifiInfo(mWifiInfo);
    }

    /**
     * Blocking call to get the current DHCP results
     *
     * @return DhcpResultsParcelable current results
     */
    @NonNull
    public DhcpResultsParcelable syncGetDhcpResultsParcelable() {
        synchronized (mDhcpResultsParcelableLock) {
            return mDhcpResultsParcelable;
        }
    }

    /**
     * When the underlying interface is destroyed, we must immediately tell connectivity service to
     * mark network agent as disconnected and stop the ip client.
     */
    public void handleIfaceDestroyed() {
        handleNetworkDisconnect(false,
                WifiStatsLog.WIFI_DISCONNECT_REPORTED__FAILURE_CODE__IFACE_DESTROYED);
    }

    /** Stop this ClientModeImpl. Do not interact with ClientModeImpl after it has been stopped. */
    public void stop() {
        mInsecureEapNetworkHandler.cleanup();
        mSupplicantStateTracker.stop();
        mWifiScoreCard.noteWifiDisabled(mWifiInfo);
        // capture StateMachine LogRecs since we will lose them after we call quitNow()
        // This is used for debugging.
        mObituary = new StateMachineObituary(this);

        // quit discarding all unprocessed messages - this is to preserve the legacy behavior of
        // using sendMessageAtFrontOfQueue(CMD_SET_OPERATIONAL_MODE) which would force a state
        // transition immediately
        quitNow();

        mWifiConfigManager.removeOnNetworkUpdateListener(mOnNetworkUpdateListener);
        mWifiCarrierInfoManager
                .removeOnCarrierOffloadDisabledListener(mOnCarrierOffloadDisabledListener);
        if (mVcnPolicyChangeListener != null && SdkLevel.isAtLeastS()) {
            mVcnManager.removeVcnNetworkPolicyChangeListener(mVcnPolicyChangeListener);
            mVcnPolicyChangeListener = null;
        }
    }

    private void checkAbnormalConnectionFailureAndTakeBugReport(String ssid) {
        if (mDeviceConfigFacade.isAbnormalConnectionFailureBugreportEnabled()) {
            int reasonCode = mWifiScoreCard.detectAbnormalConnectionFailure(ssid);
            if (reasonCode != WifiHealthMonitor.REASON_NO_FAILURE) {
                String bugTitle = "Wi-Fi BugReport: abnormal "
                        + WifiHealthMonitor.FAILURE_REASON_NAME[reasonCode];
                String bugDetail = "Detect abnormal "
                        + WifiHealthMonitor.FAILURE_REASON_NAME[reasonCode];
                mWifiDiagnostics.takeBugReport(bugTitle, bugDetail);
            }
        }
    }

    private void checkAbnormalDisconnectionAndTakeBugReport() {
        if (mDeviceConfigFacade.isAbnormalDisconnectionBugreportEnabled()) {
            int reasonCode = mWifiScoreCard.detectAbnormalDisconnection(mInterfaceName);
            if (reasonCode != WifiHealthMonitor.REASON_NO_FAILURE) {
                String bugTitle = "Wi-Fi BugReport: abnormal "
                        + WifiHealthMonitor.FAILURE_REASON_NAME[reasonCode];
                String bugDetail = "Detect abnormal "
                        + WifiHealthMonitor.FAILURE_REASON_NAME[reasonCode];
                mWifiDiagnostics.takeBugReport(bugTitle, bugDetail);
            }
        }
    }

    /**
     * Retrieve the WifiMulticastLockManager.FilterController callback for registration.
     */
    public WifiMulticastLockManager.FilterController getMcastLockManagerFilterController() {
        return mMcastLockManagerFilterController;
    }

    /**
     * Blocking method to retrieve the passpoint icon.
     *
     * @param bssid representation of the bssid as a long
     * @param fileName name of the file
     *
     * @return boolean returning the result of the call
     */
    public boolean syncQueryPasspointIcon(long bssid, String fileName) {
        return mWifiThreadRunner.call(
                () -> mPasspointManager.queryPasspointIcon(bssid, fileName), false);
    }

    @Override
    public boolean requestAnqp(String bssid, Set<Integer> anqpIds, Set<Integer> hs20Subtypes) {
        return mWifiNative.requestAnqp(mInterfaceName, bssid, anqpIds, hs20Subtypes);
    }

    @Override
    public boolean requestVenueUrlAnqp(String bssid) {
        return mWifiNative.requestVenueUrlAnqp(mInterfaceName, bssid);
    }

    @Override
    public boolean requestIcon(String bssid, String fileName) {
        return mWifiNative.requestIcon(mInterfaceName, bssid, fileName);
    }

    /**
     * Disconnect from Access Point
     */
    public void disconnect() {
        sendMessage(CMD_DISCONNECT, StaEvent.DISCONNECT_GENERIC);
    }

    /**
     * Initiate a reconnection to AP
     */
    public void reconnect(WorkSource workSource) {
        sendMessage(CMD_RECONNECT, workSource);
    }

    /**
     * Initiate a re-association to AP
     */
    public void reassociate() {
        sendMessage(CMD_REASSOCIATE);
    }

    /**
     * Start subscription provisioning synchronously
     *
     * @param provider {@link OsuProvider} the provider to provision with
     * @param callback {@link IProvisioningCallback} callback for provisioning status
     * @return boolean true indicates provisioning was started, false otherwise
     */
    public boolean syncStartSubscriptionProvisioning(int callingUid, OsuProvider provider,
            IProvisioningCallback callback) {
        return mWifiThreadRunner.call(
                () -> mPasspointManager.startSubscriptionProvisioning(
                        callingUid, provider, callback), false);
    }

    /**
     * Get the supported feature set synchronously
     */
    public long getSupportedFeatures() {
        return mWifiNative.getSupportedFeatureSet(mInterfaceName);
    }

    /**
     * Method to enable/disable RSSI polling
     * @param enabled boolean idicating if polling should start
     */
    @VisibleForTesting
    public void enableRssiPolling(boolean enabled) {
        sendMessage(CMD_ENABLE_RSSI_POLL, enabled ? 1 : 0, 0);
    }

    /**
     * reset cached SIM credential data
     */
    public void resetSimAuthNetworks(@ResetSimReason int resetReason) {
        sendMessage(CMD_RESET_SIM_NETWORKS, resetReason);
    }

    /**
     * Get Network object of currently connected wifi network, or null if not connected.
     * @return Network object of current wifi network
     */
    public Network getCurrentNetwork() {
        if (getCurrentState() != mL3ConnectedState
                && getCurrentState() != mRoamingState) return null;
        return (mNetworkAgent != null) ? mNetworkAgent.getNetwork() : null;
    }

    /**
     * Enable TDLS for a specific MAC address
     */
    public boolean enableTdls(String remoteMacAddress, boolean enable) {
        boolean ret;
        if (!canEnableTdls()) {
            return false;
        }
        ret = mWifiNative.startTdls(mInterfaceName, remoteMacAddress, enable);
        if (enable && ret) {
            mEnabledTdlsPeers.add(remoteMacAddress);
        } else {
            mEnabledTdlsPeers.remove(remoteMacAddress);
        }
        return ret;
    }

    /**
     * Enable TDLS for a specific IP address
     */
    public boolean enableTdlsWithRemoteIpAddress(String remoteIpAddress, boolean enable) {
        boolean ret;
        String remoteMacAddress = macAddressFromRoute(remoteIpAddress);
        if (remoteMacAddress == null) {
            return false;
        }
        ret = enableTdls(remoteMacAddress, enable);
        return ret;
    }

    /**
     *  Check if a TDLS session can be established
     */
    public boolean isTdlsOperationCurrentlyAvailable() {
        return (getSupportedFeatures() & WIFI_FEATURE_TDLS) != 0 && isConnected()
                && canEnableTdls();
    }

    /**
     *  Return the number of Mac addresses configured in the driver for TDLS connection.
     */
    public int getNumberOfEnabledTdlsSessions() {
        return mEnabledTdlsPeers.size();
    }

    /**
     *  Return the maximum number of TDLS sessions supported by the device.
     */
    public int getMaxSupportedConcurrentTdlsSessions() {
        return mWifiNative.getMaxSupportedConcurrentTdlsSessions(mInterfaceName);
    }

    private boolean canEnableTdls() {
        // This function returns -1 if HAL doesn't have support for retrieving this info.
        int maxTdlsSessionCount = mWifiNative.getMaxSupportedConcurrentTdlsSessions(mInterfaceName);
        if (maxTdlsSessionCount < 0) {
            return true;
        }
        if (mEnabledTdlsPeers.size() >= maxTdlsSessionCount) {
            Log.e(TAG, "canEnableTdls() returned false: maxTdlsSessionCount: "
                    + maxTdlsSessionCount + "EnabledTdlsPeers count: " + mEnabledTdlsPeers.size());
            return false;
        }
        return true;
    }

    /** Send a message indicating bluetooth connection state changed, e.g. connected/disconnected */
    public void onBluetoothConnectionStateChanged() {
        sendMessage(CMD_BLUETOOTH_CONNECTION_STATE_CHANGE);
    }

    /**
     * Trigger dump on the class IpClient object.
     */
    public void dumpIpClient(FileDescriptor fd, PrintWriter pw, String[] args) {
        if (mIpClient != null) {
            // All dumpIpClient does is print this log message.
            // TODO: consider deleting this, since it's not useful.
            pw.println("IpClient logs have moved to dumpsys network_stack");
        }
    }

    private static String dhcpResultsParcelableToString(DhcpResultsParcelable dhcpResults) {
        return new StringBuilder()
                .append("baseConfiguration ").append(dhcpResults.baseConfiguration)
                .append("leaseDuration ").append(dhcpResults.leaseDuration)
                .append("mtu ").append(dhcpResults.mtu)
                .append("serverAddress ").append(dhcpResults.serverAddress)
                .append("serverHostName ").append(dhcpResults.serverHostName)
                .append("vendorInfo ").append(dhcpResults.vendorInfo)
                .toString();
    }

    @Override
    public void dump(FileDescriptor fd, PrintWriter pw, String[] args) {
        pw.println("Dump of ClientModeImpl id=" + mId);
        if (mObituary == null) {
            // StateMachine hasn't quit yet, dump `this` via StateMachineObituary's dump()
            // method for consistency with `else` branch.
            new StateMachineObituary(this).dump(fd, pw, args);
        } else {
            // StateMachine has quit and cleared all LogRecs.
            // Get them from the obituary instead.
            mObituary.dump(fd, pw, args);
        }
        mSupplicantStateTracker.dump(fd, pw, args);
        // Polls link layer stats and RSSI. This allows the stats to show up in
        // WifiScoreReport's dump() output when taking a bug report even if the screen is off.
        updateLinkLayerStatsRssiAndScoreReport();
        pw.println("mLinkProperties " + mLinkProperties);
        pw.println("mWifiInfo " + mWifiInfo);
        pw.println("mDhcpResultsParcelable "
                + dhcpResultsParcelableToString(mDhcpResultsParcelable));
        pw.println("mLastSignalLevel " + mLastSignalLevel);
        pw.println("mLastTxKbps " + mLastTxKbps);
        pw.println("mLastRxKbps " + mLastRxKbps);
        pw.println("mLastBssid " + mLastBssid);
        pw.println("mLastNetworkId " + mLastNetworkId);
        pw.println("mLastSubId " + mLastSubId);
        pw.println("mLastSimBasedConnectionCarrierName " + mLastSimBasedConnectionCarrierName);
        pw.println("mSuspendOptimizationsEnabled " + mContext.getResources().getBoolean(
                R.bool.config_wifiSuspendOptimizationsEnabled));
        pw.println("mSuspendOptNeedsDisabled " + mSuspendOptNeedsDisabled);
        pw.println("mPowerSaveDisableRequests " + mPowerSaveDisableRequests);
        dumpIpClient(fd, pw, args);
        pw.println("WifiScoreReport:");
        mWifiScoreReport.dump(fd, pw, args);
        pw.println("QosPolicyRequestHandler:");
        mQosPolicyRequestHandler.dump(fd, pw, args);
        pw.println();
    }

    /**
     * ******************************************************
     * Internal private functions
     * ******************************************************
     */

    private void logStateAndMessage(Message message, State state) {
        mMessageHandlingStatus = 0;
        if (mVerboseLoggingEnabled) {
            logd(" " + state.getClass().getSimpleName() + " " + getLogRecString(message));
        }
    }

    @Override
    protected boolean recordLogRec(Message msg) {
        switch (msg.what) {
            case CMD_RSSI_POLL:
                return mVerboseLoggingEnabled;
            default:
                return true;
        }
    }

    /**
     * Return the additional string to be logged by LogRec, default
     *
     * @param msg that was processed
     * @return information to be logged as a String
     */
    @Override
    protected String getLogRecString(Message msg) {
        WifiConfiguration config;
        Long now;
        String report;
        String key;
        StringBuilder sb = new StringBuilder();
        sb.append("screen=").append(mScreenOn ? "on" : "off");
        if (mMessageHandlingStatus != MESSAGE_HANDLING_STATUS_UNKNOWN) {
            sb.append("(").append(mMessageHandlingStatus).append(")");
        }
        if (msg.sendingUid > 0 && msg.sendingUid != Process.WIFI_UID) {
            sb.append(" uid=" + msg.sendingUid);
        }
        switch (msg.what) {
            case WifiMonitor.SUPPLICANT_STATE_CHANGE_EVENT:
                sb.append(" ");
                sb.append(Integer.toString(msg.arg1));
                sb.append(" ");
                sb.append(Integer.toString(msg.arg2));
                StateChangeResult stateChangeResult = (StateChangeResult) msg.obj;
                if (stateChangeResult != null) {
                    sb.append(stateChangeResult.toString());
                }
                break;
            case CMD_CONNECT_NETWORK:
            case CMD_SAVE_NETWORK: {
                ConnectNetworkMessage cnm = (ConnectNetworkMessage) msg.obj;
                sb.append(" ");
                sb.append(cnm.result.getNetworkId());
                config = mWifiConfigManager.getConfiguredNetwork(cnm.result.getNetworkId());
                if (config != null) {
                    sb.append(" ").append(config.getProfileKey());
                    sb.append(" nid=").append(config.networkId);
                    if (config.hiddenSSID) {
                        sb.append(" hidden");
                    }
                    if (config.preSharedKey != null
                            && !config.preSharedKey.equals("*")) {
                        sb.append(" hasPSK");
                    }
                    if (config.ephemeral) {
                        sb.append(" ephemeral");
                    }
                    sb.append(" cuid=").append(config.creatorUid);
                    sb.append(" suid=").append(config.lastUpdateUid);
                }
                break;
            }
            case WifiMonitor.ASSOCIATION_REJECTION_EVENT:
                if (msg.obj != null) {
                    sb.append(" ").append((AssocRejectEventInfo) msg.obj);
                }
                break;
            case WifiMonitor.NETWORK_CONNECTION_EVENT: {
                NetworkConnectionEventInfo connectionInfo = (NetworkConnectionEventInfo) msg.obj;
                sb.append(" ");
                sb.append(connectionInfo.networkId);
                sb.append(" ");
                sb.append(connectionInfo.isFilsConnection);
                sb.append(" ").append(mLastBssid);
                sb.append(" nid=").append(mLastNetworkId);
                config = getConnectedWifiConfigurationInternal();
                if (config != null) {
                    sb.append(" ").append(config.getProfileKey());
                }
                key = mWifiConfigManager.getLastSelectedNetworkConfigKey();
                if (key != null) {
                    sb.append(" last=").append(key);
                }
                break;
            }
            case WifiMonitor.TARGET_BSSID_EVENT:
            case WifiMonitor.ASSOCIATED_BSSID_EVENT:
                sb.append(" ");
                sb.append(Integer.toString(msg.arg1));
                sb.append(" ");
                sb.append(Integer.toString(msg.arg2));
                if (msg.obj != null) {
                    sb.append(" BSSID=").append((String) msg.obj);
                }
                if (mTargetBssid != null) {
                    sb.append(" Target Bssid=").append(mTargetBssid);
                }
                if (mLastBssid != null) {
                    sb.append(" Last Bssid=").append(mLastBssid);
                }
                sb.append(" roam=").append(Boolean.toString(mIsAutoRoaming));
                break;
            case WifiMonitor.NETWORK_DISCONNECTION_EVENT:
                if (msg.obj != null) {
                    sb.append(" ").append((DisconnectEventInfo) msg.obj);
                }
                if (mLastBssid != null) {
                    sb.append(" lastbssid=").append(mLastBssid);
                }
                if (mWifiInfo.getFrequency() != -1) {
                    sb.append(" freq=").append(mWifiInfo.getFrequency());
                    sb.append(" rssi=").append(mWifiInfo.getRssi());
                }
                break;
            case CMD_RSSI_POLL:
            case CMD_ONESHOT_RSSI_POLL:
            case CMD_UNWANTED_NETWORK:
                sb.append(" ");
                sb.append(Integer.toString(msg.arg1));
                sb.append(" ");
                sb.append(Integer.toString(msg.arg2));
                if (mWifiInfo.getSSID() != null) {
                    if (mWifiInfo.getSSID() != null) {
                        sb.append(" ").append(mWifiInfo.getSSID());
                    }
                }
                if (mWifiInfo.getBSSID() != null) {
                    sb.append(" ").append(mWifiInfo.getBSSID());
                }
                sb.append(" rssi=").append(mWifiInfo.getRssi());
                sb.append(" f=").append(mWifiInfo.getFrequency());
                sb.append(" sc=").append(mWifiInfo.getScore());
                sb.append(" link=").append(mWifiInfo.getLinkSpeed());
                sb.append(" tx=").append(
                        ((int) (mWifiInfo.getSuccessfulTxPacketsPerSecond() * 10)) / 10.0);
                sb.append(", ").append(
                        ((int) (mWifiInfo.getRetriedTxPacketsPerSecond() * 10)) / 10.0);
                sb.append(", ").append(((int) (mWifiInfo.getLostTxPacketsPerSecond() * 10)) / 10.0);
                sb.append(" rx=").append(
                        ((int) (mWifiInfo.getSuccessfulRxPacketsPerSecond() * 10)) / 10.0);
                sb.append(" bcn=" + mRunningBeaconCount);
                report = reportOnTime();
                if (report != null) {
                    sb.append(" ").append(report);
                }
                sb.append(" score=" + mWifiInfo.getScore());
                break;
            case CMD_START_CONNECT:
                sb.append(" ");
                sb.append(Integer.toString(msg.arg1));
                sb.append(" ");
                sb.append(Integer.toString(msg.arg2));
                config = mWifiConfigManager.getConfiguredNetwork(msg.arg1);
                if (config != null) {
                    sb.append(" targetConfigKey=").append(config.getProfileKey());
                    sb.append(" BSSID=" + config.BSSID);
                }
                if (mTargetBssid != null) {
                    sb.append(" targetBssid=").append(mTargetBssid);
                }
                sb.append(" roam=").append(Boolean.toString(mIsAutoRoaming));
                config = getConnectedWifiConfigurationInternal();
                if (config != null) {
                    sb.append(" currentConfigKey=").append(config.getProfileKey());
                }
                break;
            case CMD_START_ROAM:
                sb.append(" ");
                sb.append(Integer.toString(msg.arg1));
                sb.append(" ");
                sb.append(Integer.toString(msg.arg2));
                String bssid = (String) msg.obj;
                sb.append(" bssid=").append(bssid);
                if (mTargetBssid != null) {
                    sb.append(" ").append(mTargetBssid);
                }
                sb.append(" roam=").append(Boolean.toString(mIsAutoRoaming));
                sb.append(" fail count=").append(Integer.toString(mRoamFailCount));
                break;
            case CMD_PRE_DHCP_ACTION:
                sb.append(" ");
                sb.append(Integer.toString(msg.arg1));
                sb.append(" ");
                sb.append(Integer.toString(msg.arg2));
                sb.append(" txpkts=").append(mWifiInfo.txSuccess);
                sb.append(",").append(mWifiInfo.txBad);
                sb.append(",").append(mWifiInfo.txRetries);
                break;
            case CMD_POST_DHCP_ACTION:
                if (mLinkProperties != null) {
                    sb.append(" ");
                    sb.append(getLinkPropertiesSummary(mLinkProperties));
                }
                break;
            case WifiP2pServiceImpl.P2P_CONNECTION_CHANGED:
                sb.append(" ");
                sb.append(Integer.toString(msg.arg1));
                sb.append(" ");
                sb.append(Integer.toString(msg.arg2));
                if (msg.obj != null) {
                    NetworkInfo info = (NetworkInfo) msg.obj;
                    NetworkInfo.State state = info.getState();
                    NetworkInfo.DetailedState detailedState = info.getDetailedState();
                    if (state != null) {
                        sb.append(" st=").append(state);
                    }
                    if (detailedState != null) {
                        sb.append("/").append(detailedState);
                    }
                }
                break;
            case CMD_IP_CONFIGURATION_LOST:
                int count = -1;
                WifiConfiguration c = getConnectedWifiConfigurationInternal();
                if (c != null) {
                    count = c.getNetworkSelectionStatus().getDisableReasonCounter(
                            WifiConfiguration.NetworkSelectionStatus.DISABLED_DHCP_FAILURE);
                }
                sb.append(" ");
                sb.append(Integer.toString(msg.arg1));
                sb.append(" ");
                sb.append(Integer.toString(msg.arg2));
                sb.append(" failures: ");
                sb.append(Integer.toString(count));
                sb.append("/");
                sb.append(Integer.toString(mFacade.getIntegerSetting(
                        mContext, Settings.Global.WIFI_MAX_DHCP_RETRY_COUNT, 0)));
                if (mWifiInfo.getBSSID() != null) {
                    sb.append(" ").append(mWifiInfo.getBSSID());
                }
                sb.append(" bcn=" + mRunningBeaconCount);
                break;
            case CMD_UPDATE_LINKPROPERTIES:
                sb.append(" ");
                sb.append(Integer.toString(msg.arg1));
                sb.append(" ");
                sb.append(Integer.toString(msg.arg2));
                if (mLinkProperties != null) {
                    sb.append(" ");
                    sb.append(getLinkPropertiesSummary(mLinkProperties));
                }
                break;
            case CMD_IP_REACHABILITY_LOST:
                if (msg.obj != null) {
                    sb.append(" ").append((String) msg.obj);
                }
                break;
            case CMD_IP_REACHABILITY_FAILURE:
                if (msg.obj != null) {
                    sb.append(" ").append(/* ReachabilityLossInfoParcelable */ msg.obj);
                }
                break;
            case CMD_INSTALL_PACKET_FILTER:
                sb.append(" len=" + ((byte[]) msg.obj).length);
                break;
            case CMD_SET_FALLBACK_PACKET_FILTERING:
                sb.append(" enabled=" + (boolean) msg.obj);
                break;
            case CMD_SET_MAX_DTIM_MULTIPLIER:
                sb.append(" maximum multiplier=" + msg.arg1);
                break;
            case CMD_ROAM_WATCHDOG_TIMER:
                sb.append(" ");
                sb.append(Integer.toString(msg.arg1));
                sb.append(" ");
                sb.append(Integer.toString(msg.arg2));
                sb.append(" cur=").append(mRoamWatchdogCount);
                break;
            case CMD_CONNECTING_WATCHDOG_TIMER:
                sb.append(" ");
                sb.append(Integer.toString(msg.arg1));
                sb.append(" ");
                sb.append(Integer.toString(msg.arg2));
                sb.append(" cur=").append(mConnectingWatchdogCount);
                break;
            case CMD_IPV4_PROVISIONING_SUCCESS:
                sb.append(" ");
                sb.append(/* DhcpResultsParcelable */ msg.obj);
                break;
            case WifiMonitor.MBO_OCE_BSS_TM_HANDLING_DONE:
                BtmFrameData frameData = (BtmFrameData) msg.obj;
                if (frameData != null) {
                    sb.append(" ").append(frameData.toString());
                }
                break;
            case WifiMonitor.NETWORK_NOT_FOUND_EVENT:
                sb.append(" ssid=" + msg.obj);
                break;
            case WifiMonitor.BSS_FREQUENCY_CHANGED_EVENT:
                sb.append(" frequency=" + msg.arg1);
                break;
            case CMD_IP_REACHABILITY_SESSION_END:
                if (msg.obj != null) {
                    sb.append(" ").append((String) msg.obj);
                }
                break;
            default:
                sb.append(" ");
                sb.append(Integer.toString(msg.arg1));
                sb.append(" ");
                sb.append(Integer.toString(msg.arg2));
                break;
        }

        return sb.toString();
    }

    @Override
    protected String getWhatToString(int what) {
        switch (what) {
            case CMD_ACCEPT_UNVALIDATED:
                return "CMD_ACCEPT_UNVALIDATED";
            case CMD_ADD_KEEPALIVE_PACKET_FILTER_TO_APF:
                return "CMD_ADD_KEEPALIVE_PACKET_FILTER_TO_APF";
            case CMD_BLUETOOTH_CONNECTION_STATE_CHANGE:
                return "CMD_BLUETOOTH_CONNECTION_STATE_CHANGE";
            case CMD_CONFIG_ND_OFFLOAD:
                return "CMD_CONFIG_ND_OFFLOAD";
            case CMD_CONNECTING_WATCHDOG_TIMER:
                return "CMD_CONNECTING_WATCHDOG_TIMER";
            case CMD_CONNECT_NETWORK:
                return "CMD_CONNECT_NETWORK";
            case CMD_DISCONNECT:
                return "CMD_DISCONNECT";
            case CMD_ENABLE_RSSI_POLL:
                return "CMD_ENABLE_RSSI_POLL";
            case CMD_INSTALL_PACKET_FILTER:
                return "CMD_INSTALL_PACKET_FILTER";
            case CMD_IP_CONFIGURATION_LOST:
                return "CMD_IP_CONFIGURATION_LOST";
            case CMD_IP_CONFIGURATION_SUCCESSFUL:
                return "CMD_IP_CONFIGURATION_SUCCESSFUL";
            case CMD_IP_REACHABILITY_LOST:
                return "CMD_IP_REACHABILITY_LOST";
            case CMD_IP_REACHABILITY_FAILURE:
                return "CMD_IP_REACHABILITY_FAILURE";
            case CMD_IPCLIENT_STARTUP_TIMEOUT:
                return "CMD_IPCLIENT_STARTUP_TIMEOUT";
            case CMD_IPV4_PROVISIONING_FAILURE:
                return "CMD_IPV4_PROVISIONING_FAILURE";
            case CMD_IPV4_PROVISIONING_SUCCESS:
                return "CMD_IPV4_PROVISIONING_SUCCESS";
            case CMD_NETWORK_STATUS:
                return "CMD_NETWORK_STATUS";
            case CMD_ONESHOT_RSSI_POLL:
                return "CMD_ONESHOT_RSSI_POLL";
            case CMD_POST_DHCP_ACTION:
                return "CMD_POST_DHCP_ACTION";
            case CMD_PRE_DHCP_ACTION:
                return "CMD_PRE_DHCP_ACTION";
            case CMD_PRE_DHCP_ACTION_COMPLETE:
                return "CMD_PRE_DHCP_ACTION_COMPLETE";
            case CMD_READ_PACKET_FILTER:
                return "CMD_READ_PACKET_FILTER";
            case CMD_REASSOCIATE:
                return "CMD_REASSOCIATE";
            case CMD_RECONNECT:
                return "CMD_RECONNECT";
            case CMD_REMOVE_KEEPALIVE_PACKET_FILTER_FROM_APF:
                return "CMD_REMOVE_KEEPALIVE_PACKET_FILTER_FROM_APF";
            case CMD_RESET_SIM_NETWORKS:
                return "CMD_RESET_SIM_NETWORKS";
            case CMD_ROAM_WATCHDOG_TIMER:
                return "CMD_ROAM_WATCHDOG_TIMER";
            case CMD_RSSI_POLL:
                return "CMD_RSSI_POLL";
            case CMD_SAVE_NETWORK:
                return "CMD_SAVE_NETWORK";
            case CMD_SCREEN_STATE_CHANGED:
                return "CMD_SCREEN_STATE_CHANGED";
            case CMD_SET_FALLBACK_PACKET_FILTERING:
                return "CMD_SET_FALLBACK_PACKET_FILTERING";
            case CMD_SET_MAX_DTIM_MULTIPLIER:
                return "CMD_SET_MAX_DTIM_MULTIPLIER";
            case CMD_SET_SUSPEND_OPT_ENABLED:
                return "CMD_SET_SUSPEND_OPT_ENABLED";
            case CMD_START_CONNECT:
                return "CMD_START_CONNECT";
            case CMD_START_FILS_CONNECTION:
                return "CMD_START_FILS_CONNECTION";
            case CMD_START_IP_PACKET_OFFLOAD:
                return "CMD_START_IP_PACKET_OFFLOAD";
            case CMD_START_ROAM:
                return "CMD_START_ROAM";
            case CMD_STOP_IP_PACKET_OFFLOAD:
                return "CMD_STOP_IP_PACKET_OFFLOAD";
            case CMD_UNWANTED_NETWORK:
                return "CMD_UNWANTED_NETWORK";
            case CMD_UPDATE_LINKPROPERTIES:
                return "CMD_UPDATE_LINKPROPERTIES";
            case CMD_IPCLIENT_CREATED:
                return "CMD_IPCLIENT_CREATED";
            case CMD_ACCEPT_EAP_SERVER_CERTIFICATE:
                return "CMD_ACCEPT_EAP_SERVER_CERTIFICATE";
            case CMD_REJECT_EAP_INSECURE_CONNECTION:
                return "CMD_REJECT_EAP_SERVER_CERTIFICATE";
            case WifiMonitor.SUPPLICANT_STATE_CHANGE_EVENT:
                return "SUPPLICANT_STATE_CHANGE_EVENT";
            case WifiMonitor.AUTHENTICATION_FAILURE_EVENT:
                return "AUTHENTICATION_FAILURE_EVENT";
            case WifiMonitor.SUP_REQUEST_IDENTITY:
                return "SUP_REQUEST_IDENTITY";
            case WifiMonitor.NETWORK_CONNECTION_EVENT:
                return "NETWORK_CONNECTION_EVENT";
            case WifiMonitor.NETWORK_DISCONNECTION_EVENT:
                return "NETWORK_DISCONNECTION_EVENT";
            case WifiMonitor.ASSOCIATED_BSSID_EVENT:
                return "ASSOCIATED_BSSID_EVENT";
            case WifiMonitor.TARGET_BSSID_EVENT:
                return "TARGET_BSSID_EVENT";
            case WifiMonitor.ASSOCIATION_REJECTION_EVENT:
                return "ASSOCIATION_REJECTION_EVENT";
            case WifiMonitor.ANQP_DONE_EVENT:
                return "ANQP_DONE_EVENT";
            case WifiMonitor.RX_HS20_ANQP_ICON_EVENT:
                return "RX_HS20_ANQP_ICON_EVENT";
            case WifiMonitor.GAS_QUERY_DONE_EVENT:
                return "GAS_QUERY_DONE_EVENT";
            case WifiMonitor.HS20_REMEDIATION_EVENT:
                return "HS20_REMEDIATION_EVENT";
            case WifiMonitor.HS20_DEAUTH_IMMINENT_EVENT:
                return "HS20_DEAUTH_IMMINENT_EVENT";
            case WifiMonitor.HS20_TERMS_AND_CONDITIONS_ACCEPTANCE_REQUIRED_EVENT:
                return "HS20_TERMS_AND_CONDITIONS_ACCEPTANCE_REQUIRED_EVENT";
            case WifiMonitor.GAS_QUERY_START_EVENT:
                return "GAS_QUERY_START_EVENT";
            case WifiMonitor.MBO_OCE_BSS_TM_HANDLING_DONE:
                return "MBO_OCE_BSS_TM_HANDLING_DONE";
            case WifiMonitor.TRANSITION_DISABLE_INDICATION:
                return "TRANSITION_DISABLE_INDICATION";
            case WifiP2pServiceImpl.GROUP_CREATING_TIMED_OUT:
                return "GROUP_CREATING_TIMED_OUT";
            case WifiP2pServiceImpl.P2P_CONNECTION_CHANGED:
                return "P2P_CONNECTION_CHANGED";
            case WifiP2pServiceImpl.DISCONNECT_WIFI_REQUEST:
                return "DISCONNECT_WIFI_REQUEST";
            case WifiP2pServiceImpl.DISCONNECT_WIFI_RESPONSE:
                return "DISCONNECT_WIFI_RESPONSE";
            case WifiP2pServiceImpl.SET_MIRACAST_MODE:
                return "SET_MIRACAST_MODE";
            case WifiP2pServiceImpl.BLOCK_DISCOVERY:
                return "BLOCK_DISCOVERY";
            case WifiMonitor.NETWORK_NOT_FOUND_EVENT:
                return "NETWORK_NOT_FOUND_EVENT";
            case WifiMonitor.TOFU_CERTIFICATE_EVENT:
                return "TOFU_CERTIFICATE_EVENT";
            case WifiMonitor.BSS_FREQUENCY_CHANGED_EVENT:
                return "BSS_FREQUENCY_CHANGED_EVENT";
            case RunnerState.STATE_ENTER_CMD:
                return "Enter";
            case RunnerState.STATE_EXIT_CMD:
                return "Exit";
            default:
                return "what:" + what;
        }
    }

    /** Check whether this connection is the primary connection on the device. */
    private boolean isPrimary() {
        return mClientModeManager.getRole() == ROLE_CLIENT_PRIMARY;
    }

    private boolean isScanOnly() {
        return mClientModeManager.getRole() == ActiveModeManager.ROLE_CLIENT_SCAN_ONLY;
    }

    /** Check whether this connection is the secondary internet wifi connection. */
    private boolean isSecondaryInternet() {
        return mClientModeManager.getRole() == ROLE_CLIENT_SECONDARY_LONG_LIVED
                && mClientModeManager.isSecondaryInternet();
    }

    /** Check whether this connection is for local only network. */
    private boolean isLocalOnly() {
        return mClientModeManager.getRole() == ROLE_CLIENT_LOCAL_ONLY;
    }

    /**
     * Check if originaly requested as local only for ClientModeManager before fallback.
     * A secondary role could fallback to primary due to hardware support limit.
     * @return true if the original request for ClientModeManager is local only.
     */
    public boolean isRequestedForLocalOnly(WifiConfiguration currentWifiConfiguration,
            String currentBssid) {
        Set<Integer> uids =
                mNetworkFactory.getSpecificNetworkRequestUids(
                        currentWifiConfiguration, currentBssid);
        // Check if there is an active specific request in WifiNetworkFactory for local only.
        return !uids.isEmpty();
    }

    private void handleScreenStateChanged(boolean screenOn) {
        mScreenOn = screenOn;
        if (mVerboseLoggingEnabled) {
            logd(" handleScreenStateChanged Enter: screenOn=" + screenOn
                    + " mSuspendOptimizationsEnabled="
                    + mContext.getResources().getBoolean(
                            R.bool.config_wifiSuspendOptimizationsEnabled)
                    + " state " + getCurrentState().getName());
        }
        if (isPrimary() || isSecondaryInternet()) {
            // Only enable RSSI polling on primary STA, none of the secondary STA use-cases
            // can become the default route when other networks types that provide internet
            // connectivity (e.g. cellular) are available. So, no point in scoring
            // these connections for the purpose of switching between wifi and other network
            // types.
            // TODO(b/179518316): Enable this for secondary transient STA also if external scorer
            // is in charge of MBB.
            enableRssiPolling(screenOn);
        }
        if (mContext.getResources().getBoolean(R.bool.config_wifiSuspendOptimizationsEnabled)) {
            int shouldReleaseWakeLock = 0;
            if (screenOn) {
                sendMessage(CMD_SET_SUSPEND_OPT_ENABLED, 0, shouldReleaseWakeLock);
            } else {
                if (isConnected()) {
                    // Allow 2s for suspend optimizations to be set
                    mSuspendWakeLock.acquire(2000);
                    shouldReleaseWakeLock = 1;
                }
                sendMessage(CMD_SET_SUSPEND_OPT_ENABLED, 1, shouldReleaseWakeLock);
            }
        }

        if (isConnected()) {
            getWifiLinkLayerStats();
        }
        mOnTimeScreenStateChange = mOnTime;
        mLastScreenStateChangeTimeStamp = mLastLinkLayerStatsUpdate;

        if (mVerboseLoggingEnabled) log("handleScreenStateChanged Exit: " + screenOn);
    }

    private void setSuspendOptimizationsNative(int reason, boolean enabled) {
        if (mVerboseLoggingEnabled) {
            log("setSuspendOptimizationsNative: " + reason + " " + enabled
                    + " -want " + mContext.getResources().getBoolean(
                            R.bool.config_wifiSuspendOptimizationsEnabled)
                    + " stack:" + Thread.currentThread().getStackTrace()[2].getMethodName()
                    + " - " + Thread.currentThread().getStackTrace()[3].getMethodName()
                    + " - " + Thread.currentThread().getStackTrace()[4].getMethodName()
                    + " - " + Thread.currentThread().getStackTrace()[5].getMethodName());
        }
        //mWifiNative.setSuspendOptimizations(enabled);

        if (enabled) {
            mSuspendOptNeedsDisabled &= ~reason;
            /* None of dhcp, screen or highperf need it disabled and user wants it enabled */
            if (mSuspendOptNeedsDisabled == 0
                    && mContext.getResources().getBoolean(
                            R.bool.config_wifiSuspendOptimizationsEnabled)) {
                if (mVerboseLoggingEnabled) {
                    log("setSuspendOptimizationsNative do it " + reason + " " + enabled
                            + " stack:" + Thread.currentThread().getStackTrace()[2].getMethodName()
                            + " - " + Thread.currentThread().getStackTrace()[3].getMethodName()
                            + " - " + Thread.currentThread().getStackTrace()[4].getMethodName()
                            + " - " + Thread.currentThread().getStackTrace()[5].getMethodName());
                }
                mWifiNative.setSuspendOptimizations(mInterfaceName, true);
            }
        } else {
            mSuspendOptNeedsDisabled |= reason;
            mWifiNative.setSuspendOptimizations(mInterfaceName, false);
        }
    }

    /**
     * Makes a record of the user intent about suspend optimizations.
     */
    private void setSuspendOptimizations(int reason, boolean enabled) {
        if (mVerboseLoggingEnabled) log("setSuspendOptimizations: " + reason + " " + enabled);
        if (enabled) {
            mSuspendOptNeedsDisabled &= ~reason;
        } else {
            mSuspendOptNeedsDisabled |= reason;
        }
        if (mVerboseLoggingEnabled) log("mSuspendOptNeedsDisabled " + mSuspendOptNeedsDisabled);
    }

    /*
     * Fetch link layer stats, RSSI, linkspeed, and frequency on current connection
     * and update Network capabilities
     */
    private WifiLinkLayerStats updateLinkLayerStatsRssiSpeedFrequencyCapabilities(long txBytes,
            long rxBytes) {
        WifiLinkLayerStats stats = getWifiLinkLayerStats();
        WifiSignalPollResults pollResults = mWifiNative.signalPoll(mInterfaceName);
        if (pollResults == null) {
            return stats;
        }

        int newRssi = pollResults.getRssi();
        int newTxLinkSpeed = pollResults.getTxLinkSpeed();
        int newFrequency = pollResults.getFrequency();
        int newRxLinkSpeed = pollResults.getRxLinkSpeed();
        boolean updateNetworkCapabilities = false;

        if (mVerboseLoggingEnabled) {
            logd("updateLinkLayerStatsRssiSpeedFrequencyCapabilities rssi=" + newRssi
                    + " TxLinkspeed=" + newTxLinkSpeed + " freq=" + newFrequency
                    + " RxLinkSpeed=" + newRxLinkSpeed);
        }

        /* Set link specific signal poll results */
        for (MloLink link : mWifiInfo.getAffiliatedMloLinks()) {
            int linkId = link.getLinkId();
            link.setRssi(pollResults.getRssi(linkId));
            link.setTxLinkSpeedMbps(pollResults.getTxLinkSpeed(linkId));
            link.setRxLinkSpeedMbps(pollResults.getRxLinkSpeed(linkId));
            link.setChannel(ScanResult.convertFrequencyMhzToChannelIfSupported(
                    pollResults.getFrequency(linkId)));
            link.setBand(ScanResult.toBand(pollResults.getFrequency(linkId)));
            if (mVerboseLoggingEnabled) {
                logd("linkId=" + linkId + " rssi=" + link.getRssi()
                        + " channel=" + link.getChannel()
                        + " band=" + link.getBand()
                        + " TxLinkspeed=" + link.getTxLinkSpeedMbps()
                        + " RxLinkSpeed=" + link.getRxLinkSpeedMbps());
            }
        }

        /*
         * set Tx link speed only if it is valid
         */
        if (newTxLinkSpeed > 0) {
            mWifiInfo.setLinkSpeed(newTxLinkSpeed);
            mWifiInfo.setTxLinkSpeedMbps(newTxLinkSpeed);
        }
        /*
         * set Rx link speed only if it is valid
         */
        if (newRxLinkSpeed > 0) {
            mWifiInfo.setRxLinkSpeedMbps(newRxLinkSpeed);
        }
        if (newFrequency > 0) {
            if (mWifiInfo.getFrequency() != newFrequency) {
                updateNetworkCapabilities = true;
            }
            mWifiInfo.setFrequency(newFrequency);
        }
        // updateLinkBandwidth() requires the latest frequency information
        if (newRssi > WifiInfo.INVALID_RSSI && newRssi < WifiInfo.MAX_RSSI) {
            /*
             * Positive RSSI is possible when devices are close(~0m apart) to each other.
             * And there are some driver/firmware implementation, where they avoid
             * reporting large negative rssi values by adding 256.
             * so adjust the valid rssi reports for such implementations.
             */
            if (newRssi > (WifiInfo.INVALID_RSSI + 256)) {
                Log.wtf(getTag(), "Error! +ve value RSSI: " + newRssi);
                newRssi -= 256;
            }
            mWifiInfo.setRssi(newRssi);
            /*
             * Rather than sending the raw RSSI out every time it
             * changes, we precalculate the signal level that would
             * be displayed in the status bar, and only send the
             * broadcast if that much more coarse-grained number
             * changes. This cuts down greatly on the number of
             * broadcasts, at the cost of not informing others
             * interested in RSSI of all the changes in signal
             * level.
             */
            int newSignalLevel = RssiUtil.calculateSignalLevel(mContext, newRssi);
            if (newSignalLevel != mLastSignalLevel) {
                sendRssiChangeBroadcast(newRssi);
                updateNetworkCapabilities = true;
            }
            updateLinkBandwidthAndCapabilities(stats, updateNetworkCapabilities, txBytes,
                    rxBytes);
            mLastSignalLevel = newSignalLevel;
        } else {
            mWifiInfo.setRssi(WifiInfo.INVALID_RSSI);
            updateCapabilities();
            mLastSignalLevel = -1;
        }
        mWifiConfigManager.updateScanDetailCacheFromWifiInfo(mWifiInfo);
        /*
         * Increment various performance metrics
         */
        mWifiMetrics.handlePollResult(mInterfaceName, mWifiInfo);
        updateCurrentConnectionInfo();
        return stats;
    }

    // Update the link bandwidth. Also update network capabilities if the link bandwidth changes
    // by a large amount or there is a change in signal level or frequency.
    private void updateLinkBandwidthAndCapabilities(WifiLinkLayerStats stats,
            boolean updateNetworkCapabilities, long txBytes, long rxBytes) {
        WifiScoreCard.PerNetwork network = mWifiScoreCard.lookupNetwork(mWifiInfo.getSSID());
        network.updateLinkBandwidth(mLastLinkLayerStats, stats, mWifiInfo, txBytes, rxBytes);
        int newTxKbps = network.getTxLinkBandwidthKbps();
        int newRxKbps = network.getRxLinkBandwidthKbps();
        int txDeltaKbps = Math.abs(newTxKbps - mLastTxKbps);
        int rxDeltaKbps = Math.abs(newRxKbps - mLastRxKbps);
        int bwUpdateThresholdPercent = mContext.getResources().getInteger(
                R.integer.config_wifiLinkBandwidthUpdateThresholdPercent);
        if ((txDeltaKbps * 100  >  bwUpdateThresholdPercent * mLastTxKbps)
                || (rxDeltaKbps * 100  >  bwUpdateThresholdPercent * mLastRxKbps)
                || updateNetworkCapabilities) {
            mLastTxKbps = newTxKbps;
            mLastRxKbps = newRxKbps;
            updateCapabilities();
        }

        int l2TxKbps = mWifiDataStall.getTxThroughputKbps();
        int l2RxKbps = mWifiDataStall.getRxThroughputKbps();
        if (l2RxKbps < 0 && l2TxKbps > 0) {
            l2RxKbps = l2TxKbps;
        }
        int [] reportedKbps = {mLastTxKbps, mLastRxKbps};
        int [] l2Kbps = {l2TxKbps, l2RxKbps};
        network.updateBwMetrics(reportedKbps, l2Kbps);
    }

    // Polling has completed, hence we won't have a score anymore
    private void cleanWifiScore() {
        mWifiInfo.setLostTxPacketsPerSecond(0);
        mWifiInfo.setSuccessfulTxPacketsPerSecond(0);
        mWifiInfo.setRetriedTxPacketsRate(0);
        mWifiInfo.setSuccessfulRxPacketsPerSecond(0);
        mWifiScoreReport.reset();
        mLastLinkLayerStats = null;
        updateCurrentConnectionInfo();
    }

    private void updateLinkProperties(LinkProperties newLp) {
        if (mVerboseLoggingEnabled) {
            log("Link configuration changed for netId: " + mLastNetworkId
                    + " old: " + mLinkProperties + " new: " + newLp);
        }
        // We own this instance of LinkProperties because IpClient passes us a copy.
        mLinkProperties = newLp;

        if (mNetworkAgent != null) {
            mNetworkAgent.sendLinkProperties(mLinkProperties);
        }

        if (mNetworkAgentState == DetailedState.CONNECTED) {
            // If anything has changed and we're already connected, send out a notification.
            // TODO: Update all callers to use NetworkCallbacks and delete this.
            sendLinkConfigurationChangedBroadcast();
        }
        if (mVerboseLoggingEnabled) {
            StringBuilder sb = new StringBuilder();
            sb.append("updateLinkProperties nid: " + mLastNetworkId);
            sb.append(" state: " + mNetworkAgentState);

            if (mLinkProperties != null) {
                sb.append(" ");
                sb.append(getLinkPropertiesSummary(mLinkProperties));
            }
            logd(sb.toString());
        }
    }

    /**
     * Clears all our link properties.
     */
    private void clearLinkProperties() {
        // Clear the link properties obtained from DHCP. The only caller of this
        // function has already called IpClient#stop(), which clears its state.
        synchronized (mDhcpResultsParcelableLock) {
            mDhcpResultsParcelable = new DhcpResultsParcelable();
        }

        // Now clear the merged link properties.
        mLinkProperties.clear();
        if (mNetworkAgent != null) mNetworkAgent.sendLinkProperties(mLinkProperties);
    }

    // TODO(b/193460475): Remove when tooling supports SystemApi to public API.
    @SuppressLint("NewApi")
    private void sendRssiChangeBroadcast(final int newRssi) {
        mBatteryStatsManager.reportWifiRssiChanged(newRssi);
        WifiStatsLog.write(WifiStatsLog.WIFI_SIGNAL_STRENGTH_CHANGED,
                RssiUtil.calculateSignalLevel(mContext, newRssi));

        Intent intent = new Intent(WifiManager.RSSI_CHANGED_ACTION);
        intent.addFlags(Intent.FLAG_RECEIVER_REGISTERED_ONLY_BEFORE_BOOT);
        intent.putExtra(WifiManager.EXTRA_NEW_RSSI, newRssi);
        final Bundle opts;
        if (SdkLevel.isAtLeastU()) {
            opts = BroadcastOptions.makeBasic()
                    .setDeliveryGroupPolicy(BroadcastOptions.DELIVERY_GROUP_POLICY_MOST_RECENT)
                    .setDeferralPolicy(BroadcastOptions.DEFERRAL_POLICY_UNTIL_ACTIVE)
                    .toBundle();
        } else {
            opts = null;
        }
        mBroadcastQueue.queueOrSendBroadcast(
                mClientModeManager,
                () -> mContext.sendBroadcastAsUser(intent, UserHandle.ALL,
                        android.Manifest.permission.ACCESS_WIFI_STATE, opts));
    }

    private void sendLinkConfigurationChangedBroadcast() {
        Intent intent = new Intent(WifiManager.ACTION_LINK_CONFIGURATION_CHANGED);
        intent.addFlags(Intent.FLAG_RECEIVER_REGISTERED_ONLY_BEFORE_BOOT);
        String summary = "broadcast=ACTION_LINK_CONFIGURATION_CHANGED";
        if (mVerboseLoggingEnabled) Log.d(getTag(), "Queuing " + summary);
        mBroadcastQueue.queueOrSendBroadcast(
                mClientModeManager,
                () -> {
                    if (mVerboseLoggingEnabled) Log.d(getTag(), "Sending " + summary);
                    mContext.sendBroadcastAsUser(intent, UserHandle.ALL);
                });
    }

    /**
     * Helper method used to send state about supplicant - This is NOT information about the current
     * wifi connection state.
     *
     * TODO: b/79504296 This broadcast has been deprecated and should be removed
     */
    private void sendSupplicantConnectionChangedBroadcast(boolean connected) {
        Intent intent = new Intent(WifiManager.SUPPLICANT_CONNECTION_CHANGE_ACTION);
        intent.addFlags(Intent.FLAG_RECEIVER_REGISTERED_ONLY_BEFORE_BOOT);
        intent.putExtra(WifiManager.EXTRA_SUPPLICANT_CONNECTED, connected);
        String summary = "broadcast=SUPPLICANT_CONNECTION_CHANGE_ACTION"
                + " EXTRA_SUPPLICANT_CONNECTED=" + connected;
        if (mVerboseLoggingEnabled) Log.d(getTag(), "Queuing " + summary);
        mBroadcastQueue.queueOrSendBroadcast(
                mClientModeManager,
                () -> {
                    if (mVerboseLoggingEnabled) Log.d(getTag(), "Sending " + summary);
                    mContext.sendBroadcastAsUser(intent, UserHandle.ALL);
                });
    }

    /**
     * Record the detailed state of a network.
     *
     * @param state the new {@code DetailedState}
     */
    private void sendNetworkChangeBroadcast(NetworkInfo.DetailedState state) {
        boolean hidden = false;

        if (mIsAutoRoaming) {
            // There is generally a confusion in the system about colluding
            // WiFi Layer 2 state (as reported by supplicant) and the Network state
            // which leads to multiple confusion.
            //
            // If link is roaming, we already have an IP address
            // as well we were connected and are doing L2 cycles of
            // reconnecting or renewing IP address to check that we still have it
            // This L2 link flapping should not be reflected into the Network state
            // which is the state of the WiFi Network visible to Layer 3 and applications
            // Note that once roaming is completed, we will
            // set the Network state to where it should be, or leave it as unchanged
            //
            hidden = true;
        }
        if (mVerboseLoggingEnabled) {
            log("sendNetworkChangeBroadcast"
                    + " oldState=" + mNetworkAgentState
                    + " newState=" + state
                    + " hidden=" + hidden);
        }
        if (hidden || state == mNetworkAgentState) return;
        mNetworkAgentState = state;
        sendNetworkChangeBroadcastWithCurrentState();
    }

    private int getNetworkStateListenerCmmRole() {
        if (isPrimary() || isScanOnly()) {
            // Wifi disconnect could be received in ScanOnlyMode when wifi scanning is enabled since
            // the mode switch happens before the disconnect actually happens. Therefore, treat
            // the scan only mode the same as primary since only the primary is allowed to change
            // into scan only mode.
            return WifiManager.WifiNetworkStateChangedListener.WIFI_ROLE_CLIENT_PRIMARY;
        }
        if (isSecondaryInternet()) {
            return WifiManager.WifiNetworkStateChangedListener.WIFI_ROLE_CLIENT_SECONDARY_INTERNET;
        }
        if (isLocalOnly()) {
            return WifiManager.WifiNetworkStateChangedListener
                    .WIFI_ROLE_CLIENT_SECONDARY_LOCAL_ONLY;
        }
        return -1;
    }

    private int convertDetailedStateToNetworkStateChangedCode(DetailedState detailedState) {
        switch (detailedState) {
            case IDLE:
                return WifiManager.WifiNetworkStateChangedListener.WIFI_NETWORK_STATUS_IDLE;
            case SCANNING:
                return WifiManager.WifiNetworkStateChangedListener.WIFI_NETWORK_STATUS_SCANNING;
            case CONNECTING:
                return WifiManager.WifiNetworkStateChangedListener.WIFI_NETWORK_STATUS_CONNECTING;
            case AUTHENTICATING:
                return WifiManager.WifiNetworkStateChangedListener
                        .WIFI_NETWORK_STATUS_AUTHENTICATING;
            case OBTAINING_IPADDR:
                return WifiManager.WifiNetworkStateChangedListener
                        .WIFI_NETWORK_STATUS_OBTAINING_IPADDR;
            case CONNECTED:
                return WifiManager.WifiNetworkStateChangedListener.WIFI_NETWORK_STATUS_CONNECTED;
            case DISCONNECTED:
                return WifiManager.WifiNetworkStateChangedListener.WIFI_NETWORK_STATUS_DISCONNECTED;
            case FAILED:
                return WifiManager.WifiNetworkStateChangedListener.WIFI_NETWORK_STATUS_FAILED;
            default:
                // There are some DetailedState codes that are not being used in wifi, so ignore
                // them.
                return -1;
        }
    }

    private void sendNetworkChangeBroadcastWithCurrentState() {
        // copy into local variables to force lambda to capture by value and not reference, since
        // mNetworkAgentState is mutable and can change
        final DetailedState networkAgentState = mNetworkAgentState;
        if (mVerboseLoggingEnabled) {
            Log.d(getTag(), "Queueing broadcast=NETWORK_STATE_CHANGED_ACTION"
                    + " networkAgentState=" + networkAgentState);
        }
        int networkStateChangedCmmRole = getNetworkStateListenerCmmRole();
        int networkStateChangedState = convertDetailedStateToNetworkStateChangedCode(
                networkAgentState);
        if (networkStateChangedCmmRole != -1 && networkStateChangedState != -1) {
            mWifiInjector.getActiveModeWarden().onNetworkStateChanged(
                    networkStateChangedCmmRole, networkStateChangedState);
        }
        mBroadcastQueue.queueOrSendBroadcast(
                mClientModeManager,
                () -> sendNetworkChangeBroadcast(
                        mContext, networkAgentState, mVerboseLoggingEnabled));
    }

    /** Send a NETWORK_STATE_CHANGED_ACTION broadcast. */
    public static void sendNetworkChangeBroadcast(
            Context context, DetailedState networkAgentState, boolean verboseLoggingEnabled) {
        Intent intent = new Intent(WifiManager.NETWORK_STATE_CHANGED_ACTION);
        intent.addFlags(Intent.FLAG_RECEIVER_REGISTERED_ONLY_BEFORE_BOOT);
        NetworkInfo networkInfo = makeNetworkInfo(networkAgentState);
        intent.putExtra(WifiManager.EXTRA_NETWORK_INFO, networkInfo);
        if (verboseLoggingEnabled) {
            Log.d(TAG, "Sending broadcast=NETWORK_STATE_CHANGED_ACTION"
                    + " networkAgentState=" + networkAgentState);
        }
        //TODO(b/69974497) This should be non-sticky, but settings needs fixing first.
        if (SdkLevel.isAtLeastU()) {
            final Context userAllContext = context.createContextAsUser(
                    UserHandle.ALL, 0 /* flags */);
            final Bundle opts = BroadcastOptions.makeBasic()
                    .setDeliveryGroupPolicy(BroadcastOptions.DELIVERY_GROUP_POLICY_MOST_RECENT)
                    .setDeferralPolicy(BroadcastOptions.DEFERRAL_POLICY_UNTIL_ACTIVE)
                    .toBundle();
            userAllContext.sendStickyBroadcast(intent, opts);
        } else {
            context.sendStickyBroadcastAsUser(intent, UserHandle.ALL);
        }
    }

    private static NetworkInfo makeNetworkInfo(DetailedState networkAgentState) {
        final NetworkInfo ni = new NetworkInfo(ConnectivityManager.TYPE_WIFI, 0, NETWORKTYPE, "");
        ni.setDetailedState(networkAgentState, null, null);
        return ni;
    }

    private List<ScanResult.InformationElement> findMatchingInfoElements(@Nullable String bssid) {
        if (bssid == null) return null;
        ScanResult matchingScanResult = mScanRequestProxy.getScanResult(bssid);
        if (matchingScanResult == null || matchingScanResult.informationElements == null) {
            return null;
        }
        return Arrays.asList(matchingScanResult.informationElements);
    }

    private void setMultiLinkInfo(@Nullable String bssid) {
        if (bssid == null) return;
        ScanDetailCache scanDetailCache = mWifiConfigManager.getScanDetailCacheForNetwork(
                mWifiInfo.getNetworkId());
        ScanResult matchingScanResult = null;
        if (scanDetailCache != null) {
            matchingScanResult = scanDetailCache.getScanResult(bssid);
        }
        /**
         * If FW roams to a new AP, the BSSID may not be in the scan detailed cache. Set Multi-Link
         * info only if the BSSID is present in the scan detailed cache and AP is a Multi-Link
         * Device. If not, clear Multi-Link info from WifiInfo. After association
         * {@link ClientModeImpl#updateMloLinkAddrAndStates(ConnectionMloLinksInfo)} will update
         * the Multi-Link info from supplicant if present.
         */
        if (matchingScanResult != null && matchingScanResult.getApMldMacAddress() != null) {
            mWifiInfo.setApMldMacAddress(matchingScanResult.getApMldMacAddress());
            mWifiInfo.setApMloLinkId(matchingScanResult.getApMloLinkId());
            mWifiInfo.setAffiliatedMloLinks(matchingScanResult.getAffiliatedMloLinks());
        } else {
            mWifiInfo.setApMldMacAddress(null);
            mWifiInfo.setApMloLinkId(MloLink.INVALID_MLO_LINK_ID);
            mWifiInfo.setAffiliatedMloLinks(Collections.emptyList());
        }
        updateCurrentConnectionInfo();
    }

    private SupplicantState handleSupplicantStateChange(StateChangeResult stateChangeResult) {
        SupplicantState state = stateChangeResult.state;
        mWifiScoreCard.noteSupplicantStateChanging(mWifiInfo, state);
        // Supplicant state change
        // [31-13] Reserved for future use
        // [8 - 0] Supplicant state (as defined in SupplicantState.java)
        // 50023 supplicant_state_changed (custom|1|5)
        mWifiInfo.setSupplicantState(state);
        // Network id and SSID are only valid when we start connecting
        if (SupplicantState.isConnecting(state)) {
            mWifiInfo.setNetworkId(stateChangeResult.networkId);
            mWifiInfo.setBSSID(stateChangeResult.bssid);
            mWifiInfo.setSSID(stateChangeResult.wifiSsid);
            if (stateChangeResult.frequencyMhz > 0) {
                mWifiInfo.setFrequency(stateChangeResult.frequencyMhz);
            }
            setMultiLinkInfo(stateChangeResult.bssid);
            if (state == SupplicantState.ASSOCIATED) {
                updateWifiInfoLinkParamsAfterAssociation();
            }
            mWifiInfo.setInformationElements(findMatchingInfoElements(stateChangeResult.bssid));
        } else {
            // Reset parameters according to WifiInfo.reset()
            mWifiBlocklistMonitor.removeAffiliatedBssids(mWifiInfo.getBSSID());
            mWifiInfo.setNetworkId(WifiConfiguration.INVALID_NETWORK_ID);
            mWifiInfo.setBSSID(null);
            mWifiInfo.setSSID(null);
            mWifiInfo.setWifiStandard(ScanResult.WIFI_STANDARD_UNKNOWN);
            mWifiInfo.setInformationElements(null);
            mWifiInfo.clearCurrentSecurityType();
            mWifiInfo.resetMultiLinkInfo();
        }

        // SSID might have been updated, so call updateCapabilities
        updateCapabilities();

        WifiConfiguration config = getConnectedWifiConfigurationInternal();
        if (config == null) {
            // If not connected, this should be non-null.
            config = getConnectingWifiConfigurationInternal();
        }
        if (config != null && config.networkId == mWifiInfo.getNetworkId()) {
            updateWifiInfoWhenConnected(config);

            // Set meteredHint if scan result says network is expensive
            ScanDetailCache scanDetailCache = mWifiConfigManager.getScanDetailCacheForNetwork(
                    config.networkId);
            if (scanDetailCache != null) {
                ScanDetail scanDetail = scanDetailCache.getScanDetail(stateChangeResult.bssid);
                if (scanDetail != null) {
                    mWifiInfo.setFrequency(scanDetail.getScanResult().frequency);
                    NetworkDetail networkDetail = scanDetail.getNetworkDetail();
                    if (networkDetail != null
                            && networkDetail.getAnt() == NetworkDetail.Ant.ChargeablePublic) {
                        mWifiInfo.setMeteredHint(true);
                    }
                }
            }
        }
        mWifiScoreCard.noteSupplicantStateChanged(mWifiInfo);
        updateCurrentConnectionInfo();
        return state;
    }

    private void handleNetworkConnectionEventInfo(
            WifiConfiguration config, NetworkConnectionEventInfo connectionInfo) {
        if (connectionInfo == null) return;

        mWifiInfo.setBSSID(connectionInfo.bssid);
        mWifiInfo.setNetworkId(connectionInfo.networkId);

        if (config != null && connectionInfo.keyMgmtMask != null) {
            // Besides allowed key management, pmf and wep keys are necessary to
            // identify WPA3 Enterprise and WEP, so the original configuration
            // is still necessary.
            WifiConfiguration tmp = new WifiConfiguration(config);
            tmp.setSecurityParams(connectionInfo.keyMgmtMask);
            mWifiInfo.setCurrentSecurityType(tmp.getDefaultSecurityParams().getSecurityType());
            // Update the last used security params.
            config.getNetworkSelectionStatus().setLastUsedSecurityParams(
                    tmp.getDefaultSecurityParams());
            mWifiConfigManager.setNetworkLastUsedSecurityParams(config.networkId,
                    tmp.getDefaultSecurityParams());
            Log.i(getTag(), "Update current security type to " + mWifiInfo.getCurrentSecurityType()
                    + " from network connection event.");
        }
    }

    private void updateWifiInfoWhenConnected(@NonNull WifiConfiguration config) {
        mWifiInfo.setEphemeral(config.ephemeral);
        mWifiInfo.setTrusted(config.trusted);
        mWifiInfo.setOemPaid(config.oemPaid);
        mWifiInfo.setOemPrivate(config.oemPrivate);
        mWifiInfo.setCarrierMerged(config.carrierMerged);
        mWifiInfo.setSubscriptionId(config.subscriptionId);
        mWifiInfo.setOsuAp(config.osu);
        mWifiInfo.setRestricted(config.restricted);
        if (config.fromWifiNetworkSpecifier || config.fromWifiNetworkSuggestion) {
            mWifiInfo.setRequestingPackageName(config.creatorName);
        }
        mWifiInfo.setIsPrimary(isPrimary());
        SecurityParams securityParams = config.getNetworkSelectionStatus()
                .getLastUsedSecurityParams();
        if (securityParams != null) {
            Log.i(getTag(), "Update current security type to " + securityParams.getSecurityType());
            mWifiInfo.setCurrentSecurityType(securityParams.getSecurityType());
        } else {
            mWifiInfo.clearCurrentSecurityType();
            Log.e(TAG, "Network connection candidate with no security parameters");
        }
        updateCurrentConnectionInfo();
    }

    /**
     * Update mapping of affiliated BSSID in blocklist. Called when there is a change in MLO links.
     */
    private void updateBlockListAffiliatedBssids() {
        /**
         * getAffiliatedMloLinks() returns a list of MloLink objects for all the links
         * advertised by AP-MLD including the associated link. Update mWifiBlocklistMonitor
         * with all affiliated AP link MAC addresses, excluding the associated link, indexed
         * with associated AP link MAC address (BSSID).
         * For e.g.
         *  link1_bssid -> affiliated {link2_bssid, link3_bssid}
         * Above mapping is used to block list all affiliated links when associated link is
         * block listed.
         */
        List<String> affiliatedBssids = new ArrayList<>();
        for (MloLink link : mWifiInfo.getAffiliatedMloLinks()) {
            if (link.getApMacAddress() != null && !Objects.equals(mWifiInfo.getBSSID(),
                    link.getApMacAddress().toString())) {
                affiliatedBssids.add(link.getApMacAddress().toString());
            }
        }
        mWifiBlocklistMonitor.setAffiliatedBssids(mWifiInfo.getBSSID(), affiliatedBssids);
    }

    /**
     * Clear MLO link states to UNASSOCIATED.
     */
    private void clearMloLinkStates() {
        for (MloLink link : mWifiInfo.getAffiliatedMloLinks()) {
            link.setState(MloLink.MLO_LINK_STATE_UNASSOCIATED);
        }
    }

    /**
     * Update the MLO link states to ACTIVE or IDLE depending on any traffic stream is mapped to the
     * link.
     *
     * @param info MLO link object from HAL.
     */
    private void updateMloLinkStates(@Nullable WifiNative.ConnectionMloLinksInfo info) {
        if (info == null) return;
        for (int i = 0; i < info.links.length; i++) {
            mWifiInfo.updateMloLinkState(info.links[i].getLinkId(),
                    info.links[i].isAnyTidMapped() ? MloLink.MLO_LINK_STATE_ACTIVE
                            : MloLink.MLO_LINK_STATE_IDLE);
        }
    }
    /**
     * Update the MLO link states to ACTIVE or IDLE depending on any traffic stream is mapped to the
     * link. Also, update the link MAC address.
     *
     * @param info MLO link object from HAL.
     */
    private void updateMloLinkAddrAndStates(@Nullable WifiNative.ConnectionMloLinksInfo info) {
        if (info == null) return;
        // At this stage, the expectation is that we already have MLO link information collected
        // from scan detailed cache. If the MLO link information is empty, probably FW/driver roamed
        // to a new AP which is not in scan detailed cache. Update MLO links with the details
        // provided by the supplicant in ConnectionMloLinksInfo. The supplicant provides only the
        // associated links.
        if (mWifiInfo.getAffiliatedMloLinks().isEmpty()) {
            mWifiInfo.setApMldMacAddress(info.apMldMacAddress);
            mWifiInfo.setApMloLinkId(info.apMloLinkId);
            List<MloLink> affiliatedMloLinks = new ArrayList<>();
            for (int i = 0; i < info.links.length; i++) {
                MloLink link = new MloLink();
                link.setLinkId(info.links[i].getLinkId());
                link.setStaMacAddress(info.links[i].getStaMacAddress());
                link.setApMacAddress(info.links[i].getApMacAddress());
                link.setChannel(ScanResult.convertFrequencyMhzToChannelIfSupported(
                        info.links[i].getFrequencyMHz()));
                link.setBand(ScanResult.toBand(info.links[i].getFrequencyMHz()));
                link.setState(info.links[i].isAnyTidMapped() ? MloLink.MLO_LINK_STATE_ACTIVE
                        : MloLink.MLO_LINK_STATE_IDLE);
                affiliatedMloLinks.add(link);
            }
            mWifiInfo.setAffiliatedMloLinks(affiliatedMloLinks);
        } else {
            for (int i = 0; i < info.links.length; i++) {
                mWifiInfo.updateMloLinkStaAddress(info.links[i].getLinkId(),
                        info.links[i].getStaMacAddress());
                mWifiInfo.updateMloLinkState(info.links[i].getLinkId(),
                        info.links[i].isAnyTidMapped() ? MloLink.MLO_LINK_STATE_ACTIVE
                                : MloLink.MLO_LINK_STATE_IDLE);
            }
        }
    }

    private void updateWifiInfoLinkParamsAfterAssociation() {
        mLastConnectionCapabilities = mWifiNative.getConnectionCapabilities(mInterfaceName);
        int maxTxLinkSpeedMbps = mThroughputPredictor.predictMaxTxThroughput(
                mLastConnectionCapabilities);
        int maxRxLinkSpeedMbps = mThroughputPredictor.predictMaxRxThroughput(
                mLastConnectionCapabilities);
        mWifiInfo.setWifiStandard(mLastConnectionCapabilities.wifiStandard);
        mWifiInfo.setMaxSupportedTxLinkSpeedMbps(maxTxLinkSpeedMbps);
        mWifiInfo.setMaxSupportedRxLinkSpeedMbps(maxRxLinkSpeedMbps);
        mWifiInfo.enableApTidToLinkMappingNegotiationSupport(
                mLastConnectionCapabilities.apTidToLinkMapNegotiationSupported);
        mWifiMetrics.setConnectionMaxSupportedLinkSpeedMbps(mInterfaceName,
                maxTxLinkSpeedMbps, maxRxLinkSpeedMbps);
        if (mLastConnectionCapabilities.wifiStandard == ScanResult.WIFI_STANDARD_11BE) {
            updateMloLinkAddrAndStates(mWifiNative.getConnectionMloLinksInfo(mInterfaceName));
            updateBlockListAffiliatedBssids();
        }
        if (mVerboseLoggingEnabled) {
            StringBuilder sb = new StringBuilder();
            logd(sb.append("WifiStandard: ").append(mLastConnectionCapabilities.wifiStandard)
                    .append(" maxTxSpeed: ").append(maxTxLinkSpeedMbps)
                    .append(" maxRxSpeed: ").append(maxRxLinkSpeedMbps)
                    .toString());
        }
        updateCurrentConnectionInfo();
    }

    /**
     * Tells IpClient what BSSID, L2Key and GroupHint to use for IpMemoryStore.
     */
    private void updateLayer2Information() {
        if (mIpClient != null) {
            Pair<String, String> p = mWifiScoreCard.getL2KeyAndGroupHint(mWifiInfo);
            if (!p.equals(mLastL2KeyAndGroupHint)) {
                final MacAddress currentBssid =
                        NativeUtil.getMacAddressOrNull(mWifiInfo.getBSSID());
                final Layer2Information l2Information = new Layer2Information(
                        p.first, p.second, currentBssid);
                // Update current BSSID on IpClient side whenever l2Key and groupHint
                // pair changes (i.e. the initial connection establishment or L2 roaming
                // happened). If we have COMPLETED the roaming to a different BSSID, start
                // doing DNAv4/DNAv6 -style probing for on-link neighbors of interest (e.g.
                // routers/DNS servers/default gateway).
                if (mIpClient.updateLayer2Information(l2Information)) {
                    mLastL2KeyAndGroupHint = p;
                } else {
                    mLastL2KeyAndGroupHint = null;
                }
            }
        }
    }
    private @Nullable Pair<String, String> mLastL2KeyAndGroupHint = null;

    /**
     * Resets the Wi-Fi Connections by clearing any state, resetting any sockets
     * using the interface, stopping DHCP & disabling interface
     *
     * @param disconnectReason must be one of WifiDisconnectReported.FailureReason values
     *                         defined in /frameworks/proto_logging/stats/atoms.proto
     */
    private void handleNetworkDisconnect(boolean newConnectionInProgress, int disconnectReason) {
        mWifiMetrics.reportNetworkDisconnect(mInterfaceName, disconnectReason,
                mWifiInfo.getRssi(),
                mWifiInfo.getLinkSpeed());

        if (mVerboseLoggingEnabled) {
            Log.v(getTag(), "handleNetworkDisconnect: newConnectionInProgress: "
                    + newConnectionInProgress, new Throwable());
        }

        if (isPrimary()) {
            WifiConfiguration wifiConfig = getConnectedWifiConfigurationInternal();
            if (wifiConfig != null) {
                ScanResultMatchInfo matchInfo =
                        ScanResultMatchInfo.fromWifiConfiguration(wifiConfig);
                // WakeupController should only care about the primary, internet providing network
                mWakeupController.setLastDisconnectInfo(matchInfo);
            }
            mRssiMonitor.reset();
        }

        clearTargetBssid("handleNetworkDisconnect");

        // Don't stop DHCP if Fils connection is in progress.
        if (newConnectionInProgress && mIpClientWithPreConnection) {
            if (mVerboseLoggingEnabled) {
                log("handleNetworkDisconnect: Don't stop IpClient as fils connection in progress: "
                        + " mLastNetworkId: " + mLastNetworkId
                        + " mTargetNetworkId" + mTargetNetworkId);
            }
        } else {
            stopDhcpSetup();
        }

        // DISASSOC_AP_BUSY could be received in both after L3 connection is successful or right
        // after BSSID association if the AP can't accept more stations.
        if (disconnectReason == StaIfaceReasonCode.DISASSOC_AP_BUSY) {
            mWifiConfigManager.setRecentFailureAssociationStatus(
                    mWifiInfo.getNetworkId(),
                    WifiConfiguration.RECENT_FAILURE_DISCONNECTION_AP_BUSY);
        }

        mWifiScoreReport.stopConnectedNetworkScorer();
        /* Reset data structures */
        mWifiScoreReport.reset();
        mWifiBlocklistMonitor.removeAffiliatedBssids(mWifiInfo.getBSSID());
        mWifiInfo.reset();
        /* Reset roaming parameters */
        mIsAutoRoaming = false;

        sendNetworkChangeBroadcast(DetailedState.DISCONNECTED);
        if (mNetworkAgent != null) {
            mNetworkAgent.unregister();
            mNetworkAgent = null;
            mQosPolicyRequestHandler.setNetworkAgent(null);
        }

        /* Clear network properties */
        clearLinkProperties();

        mLastBssid = null;
        mLastLinkLayerStats = null;
        registerDisconnected();
        mLastNetworkId = WifiConfiguration.INVALID_NETWORK_ID;
        mLastSubId = SubscriptionManager.INVALID_SUBSCRIPTION_ID;
        mCurrentConnectionDetectedCaptivePortal = false;
        mLastSimBasedConnectionCarrierName = null;
        checkAbnormalDisconnectionAndTakeBugReport();
        mWifiScoreCard.resetConnectionState(mInterfaceName);
        updateLayer2Information();
        // If there is new connection in progress, this is for the new connection, so keept it.
        if (!newConnectionInProgress) {
            mIsUserSelected = false;
        }
        updateCurrentConnectionInfo();
    }

    void handlePreDhcpSetup() {
        if (!mWifiGlobals.isBluetoothConnected()) {
            /*
             * There are problems setting the Wi-Fi driver's power
             * mode to active when bluetooth coexistence mode is
             * enabled or sense.
             * <p>
             * We set Wi-Fi to active mode when
             * obtaining an IP address because we've found
             * compatibility issues with some routers with low power
             * mode.
             * <p>
             * In order for this active power mode to properly be set,
             * we disable coexistence mode until we're done with
             * obtaining an IP address.  One exception is if we
             * are currently connected to a headset, since disabling
             * coexistence would interrupt that connection.
             */
            // Disable the coexistence mode
            mWifiNative.setBluetoothCoexistenceMode(
                    mInterfaceName, WifiNative.BLUETOOTH_COEXISTENCE_MODE_DISABLED);
        }

        // Disable power save and suspend optimizations during DHCP
        // Note: The order here is important for now. Brcm driver changes
        // power settings when we control suspend mode optimizations.
        // TODO: Remove this comment when the driver is fixed.
        setSuspendOptimizationsNative(SUSPEND_DUE_TO_DHCP, false);
        setPowerSave(POWER_SAVE_CLIENT_DHCP, false);

        // Update link layer stats
        getWifiLinkLayerStats();

        if (mWifiP2pConnection.isConnected()) {
            // P2P discovery breaks DHCP, so shut it down in order to get through this.
            // Once P2P service receives this message and processes it accordingly, it is supposed
            // to send arg2 (i.e. CMD_PRE_DHCP_ACTION_COMPLETE) in a new Message.what back to
            // ClientModeImpl so that we can continue.
            // TODO(b/159060934): Need to ensure that CMD_PRE_DHCP_ACTION_COMPLETE is sent back to
            //  the ClientModeImpl instance that originally sent it. Right now it is sent back to
            //  all ClientModeImpl instances by WifiP2pConnection.
            mWifiP2pConnection.sendMessage(
                    WifiP2pServiceImpl.BLOCK_DISCOVERY,
                    WifiP2pServiceImpl.ENABLED,
                    CMD_PRE_DHCP_ACTION_COMPLETE);
        } else {
            // If the p2p service is not running, we can proceed directly.
            sendMessage(CMD_PRE_DHCP_ACTION_COMPLETE);
        }
    }

    void addLayer2PacketsToHlpReq(List<Layer2PacketParcelable> packets) {
        List<Layer2PacketParcelable> mLayer2Packet = packets;
        if ((mLayer2Packet != null) && (mLayer2Packet.size() > 0)) {
            mWifiNative.flushAllHlp(mInterfaceName);

            for (int j = 0; j < mLayer2Packet.size(); j++) {
                byte [] bytes = mLayer2Packet.get(j).payload;
                byte [] payloadBytes = Arrays.copyOfRange(bytes, 12, bytes.length);
                MacAddress dstAddress = mLayer2Packet.get(j).dstMacAddress;

                mWifiNative.addHlpReq(mInterfaceName, dstAddress, payloadBytes);
            }
        }
    }

    void handlePostDhcpSetup() {
        /* Restore power save and suspend optimizations */
        setSuspendOptimizationsNative(SUSPEND_DUE_TO_DHCP, true);
        setPowerSave(POWER_SAVE_CLIENT_DHCP, true);

        mWifiP2pConnection.sendMessage(
                WifiP2pServiceImpl.BLOCK_DISCOVERY, WifiP2pServiceImpl.DISABLED);

        // Set the coexistence mode back to its default value
        mWifiNative.setBluetoothCoexistenceMode(
                mInterfaceName, WifiNative.BLUETOOTH_COEXISTENCE_MODE_SENSE);
    }

    /**
     * Set power save mode
     *
     * @param ps true to enable power save (default behavior)
     *           false to disable power save.
     * @return true for success, false for failure
     */
    public boolean setPowerSave(@PowerSaveClientType int client, boolean ps) {
        if (mInterfaceName != null) {
            if (mVerboseLoggingEnabled) {
                Log.d(getTag(), "Request to set power save for: " + mInterfaceName + " to: " + ps
                        + " requested by: " + client + ", mPowerSaveDisableRequests = "
                        + mPowerSaveDisableRequests);
            }
            if (ps) {
                mPowerSaveDisableRequests &= ~client;
            } else {
                mPowerSaveDisableRequests |= client;
            }
            boolean actualPs = mPowerSaveDisableRequests == 0;
            if (mVerboseLoggingEnabled) {
                Log.d(getTag(), "Setting power save to: " + actualPs
                        + ", mPowerSaveDisableRequests = " + mPowerSaveDisableRequests);
            }

            mWifiNative.setPowerSave(mInterfaceName, actualPs);
        } else {
            Log.e(getTag(), "Failed to setPowerSave, interfaceName is null");
            return false;
        }
        return true;
    }

    /**
     * Enable power save.
     *
     * @return true for success, false for failure.
     */
    public boolean enablePowerSave() {
        return setPowerSave(~0, true);
    }

    /**
     * Set low latency mode
     *
     * @param enabled true to enable low latency
     *                false to disable low latency (default behavior).
     * @return true for success, false for failure
     */
    public boolean setLowLatencyMode(boolean enabled) {
        if (mVerboseLoggingEnabled) {
            Log.d(getTag(), "Setting low latency mode to " + enabled);
        }
        if (!mWifiNative.setLowLatencyMode(enabled)) {
            Log.e(getTag(), "Failed to setLowLatencyMode");
            return false;
        }
        return true;
    }

    /**
     * Inform other components that a new connection attempt is starting.
     */
    private void reportConnectionAttemptStart(
            WifiConfiguration config, String targetBSSID, int roamType) {
        boolean isOobPseudonymEnabled = false;
        if (config.enterpriseConfig != null && config.enterpriseConfig.isAuthenticationSimBased()
                && mWifiCarrierInfoManager.isOobPseudonymFeatureEnabled(config.carrierId)) {
            isOobPseudonymEnabled = true;
        }
        int overlapWithLastConnectionMs =
                mWifiMetrics.startConnectionEvent(
                        mInterfaceName, config, targetBSSID, roamType, isOobPseudonymEnabled);
        if (mDeviceConfigFacade.isOverlappingConnectionBugreportEnabled()
                && overlapWithLastConnectionMs
                > mDeviceConfigFacade.getOverlappingConnectionDurationThresholdMs()) {
            String bugTitle = "Wi-Fi BugReport: overlapping connection";
            String bugDetail = "Detect abnormal overlapping connection";
            mWifiDiagnostics.takeBugReport(bugTitle, bugDetail);
        }
        mWifiDiagnostics.reportConnectionEvent(WifiDiagnostics.CONNECTION_EVENT_STARTED,
                mClientModeManager);
        if (isPrimary()) {
            mWrongPasswordNotifier.onNewConnectionAttempt();
        }
    }

    private void handleConnectionAttemptEndForDiagnostics(int level2FailureCode) {
        switch (level2FailureCode) {
            case WifiMetrics.ConnectionEvent.FAILURE_NONE:
                break;
            case WifiMetrics.ConnectionEvent.FAILURE_CONNECT_NETWORK_FAILED:
                // WifiDiagnostics doesn't care about pre-empted connections, or cases
                // where we failed to initiate a connection attempt with supplicant.
                break;
            case WifiMetrics.ConnectionEvent.FAILURE_NO_RESPONSE:
                mWifiDiagnostics.reportConnectionEvent(
                        WifiDiagnostics.CONNECTION_EVENT_TIMEOUT, mClientModeManager);
                break;
            default:
                mWifiDiagnostics.reportConnectionEvent(WifiDiagnostics.CONNECTION_EVENT_FAILED,
                        mClientModeManager);
        }
    }

    /**
     * Inform other components (WifiMetrics, WifiDiagnostics, WifiConnectivityManager, etc.) that
     * the current connection attempt has concluded.
     */
    private void reportConnectionAttemptEnd(int level2FailureCode, int connectivityFailureCode,
            int level2FailureReason) {
        // if connected, this should be non-null.
        WifiConfiguration configuration = getConnectedWifiConfigurationInternal();
        if (configuration == null) {
            // If not connected, this should be non-null.
            configuration = getConnectingWifiConfigurationInternal();
        }
        if (configuration == null) {
            Log.e(TAG, "Unexpected null WifiConfiguration. Config may have been removed.");
            return;
        }

        String bssid = mLastBssid == null ? mTargetBssid : mLastBssid;
        String ssid = mWifiInfo.getSSID();
        if (WifiManager.UNKNOWN_SSID.equals(ssid)) {
            ssid = getConnectingSsidInternal();
        }
        if (level2FailureCode != WifiMetrics.ConnectionEvent.FAILURE_NONE) {
            int blocklistReason = convertToWifiBlocklistMonitorFailureReason(
                    level2FailureCode, level2FailureReason);
            if (blocklistReason != -1) {
                mWifiScoreCard.noteConnectionFailure(mWifiInfo, mLastScanRssi, ssid,
                        blocklistReason);
                checkAbnormalConnectionFailureAndTakeBugReport(ssid);
                mWifiBlocklistMonitor.handleBssidConnectionFailure(bssid, configuration,
                        blocklistReason, mLastScanRssi);
                WifiScoreCard.NetworkConnectionStats recentStats = mWifiScoreCard.lookupNetwork(
                        ssid).getRecentStats();
                // Skip the secondary internet connection failure for association rejection
                final boolean shouldSkip = isSecondaryInternet() &&
                        (level2FailureCode
                                == WifiMetrics.ConnectionEvent.FAILURE_ASSOCIATION_TIMED_OUT
                                || level2FailureCode
                                == WifiMetrics.ConnectionEvent.FAILURE_ASSOCIATION_REJECTION);
                if (recentStats.getCount(WifiScoreCard.CNT_CONSECUTIVE_CONNECTION_FAILURE)
                        >= WifiBlocklistMonitor.NUM_CONSECUTIVE_FAILURES_PER_NETWORK_EXP_BACKOFF
                        && configuration.getNetworkSelectionStatus().isNetworkEnabled()
                        && !shouldSkip) {
                    mWifiConfigManager.updateNetworkSelectionStatus(mTargetNetworkId,
                            WifiConfiguration.NetworkSelectionStatus.DISABLED_CONSECUTIVE_FAILURES);
                }
                if (recentStats.getCount(WifiScoreCard.CNT_CONSECUTIVE_WRONG_PASSWORD_FAILURE)
                        >= THRESHOLD_TO_PERM_WRONG_PASSWORD) {
                    mWifiConfigManager.updateNetworkSelectionStatus(mTargetNetworkId,
                            WifiConfiguration.NetworkSelectionStatus.DISABLED_BY_WRONG_PASSWORD);
                }
            }
        }

        if (configuration.carrierId != TelephonyManager.UNKNOWN_CARRIER_ID) {
            if (level2FailureCode == WifiMetrics.ConnectionEvent.FAILURE_NONE) {
                mWifiMetrics.incrementNumOfCarrierWifiConnectionSuccess();
            } else if (level2FailureCode
                            == WifiMetrics.ConnectionEvent.FAILURE_AUTHENTICATION_FAILURE
                    && level2FailureReason
                            != WifiMetricsProto.ConnectionEvent.AUTH_FAILURE_NONE) {
                mWifiMetrics.incrementNumOfCarrierWifiConnectionAuthFailure();
            } else {
                mWifiMetrics.incrementNumOfCarrierWifiConnectionNonAuthFailure();
            }
        }

        boolean isAssociationRejection = level2FailureCode
                == WifiMetrics.ConnectionEvent.FAILURE_ASSOCIATION_REJECTION;
        boolean isAuthenticationFailure = level2FailureCode
                == WifiMetrics.ConnectionEvent.FAILURE_AUTHENTICATION_FAILURE
                && level2FailureReason != WifiMetricsProto.ConnectionEvent.AUTH_FAILURE_WRONG_PSWD;
        if ((isAssociationRejection || isAuthenticationFailure)
                && mWifiConfigManager.isInFlakyRandomizationSsidHotlist(mTargetNetworkId)
                && isPrimary()) {
            mConnectionFailureNotifier
                    .showFailedToConnectDueToNoRandomizedMacSupportNotification(mTargetNetworkId);
        }

        ScanResult candidate = configuration.getNetworkSelectionStatus().getCandidate();
        int frequency = mWifiInfo.getFrequency();
        if (frequency == WifiInfo.UNKNOWN_FREQUENCY && candidate != null) {
            frequency = candidate.frequency;
        }
        mWifiMetrics.endConnectionEvent(mInterfaceName, level2FailureCode,
                connectivityFailureCode, level2FailureReason, frequency);
        mWifiConnectivityManager.handleConnectionAttemptEnded(
                mClientModeManager, level2FailureCode, level2FailureReason, bssid,
                configuration);
        mNetworkFactory.handleConnectionAttemptEnded(level2FailureCode, configuration, bssid);
        mWifiNetworkSuggestionsManager.handleConnectionAttemptEnded(
                level2FailureCode, configuration, getConnectedBssidInternal());
        if (candidate != null
                && !TextUtils.equals(candidate.BSSID, getConnectedBssidInternal())) {
            mWifiMetrics.incrementNumBssidDifferentSelectionBetweenFrameworkAndFirmware();
        }
        handleConnectionAttemptEndForDiagnostics(level2FailureCode);
    }

    /* If this connection attempt fails after 802.1x stage, clear intermediate cached data. */
    void clearNetworkCachedDataIfNeeded(WifiConfiguration config, int reason) {
        if (config == null) return;

        switch(reason) {
            case StaIfaceReasonCode.UNSPECIFIED:
            case StaIfaceReasonCode.DEAUTH_LEAVING:
                logi("Keep PMK cache for network disconnection reason " + reason);
                break;
            default:
                mWifiNative.removeNetworkCachedData(config.networkId);
                break;
        }
    }

    /**
     * Returns the sufficient RSSI for the frequency that this network is last seen on.
     */
    private int getSufficientRssi(int networkId, String bssid) {
        ScanDetailCache scanDetailCache =
                mWifiConfigManager.getScanDetailCacheForNetwork(networkId);
        if (scanDetailCache == null) {
            return WifiInfo.INVALID_RSSI;
        }
        ScanResult scanResult = scanDetailCache.getScanResult(bssid);
        if (scanResult == null) {
            return WifiInfo.INVALID_RSSI;
        }
        return mScoringParams.getSufficientRssi(scanResult.frequency);
    }

    private int convertToWifiBlocklistMonitorFailureReason(
            int level2FailureCode, int failureReason) {
        switch (level2FailureCode) {
            case WifiMetrics.ConnectionEvent.FAILURE_ASSOCIATION_TIMED_OUT:
                return WifiBlocklistMonitor.REASON_ASSOCIATION_TIMEOUT;
            case WifiMetrics.ConnectionEvent.FAILURE_ASSOCIATION_REJECTION:
                if (failureReason == WifiMetricsProto.ConnectionEvent
                        .ASSOCIATION_REJECTION_AP_UNABLE_TO_HANDLE_NEW_STA) {
                    return WifiBlocklistMonitor.REASON_AP_UNABLE_TO_HANDLE_NEW_STA;
                }
                return WifiBlocklistMonitor.REASON_ASSOCIATION_REJECTION;
            case WifiMetrics.ConnectionEvent.FAILURE_AUTHENTICATION_FAILURE:
                if (failureReason == WifiMetricsProto.ConnectionEvent.AUTH_FAILURE_WRONG_PSWD) {
                    return WifiBlocklistMonitor.REASON_WRONG_PASSWORD;
                } else if (failureReason == WifiMetricsProto.ConnectionEvent
                        .AUTH_FAILURE_EAP_FAILURE) {
                    return WifiBlocklistMonitor.REASON_EAP_FAILURE;
                }
                return WifiBlocklistMonitor.REASON_AUTHENTICATION_FAILURE;
            case WifiMetrics.ConnectionEvent.FAILURE_DHCP:
                return WifiBlocklistMonitor.REASON_DHCP_FAILURE;
            case WifiMetrics.ConnectionEvent.FAILURE_NETWORK_DISCONNECTION:
                if (failureReason == WifiMetricsProto.ConnectionEvent.DISCONNECTION_NON_LOCAL) {
                    return WifiBlocklistMonitor.REASON_NONLOCAL_DISCONNECT_CONNECTING;
                }
                return -1;
            case WifiMetrics.ConnectionEvent.FAILURE_NO_RESPONSE:
                return WifiBlocklistMonitor.REASON_FAILURE_NO_RESPONSE;
            default:
                return -1;
        }
    }

    private void handleIPv4Success(DhcpResultsParcelable dhcpResults) {
        if (mVerboseLoggingEnabled) {
            logd("handleIPv4Success <" + dhcpResults.toString() + ">");
            logd("link address " + dhcpResults.baseConfiguration.getIpAddress());
        }

        Inet4Address addr;
        synchronized (mDhcpResultsParcelableLock) {
            mDhcpResultsParcelable = dhcpResults;
            addr = (Inet4Address) dhcpResults.baseConfiguration.getIpAddress().getAddress();
        }

        if (mIsAutoRoaming) {
            int previousAddress = mWifiInfo.getIpAddress();
            int newAddress = Inet4AddressUtils.inet4AddressToIntHTL(addr);
            if (previousAddress != newAddress) {
                logd("handleIPv4Success, roaming and address changed"
                        + mWifiInfo + " got: " + addr);
            }
        }

        mWifiInfo.setInetAddress(addr);

        final WifiConfiguration config = getConnectedWifiConfigurationInternal();
        if (config != null) {
            updateWifiInfoWhenConnected(config);
            mWifiConfigManager.updateRandomizedMacExpireTime(config, dhcpResults.leaseDuration);
            mWifiBlocklistMonitor.handleDhcpProvisioningSuccess(mLastBssid, mWifiInfo.getSSID());
        }

        // Set meteredHint if DHCP result says network is metered
        if (dhcpResults.vendorInfo != null && dhcpResults.vendorInfo.contains("ANDROID_METERED")) {
            mWifiInfo.setMeteredHint(true);
            mWifiMetrics.addMeteredStat(config, true);
        } else {
            mWifiMetrics.addMeteredStat(config, false);
        }

        updateCapabilities();
        updateCurrentConnectionInfo();
    }

    private void handleSuccessfulIpConfiguration() {
        mLastSignalLevel = -1; // Force update of signal strength
        WifiConfiguration c = getConnectedWifiConfigurationInternal();
        if (c != null) {
            // Reset IP failure tracking
            c.getNetworkSelectionStatus().clearDisableReasonCounter(
                    WifiConfiguration.NetworkSelectionStatus.DISABLED_DHCP_FAILURE);
        }
    }

    private void handleIPv4Failure() {
        // TODO: Move this to provisioning failure, not DHCP failure.
        // DHCPv4 failure is expected on an IPv6-only network.
        mWifiDiagnostics.triggerBugReportDataCapture(WifiDiagnostics.REPORT_REASON_DHCP_FAILURE);
        if (mVerboseLoggingEnabled) {
            int count = -1;
            WifiConfiguration config = getConnectedWifiConfigurationInternal();
            if (config != null) {
                count = config.getNetworkSelectionStatus().getDisableReasonCounter(
                        WifiConfiguration.NetworkSelectionStatus.DISABLED_DHCP_FAILURE);
            }
            log("DHCP failure count=" + count);
        }
        synchronized (mDhcpResultsParcelableLock) {
            mDhcpResultsParcelable = new DhcpResultsParcelable();
        }
        if (mVerboseLoggingEnabled) {
            logd("handleIPv4Failure");
        }
    }

    private void handleIpConfigurationLost() {
        mWifiInfo.setInetAddress(null);
        mWifiInfo.setMeteredHint(false);

        mWifiConfigManager.updateNetworkSelectionStatus(mLastNetworkId,
                WifiConfiguration.NetworkSelectionStatus.DISABLED_DHCP_FAILURE);

        /* DHCP times out after about 30 seconds, we do a
         * disconnect thru supplicant, we will let autojoin retry connecting to the network
         */
        mWifiNative.disconnect(mInterfaceName);
        updateCurrentConnectionInfo();
    }

    private void handleIpReachabilityLost() {
        mWifiScoreCard.noteIpReachabilityLost(mWifiInfo);
        mWifiInfo.setInetAddress(null);
        mWifiInfo.setMeteredHint(false);

        // Disconnect via supplicant, and let autojoin retry connecting to the network.
        mWifiNative.disconnect(mInterfaceName);
        updateCurrentConnectionInfo();
    }

    /**
     * Process IP Reachability failures by recreating a new IpClient instance to refresh L3
     * provisioning while keeping L2 still connected.
     *
     * This method is invoked only upon receiving reachability failure post roaming or triggered
     * from Wi-Fi RSSI polling or organic kernel probe.
     */
    private void processIpReachabilityFailure() {
        WifiConfiguration config = getConnectedWifiConfigurationInternal();
        if (config == null) {
            // special case for IP reachability lost which happens right after linked network
            // roaming. The linked network roaming reset the mLastNetworkId which results in
            // the connected configuration to be null.
            config = getConnectingWifiConfigurationInternal();
        }
        if (config == null) {
            // config could be null if it had been removed from WifiConfigManager. In this case
            // we should simply disconnect.
            handleIpReachabilityLost();
            return;
        }
        final NetworkAgentConfig naConfig = getNetworkAgentConfigInternal(config);
        final NetworkCapabilities nc = getCapabilities(
                getConnectedWifiConfigurationInternal(), getConnectedBssidInternal());

        mWifiInfo.setInetAddress(null);
        if (mNetworkAgent != null) {
            if (SdkLevel.isAtLeastT()) {
                mNetworkAgent.unregisterAfterReplacement(NETWORK_AGENT_TEARDOWN_DELAY_MS);
            } else {
                mNetworkAgent.unregister();
            }
        }
        mNetworkAgent = mWifiInjector.makeWifiNetworkAgent(nc, mLinkProperties, naConfig,
                mNetworkFactory.getProvider(), new WifiNetworkAgentCallback());
        mWifiScoreReport.setNetworkAgent(mNetworkAgent);
        if (SdkLevel.isAtLeastT()) {
            mQosPolicyRequestHandler.setNetworkAgent(mNetworkAgent);
        }

        transitionTo(mWaitBeforeL3ProvisioningState);

        updateCurrentConnectionInfo();
    }

    private void processLegacyIpReachabilityLost() {
        mWifiMetrics.logStaEvent(mInterfaceName, StaEvent.TYPE_CMD_IP_REACHABILITY_LOST);
        mWifiMetrics.logWifiIsUnusableEvent(mInterfaceName,
                WifiIsUnusableEvent.TYPE_IP_REACHABILITY_LOST);
        mWifiMetrics.addToWifiUsabilityStatsList(mInterfaceName,
                WifiUsabilityStats.LABEL_BAD,
                WifiUsabilityStats.TYPE_IP_REACHABILITY_LOST, -1);
        if (mWifiGlobals.getIpReachabilityDisconnectEnabled()) {
            handleIpReachabilityLost();
        } else {
            logd("CMD_IP_REACHABILITY_LOST but disconnect disabled -- ignore");
        }
    }

    private void handleIpReachabilityFailure(@NonNull ReachabilityLossInfoParcelable lossInfo) {
        if (lossInfo == null) {
            Log.e(getTag(), "lossInfo should never be null");
            processLegacyIpReachabilityLost();
            return;
        }

        switch (lossInfo.reason) {
            case ReachabilityLossReason.ROAM:
                processIpReachabilityFailure();
                break;
            case ReachabilityLossReason.CONFIRM:
            case ReachabilityLossReason.ORGANIC:
                if (mDeviceConfigFacade.isHandleRssiOrganicKernelFailuresEnabled()) {
                    processIpReachabilityFailure();
                } else {
                    processLegacyIpReachabilityLost();
                }
                break;
            default:
                logd("Invalid failure reason " + lossInfo.reason + "from onIpReachabilityFailure");
        }
    }

    private NetworkAgentConfig getNetworkAgentConfigInternal(WifiConfiguration config) {
        boolean explicitlySelected = false;
        // Non primary CMMs is never user selected. This prevents triggering the No Internet
        // dialog for those networks, which is difficult to handle.
        if (isPrimary() && isRecentlySelectedByTheUser(config)) {
            // If explicitlySelected is true, the network was selected by the user via Settings
            // or QuickSettings. If this network has Internet access, switch to it. Otherwise,
            // switch to it only if the user confirms that they really want to switch, or has
            // already confirmed and selected "Don't ask again".
            explicitlySelected =
                    mWifiPermissionsUtil.checkNetworkSettingsPermission(config.lastConnectUid);
            if (mVerboseLoggingEnabled) {
                log("Network selected by UID " + config.lastConnectUid
                        + " explicitlySelected=" + explicitlySelected);
            }
        }
        NetworkAgentConfig.Builder naConfigBuilder = new NetworkAgentConfig.Builder()
                .setLegacyType(ConnectivityManager.TYPE_WIFI)
                .setLegacyTypeName(NETWORKTYPE)
                .setExplicitlySelected(explicitlySelected)
                .setUnvalidatedConnectivityAcceptable(
                        explicitlySelected && config.noInternetAccessExpected)
                .setPartialConnectivityAcceptable(config.noInternetAccessExpected);
        if (config.carrierMerged) {
            String subscriberId = null;
            TelephonyManager subMgr = mTelephonyManager.createForSubscriptionId(
                    config.subscriptionId);
            if (subMgr != null) {
                subscriberId = subMgr.getSubscriberId();
            }
            if (subscriberId != null) {
                naConfigBuilder.setSubscriberId(subscriberId);
            }
        }
        if (mVcnManager == null && SdkLevel.isAtLeastS()) {
            mVcnManager = mContext.getSystemService(VcnManager.class);
        }
        if (mVcnManager != null && mVcnPolicyChangeListener == null && SdkLevel.isAtLeastS()) {
            mVcnPolicyChangeListener = new WifiVcnNetworkPolicyChangeListener();
            mVcnManager.addVcnNetworkPolicyChangeListener(new HandlerExecutor(getHandler()),
                    mVcnPolicyChangeListener);
        }
        return naConfigBuilder.build();
    }

    /*
     * Read a MAC address in /proc/net/arp, used by ClientModeImpl
     * so as to record MAC address of default gateway.
     **/
    private String macAddressFromRoute(String ipAddress) {
        String macAddress = null;
        BufferedReader reader = null;
        try {
            reader = mWifiInjector.createBufferedReader(ARP_TABLE_PATH);

            // Skip over the line bearing column titles
            String line = reader.readLine();

            while ((line = reader.readLine()) != null) {
                String[] tokens = line.split("[ ]+");
                if (tokens.length < 6) {
                    continue;
                }

                // ARP column format is
                // IPAddress HWType Flags HWAddress Mask Device
                String ip = tokens[0];
                String mac = tokens[3];

                if (TextUtils.equals(ipAddress, ip)) {
                    macAddress = mac;
                    break;
                }
            }

            if (macAddress == null) {
                loge("Did not find remoteAddress {" + ipAddress + "} in /proc/net/arp");
            }

        } catch (FileNotFoundException e) {
            loge("Could not open /proc/net/arp to lookup mac address");
        } catch (IOException e) {
            loge("Could not read /proc/net/arp to lookup mac address");
        } finally {
            try {
                if (reader != null) {
                    reader.close();
                }
            } catch (IOException e) {
                // Do nothing
            }
        }
        return macAddress;

    }

    /**
     * Determine if the specified auth failure is considered to be a permanent wrong password
     * failure. The criteria for such failure is when wrong password error is detected
     * and the network had never been connected before.
     *
     * For networks that have previously connected successfully, we consider wrong password
     * failures to be temporary, to be on the conservative side.  Since this might be the
     * case where we are trying to connect to a wrong network (e.g. A network with same SSID
     * but different password).
     */
    private boolean isPermanentWrongPasswordFailure(int networkId, int reasonCode) {
        if (reasonCode != WifiManager.ERROR_AUTH_FAILURE_WRONG_PSWD) {
            return false;
        }
        WifiConfiguration network = mWifiConfigManager.getConfiguredNetwork(networkId);
        if (network != null && network.getNetworkSelectionStatus().hasEverConnected()) {
            return false;
        }
        return true;
    }

     /**
     * Dynamically change the MAC address to use the locally randomized
     * MAC address generated for each network.
     * @param config WifiConfiguration with mRandomizedMacAddress to change into. If the address
     * is masked out or not set, it will generate a new random MAC address.
     */
    private void configureRandomizedMacAddress(WifiConfiguration config) {
        if (config == null) {
            Log.e(getTag(), "No config to change MAC address to");
            return;
        }
        String currentMacString = mWifiNative.getMacAddress(mInterfaceName);
        MacAddress currentMac = NativeUtil.getMacAddressOrNull(currentMacString);
        MacAddress newMac = mWifiConfigManager.getRandomizedMacAndUpdateIfNeeded(config,
                isSecondaryInternet() && mClientModeManager.isSecondaryInternetDbsAp());
        if (!WifiConfiguration.isValidMacAddressForRandomization(newMac)) {
            Log.wtf(getTag(), "Config generated an invalid MAC address");
        } else if (Objects.equals(newMac, currentMac)) {
            Log.d(getTag(), "No changes in MAC address");
        } else {
            mWifiMetrics.logStaEvent(mInterfaceName, StaEvent.TYPE_MAC_CHANGE, config);
            boolean setMacSuccess =
                    mWifiNative.setStaMacAddress(mInterfaceName, newMac);
            if (setMacSuccess) {
                mWifiNative.removeNetworkCachedDataIfNeeded(config.networkId, newMac);
            }
            if (mVerboseLoggingEnabled) {
                Log.d(getTag(), "ConnectedMacRandomization SSID(" + config.getPrintableSsid()
                        + "). setMacAddress(" + newMac.toString() + ") from "
                        + currentMacString + " = " + setMacSuccess);
            }
        }
    }

    /**
     * Sets the current MAC to the factory MAC address.
     */
    private void setCurrentMacToFactoryMac(WifiConfiguration config) {
        MacAddress factoryMac = retrieveFactoryMacAddressAndStoreIfNecessary();
        if (factoryMac == null) {
            Log.e(getTag(), "Fail to set factory MAC address. Factory MAC is null.");
            return;
        }
        String currentMacStr = mWifiNative.getMacAddress(mInterfaceName);
        if (!TextUtils.equals(currentMacStr, factoryMac.toString())) {
            if (mWifiNative.setStaMacAddress(mInterfaceName, factoryMac)) {
                mWifiNative.removeNetworkCachedDataIfNeeded(config.networkId, factoryMac);
                mWifiMetrics.logStaEvent(mInterfaceName, StaEvent.TYPE_MAC_CHANGE, config);
            } else {
                Log.e(getTag(), "Failed to set MAC address to " + "'"
                        + factoryMac.toString() + "'");
            }
        }
    }

    /**
     * Helper method to start other services and get state ready for client mode
     */
    private void setupClientMode() {
        Log.d(getTag(), "setupClientMode() ifacename = " + mInterfaceName);

        setMulticastFilter(true);
        registerForWifiMonitorEvents();
        if (isPrimary()) {
            mWifiLastResortWatchdog.clearAllFailureCounts();
        }
        mWifiNative.setSupplicantLogLevel(mVerboseLoggingEnabled);

        // Initialize data structures
        mTargetBssid = SUPPLICANT_BSSID_ANY;
        mTargetNetworkId = WifiConfiguration.INVALID_NETWORK_ID;
        mLastBssid = null;
        mLastNetworkId = WifiConfiguration.INVALID_NETWORK_ID;
        mLastSubId = SubscriptionManager.INVALID_SUBSCRIPTION_ID;
        mLastSimBasedConnectionCarrierName = null;
        mLastSignalLevel = -1;
        mEnabledTdlsPeers.clear();
<<<<<<< HEAD
        if (mWifiGlobals.isConnectedMacRandomizationEnabled()) {
            mFailedToResetMacAddress = !mWifiNative.setStaMacAddress(
                    mInterfaceName, MacAddressUtils.createRandomUnicastAddress());
            if (mFailedToResetMacAddress) {
                Log.e(getTag(), "Failed to set random MAC address on ClientMode creation");
            }
        }
        mWifiInfo.setMacAddress(mWifiNative.getMacAddress(mInterfaceName));
        mWifiConnectivityManager.handleConnectionStateChanged(mClientModeManager,
                WifiConnectivityManager.WIFI_STATE_DISCONNECTED);
=======
>>>>>>> 5b38e34b
        // TODO: b/79504296 This broadcast has been deprecated and should be removed
        sendSupplicantConnectionChangedBroadcast(true);

        mWifiNative.setExternalSim(mInterfaceName, true);

        mWifiDiagnostics.startPktFateMonitoring(mInterfaceName);
        mWifiDiagnostics.startLogging(mInterfaceName);

        mMboOceController.enable();

        // Enable bluetooth coexistence scan mode when bluetooth connection is active.
        // When this mode is on, some of the low-level scan parameters used by the
        // driver are changed to reduce interference with bluetooth
        mWifiNative.setBluetoothCoexistenceScanMode(
                mInterfaceName, mWifiGlobals.isBluetoothConnected());
        sendNetworkChangeBroadcast(DetailedState.DISCONNECTED);

        // Disable legacy multicast filtering, which on some chipsets defaults to enabled.
        // Legacy IPv6 multicast filtering blocks ICMPv6 router advertisements which breaks IPv6
        // provisioning. Legacy IPv4 multicast filtering may be re-enabled later via
        // IpClient.Callback.setFallbackMulticastFilter()
        mWifiNative.stopFilteringMulticastV4Packets(mInterfaceName);
        mWifiNative.stopFilteringMulticastV6Packets(mInterfaceName);

        // Set the right suspend mode settings
        mWifiNative.setSuspendOptimizations(mInterfaceName, mSuspendOptNeedsDisabled == 0
                && mContext.getResources().getBoolean(
                        R.bool.config_wifiSuspendOptimizationsEnabled));

        enablePowerSave();

        // Disable wpa_supplicant from auto reconnecting.
        mWifiNative.enableStaAutoReconnect(mInterfaceName, false);
        // STA has higher priority over P2P
        mWifiNative.setConcurrencyPriority(true);

        // Retrieve and store the factory MAC address (on first bootup).
        retrieveFactoryMacAddressAndStoreIfNecessary();
        isClientSetupCompleted = true;
        updateCurrentConnectionInfo();
    }

    /**
     * Helper method to stop external services and clean up state from client mode.
     */
    private void stopClientMode() {
        handleNetworkDisconnect(false,
                WifiStatsLog.WIFI_DISCONNECT_REPORTED__FAILURE_CODE__WIFI_DISABLED);
        // exiting supplicant started state is now only applicable to client mode
        mWifiDiagnostics.stopLogging(mInterfaceName);

        mMboOceController.disable();
        maybeShutdownIpclient();
        deregisterForWifiMonitorEvents(); // uses mInterfaceName, must call before nulling out
        // TODO: b/79504296 This broadcast has been deprecated and should be removed
        sendSupplicantConnectionChangedBroadcast(false);
        isClientSetupCompleted = false;
    }

    /**
     * Helper method called when a L3 connection is successfully established to a network.
     */
    void registerConnected() {
        if (isPrimary()) {
            mWifiInjector.getActiveModeWarden().setCurrentNetwork(getCurrentNetwork());
        }
        if (mLastNetworkId != WifiConfiguration.INVALID_NETWORK_ID) {
            WifiConfiguration config = getConnectedWifiConfigurationInternal();
            boolean shouldSetUserConnectChoice = config != null
                    && isRecentlySelectedByTheUser(config)
                    && (config.getNetworkSelectionStatus().hasEverConnected()
                    || config.isEphemeral())
                    && mWifiPermissionsUtil.checkNetworkSettingsPermission(config.lastConnectUid);
            mWifiConfigManager.updateNetworkAfterConnect(mLastNetworkId,
                    mIsUserSelected, shouldSetUserConnectChoice, mWifiInfo.getRssi());
            // Notify PasspointManager of Passpoint network connected event.
            WifiConfiguration currentNetwork = getConnectedWifiConfigurationInternal();
            if (currentNetwork != null && currentNetwork.isPasspoint()) {
                mPasspointManager.onPasspointNetworkConnected(
                        currentNetwork.getProfileKey(), currentNetwork.SSID);
            }
        }
    }

    void registerDisconnected() {
        // The role of the ClientModeManager may have been changed to scan only before handling
        // the network disconnect.
        if (isPrimary() || mClientModeManager.getRole() == ROLE_CLIENT_SCAN_ONLY) {
            mWifiInjector.getActiveModeWarden().setCurrentNetwork(getCurrentNetwork());
        }
        if (mLastNetworkId != WifiConfiguration.INVALID_NETWORK_ID) {
            mWifiConfigManager.updateNetworkAfterDisconnect(mLastNetworkId);
        }
    }

    /**
     * Returns WifiConfiguration object corresponding to the currently connected network, null if
     * not connected.
     */
    @Nullable private WifiConfiguration getConnectedWifiConfigurationInternal() {
        if (mLastNetworkId == WifiConfiguration.INVALID_NETWORK_ID) {
            return null;
        }
        return mWifiConfigManager.getConfiguredNetwork(mLastNetworkId);
    }

    /**
     * Returns WifiConfiguration object corresponding to the currently connecting network, null if
     * not connecting.
     */
    @Nullable private WifiConfiguration getConnectingWifiConfigurationInternal() {
        if (mTargetNetworkId == WifiConfiguration.INVALID_NETWORK_ID) {
            return null;
        }
        return mWifiConfigManager.getConfiguredNetwork(mTargetNetworkId);
    }

    @Nullable private String getConnectedBssidInternal() {
        return mLastBssid;
    }

    @Nullable private String getConnectingBssidInternal() {
        return mTargetBssid;
    }

    /**
     * Returns WifiConfiguration object corresponding to the currently connected network, null if
     * not connected.
     */
    @Override
    @Nullable public WifiConfiguration getConnectedWifiConfiguration() {
        if (!isConnected()) return null;
        return getConnectedWifiConfigurationInternal();
    }

    /**
     * Returns WifiConfiguration object corresponding to the currently connecting network, null if
     * not connecting.
     */
    @Override
    @Nullable public WifiConfiguration getConnectingWifiConfiguration() {
        if (!isConnecting() && !isRoaming()) return null;
        return getConnectingWifiConfigurationInternal();
    }

    @Override
    @Nullable public String getConnectedBssid() {
        if (!isConnected()) return null;
        return getConnectedBssidInternal();
    }

    @Override
    @Nullable public String getConnectingBssid() {
        if (!isConnecting() && !isRoaming()) return null;
        return getConnectingBssidInternal();
    }

    ScanResult getCurrentScanResult() {
        WifiConfiguration config = getConnectedWifiConfigurationInternal();
        if (config == null) {
            return null;
        }
        String bssid = mWifiInfo.getBSSID();
        if (bssid == null) {
            bssid = mTargetBssid;
        }
        ScanDetailCache scanDetailCache =
                mWifiConfigManager.getScanDetailCacheForNetwork(config.networkId);

        if (scanDetailCache == null) {
            return null;
        }

        return scanDetailCache.getScanResult(bssid);
    }

    private MacAddress getCurrentBssidInternalMacAddress() {
        return NativeUtil.getMacAddressOrNull(mLastBssid);
    }

    private void connectToNetwork(WifiConfiguration config) {
        if ((config != null) && mWifiNative.connectToNetwork(mInterfaceName, config)) {
            // Update the internal config once the connection request is accepted.
            mWifiConfigManager.setNetworkLastUsedSecurityParams(config.networkId,
                    config.getNetworkSelectionStatus().getCandidateSecurityParams());
            mWifiLastResortWatchdog.noteStartConnectTime(config.networkId);
            mWifiMetrics.logStaEvent(mInterfaceName, StaEvent.TYPE_CMD_START_CONNECT, config);
            mIsAutoRoaming = false;
            transitionTo(mL2ConnectingState);
        } else {
            loge("CMD_START_CONNECT Failed to start connection to network " + config);
            mTargetWifiConfiguration = null;
            stopIpClient();
            reportConnectionAttemptEnd(
                    WifiMetrics.ConnectionEvent.FAILURE_CONNECT_NETWORK_FAILED,
                    WifiMetricsProto.ConnectionEvent.HLF_NONE,
                    WifiMetricsProto.ConnectionEvent.FAILURE_REASON_UNKNOWN);
        }
    }

    private void makeIpClient() {
        mIpClientCallbacks = new IpClientCallbacksImpl();
        mFacade.makeIpClient(mContext, mInterfaceName, mIpClientCallbacks);
        mIpClientCallbacks.awaitCreation();
    }

    private void maybeShutdownIpclient() {
        if (mIpClient == null) return;
        if (!mIpClient.shutdown()) {
            logd("Fail to shut down IpClient");
            return;
        }

        // Block to make sure IpClient has really shut down, lest cleanup
        // race with, say, bringup code over in tethering.
        mIpClientCallbacks.awaitShutdown();
        mIpClientCallbacks = null;
        mIpClient = null;
    }

    /********************************************************
     * HSM states
     *******************************************************/

    class ConnectableState extends RunnerState {
        private boolean mIsScreenStateChangeReceiverRegistered = false;
        BroadcastReceiver mScreenStateChangeReceiver = new BroadcastReceiver() {
            @Override
            public void onReceive(Context context, Intent intent) {
                String action = intent.getAction();
                if (TextUtils.equals(action, Intent.ACTION_SCREEN_ON)) {
                    sendMessage(CMD_SCREEN_STATE_CHANGED, 1);
                } else if (TextUtils.equals(action, Intent.ACTION_SCREEN_OFF)) {
                    sendMessage(CMD_SCREEN_STATE_CHANGED, 0);
                }
            }
        };

        ConnectableState(int threshold) {
            super(threshold, mWifiInjector.getWifiHandlerLocalLog());
        }

        @Override
        public void enterImpl() {
            Log.d(getTag(), "entering ConnectableState: ifaceName = " + mInterfaceName);
            setSuspendOptimizationsNative(SUSPEND_DUE_TO_HIGH_PERF, true);
            if (mWifiGlobals.isConnectedMacRandomizationEnabled()) {
                mFailedToResetMacAddress = !mWifiNative.setStaMacAddress(
                        mInterfaceName, MacAddressUtils.createRandomUnicastAddress());
                if (mFailedToResetMacAddress) {
                    Log.e(getTag(), "Failed to set random MAC address on ClientMode creation");
                }
            }
            mWifiInfo.setMacAddress(mWifiNative.getMacAddress(mInterfaceName));
            updateCurrentConnectionInfo();
            mWifiStateTracker.updateState(mInterfaceName, WifiStateTracker.INVALID);
            makeIpClient();
        }

        private void continueEnterSetup(IpClientManager ipClientManager) {
            mIpClient = ipClientManager;
            setupClientMode();

            IntentFilter filter = new IntentFilter();
            filter.addAction(Intent.ACTION_SCREEN_ON);
            filter.addAction(Intent.ACTION_SCREEN_OFF);
            if (!mIsScreenStateChangeReceiverRegistered) {
                mContext.registerReceiver(mScreenStateChangeReceiver, filter);
                mIsScreenStateChangeReceiverRegistered = true;
            }
            // Learn the initial state of whether the screen is on.
            // We update this field when we receive broadcasts from the system.
            handleScreenStateChanged(mContext.getSystemService(PowerManager.class).isInteractive());

            if (!mWifiNative.removeAllNetworks(mInterfaceName)) {
                loge("Failed to remove networks on entering connect mode");
            }
            mWifiInfo.reset();
            mWifiInfo.setSupplicantState(SupplicantState.DISCONNECTED);

            sendNetworkChangeBroadcast(DetailedState.DISCONNECTED);

            // Inform metrics that Wifi is Enabled (but not yet connected)
            mWifiMetrics.setWifiState(mInterfaceName, WifiMetricsProto.WifiLog.WIFI_DISCONNECTED);
            mWifiMetrics.logStaEvent(mInterfaceName, StaEvent.TYPE_WIFI_ENABLED);
            mWifiScoreCard.noteSupplicantStateChanged(mWifiInfo);
            updateCurrentConnectionInfo();
        }

        @Override
        public void exitImpl() {
            // Inform metrics that Wifi is being disabled (Toggled, airplane enabled, etc)
            mWifiMetrics.setWifiState(mInterfaceName, WifiMetricsProto.WifiLog.WIFI_DISABLED);
            mWifiMetrics.logStaEvent(mInterfaceName, StaEvent.TYPE_WIFI_DISABLED);

            if (!mWifiNative.removeAllNetworks(mInterfaceName)) {
                loge("Failed to remove networks on exiting connect mode");
            }
            if (mIsScreenStateChangeReceiverRegistered) {
                mContext.unregisterReceiver(mScreenStateChangeReceiver);
                mIsScreenStateChangeReceiverRegistered = false;
            }

            stopClientMode();
            mWifiScoreCard.doWrites();
        }

        @Override
        String getMessageLogRec(int what) {
            return ClientModeImpl.class.getSimpleName() + "."
                    + ConnectableState.class.getSimpleName() + "." + getWhatToString(what);
        }

        @Override
        public boolean processMessageImpl(Message message) {
            switch (message.what) {
                case CMD_IPCLIENT_CREATED:
                    if (mIpClient != null) {
                        loge("Setup connectable state again when IpClient is ready?");
                    } else {
                        IpClientManager ipClientManager = (IpClientManager) message.obj;
                        continueEnterSetup(ipClientManager);
                    }
                    break;
                case CMD_ENABLE_RSSI_POLL: {
                    mEnableRssiPolling = (message.arg1 == 1);
                    break;
                }
                case CMD_SCREEN_STATE_CHANGED: {
                    handleScreenStateChanged(message.arg1 != 0);
                    break;
                }
                case WifiP2pServiceImpl.DISCONNECT_WIFI_REQUEST: {
                    if (mIpClient == null) {
                        logd("IpClient is not ready, "
                                + "WifiP2pServiceImpl.DISCONNECT_WIFI_REQUEST dropped");
                        break;
                    }
                    if (mWifiP2pConnection.shouldTemporarilyDisconnectWifi()) {
                        mWifiMetrics.logStaEvent(mInterfaceName, StaEvent.TYPE_FRAMEWORK_DISCONNECT,
                                StaEvent.DISCONNECT_P2P_DISCONNECT_WIFI_REQUEST);
                        mWifiNative.disconnect(mInterfaceName);
                    } else {
                        mWifiNative.reconnect(mInterfaceName);
                    }
                    break;
                }
                case CMD_RECONNECT: {
                    WorkSource workSource = (WorkSource) message.obj;
                    mWifiConnectivityManager.forceConnectivityScan(workSource);
                    break;
                }
                case CMD_REASSOCIATE: {
                    if (mIpClient != null) {
                        logd("IpClient is not ready, REASSOCIATE dropped");

                        mWifiNative.reassociate(mInterfaceName);
                    }
                    break;
                }
                case CMD_START_CONNECT: {
                    if (mIpClient == null) {
                        logd("IpClient is not ready, START_CONNECT dropped");

                        break;
                    }
                    /* connect command coming from auto-join */
                    int netId = message.arg1;
                    int uid = message.arg2;
                    String bssid = (String) message.obj;
                    mSentHLPs = false;
                    // Stop lingering (if it was lingering before) if we start a new connection.
                    // This means that the ClientModeManager was reused for another purpose, so it
                    // should no longer be in lingering mode.
                    mClientModeManager.setShouldReduceNetworkScore(false);

                    if (!hasConnectionRequests()) {
                        if (mNetworkAgent == null) {
                            loge("CMD_START_CONNECT but no requests and not connected,"
                                    + " bailing");
                            break;
                        } else if (!mWifiPermissionsUtil.checkNetworkSettingsPermission(uid)) {
                            loge("CMD_START_CONNECT but no requests and connected, but app "
                                    + "does not have sufficient permissions, bailing");
                            break;
                        }
                    }
                    WifiConfiguration config =
                            mWifiConfigManager.getConfiguredNetworkWithoutMasking(netId);
                    logd("CMD_START_CONNECT "
                            + " my state " + getCurrentState().getName()
                            + " nid=" + netId
                            + " roam=" + mIsAutoRoaming);
                    if (config == null) {
                        loge("CMD_START_CONNECT and no config, bail out...");
                        break;
                    }
                    mCurrentConnectionDetectedCaptivePortal = false;
                    mTargetNetworkId = netId;
                    // Update scorecard while there is still state from existing connection
                    mLastScanRssi = mWifiConfigManager.findScanRssi(netId,
                            mWifiHealthMonitor.getScanRssiValidTimeMs());
                    mWifiScoreCard.noteConnectionAttempt(mWifiInfo, mLastScanRssi, config.SSID);
                    if (isPrimary()) {
                        mWifiBlocklistMonitor.setAllowlistSsids(config.SSID,
                                Collections.emptyList());
                        mWifiBlocklistMonitor.updateFirmwareRoamingConfiguration(
                                Set.of(config.SSID));
                    }

                    updateWifiConfigOnStartConnection(config, bssid);
                    reportConnectionAttemptStart(config, mTargetBssid,
                            WifiMetricsProto.ConnectionEvent.ROAM_UNRELATED);

                    String currentMacAddress = mWifiNative.getMacAddress(mInterfaceName);
                    mWifiInfo.setMacAddress(currentMacAddress);
                    updateCurrentConnectionInfo();
                    if (mVerboseLoggingEnabled) {
                        Log.i(getTag(), "Connecting with " + currentMacAddress
                                + " as the mac address");
                    }
                    mWifiPseudonymManager.enableStrictConservativePeerModeIfSupported(config);
                    mTargetWifiConfiguration = config;
                    mNetworkNotFoundEventCount = 0;
                    /* Check for FILS configuration again after updating the config */
                    if (config.isFilsSha256Enabled() || config.isFilsSha384Enabled()) {
                        boolean isIpClientStarted = startIpClient(config, true);
                        if (isIpClientStarted) {
                            mIpClientWithPreConnection = true;
                            transitionTo(mL2ConnectingState);
                            break;
                        }
                    }
                    setSelectedRcoiForPasspoint(config);

                    // TOFU flow for devices that do not support this feature
                    mInsecureEapNetworkHandler.prepareConnection(mTargetWifiConfiguration);
                    mLeafCertSent = false;
                    if (!isTrustOnFirstUseSupported()) {
                        mInsecureEapNetworkHandler.startUserApprovalIfNecessary(mIsUserSelected);
                    }
                    connectToNetwork(config);
                    break;
                }
                case CMD_START_FILS_CONNECTION: {
                    if (mIpClient == null) {
                        logd("IpClient is not ready, START_FILS_CONNECTION dropped");
                        break;
                    }
                    mWifiMetrics.incrementConnectRequestWithFilsAkmCount();
                    List<Layer2PacketParcelable> packets;
                    packets = (List<Layer2PacketParcelable>) message.obj;
                    if (mVerboseLoggingEnabled) {
                        Log.d(getTag(), "Send HLP IEs to supplicant");
                    }
                    addLayer2PacketsToHlpReq(packets);
                    WifiConfiguration config = mTargetWifiConfiguration;
                    connectToNetwork(config);
                    break;
                }
                case CMD_CONNECT_NETWORK: {
                    ConnectNetworkMessage cnm = (ConnectNetworkMessage) message.obj;
                    if (mIpClient == null) {
                        logd("IpClient is not ready, CONNECT_NETWORK dropped");
                        cnm.listener.sendFailure(WifiManager.ActionListener.FAILURE_INTERNAL_ERROR);
                        break;
                    }
                    NetworkUpdateResult result = cnm.result;
                    int netId = result.getNetworkId();
                    connectToUserSelectNetwork(
                            netId, message.sendingUid, result.hasCredentialChanged(),
                            cnm.packageName);
                    mWifiMetrics.logStaEvent(mInterfaceName, StaEvent.TYPE_CONNECT_NETWORK,
                            mWifiConfigManager.getConfiguredNetwork(netId));
                    cnm.listener.sendSuccess();
                    break;
                }
                case CMD_SAVE_NETWORK: {
                    ConnectNetworkMessage cnm = (ConnectNetworkMessage) message.obj;
                    if (mIpClient == null) {
                        logd("IpClient is not ready, SAVE_NETWORK dropped");
                        cnm.listener.sendFailure(WifiManager.ActionListener.FAILURE_INTERNAL_ERROR);
                        break;
                    }
                    NetworkUpdateResult result = cnm.result;
                    int netId = result.getNetworkId();
                    if (mWifiInfo.getNetworkId() == netId) {
                        if (result.hasCredentialChanged()) {
                            // The network credentials changed and we're connected to this network,
                            // start a new connection with the updated credentials.
                            logi("CMD_SAVE_NETWORK credential changed for nid="
                                    + netId + ". Reconnecting.");
                            startConnectToNetwork(netId, message.sendingUid, SUPPLICANT_BSSID_ANY);
                        } else {
                            if (result.hasProxyChanged()) {
                                if (mIpClient != null) {
                                    log("Reconfiguring proxy on connection");
                                    WifiConfiguration currentConfig =
                                            getConnectedWifiConfigurationInternal();
                                    if (currentConfig != null) {
                                        mIpClient.setHttpProxy(currentConfig.getHttpProxy());
                                    } else {
                                        Log.w(getTag(),
                                                "CMD_SAVE_NETWORK proxy change - but no current "
                                                        + "Wi-Fi config");
                                    }
                                }
                            }
                            if (result.hasIpChanged()) {
                                // The current connection configuration was changed
                                // We switched from DHCP to static or from static to DHCP, or the
                                // static IP address has changed.
                                log("Reconfiguring IP on connection");
                                WifiConfiguration currentConfig =
                                        getConnectedWifiConfigurationInternal();
                                if (currentConfig != null) {
                                    transitionTo(mL3ProvisioningState);
                                } else {
                                    Log.w(getTag(), "CMD_SAVE_NETWORK Ip change - but no current "
                                            + "Wi-Fi config");
                                }
                            }
                        }
                    } else if (mWifiInfo.getNetworkId() == WifiConfiguration.INVALID_NETWORK_ID
                            && result.hasCredentialChanged()) {
                        logi("CMD_SAVE_NETWORK credential changed for nid="
                                + netId + " while disconnected. Connecting.");
                        WifiConfiguration config =
                                mWifiConfigManager.getConfiguredNetwork(netId);
                        if (!mWifiPermissionsUtil.isAdminRestrictedNetwork(config)
                                && !mWifiGlobals.isDeprecatedSecurityTypeNetwork(config)) {
                            startConnectToNetwork(netId, message.sendingUid, SUPPLICANT_BSSID_ANY);
                        }
                    } else if (result.hasCredentialChanged()) {
                        WifiConfiguration currentConfig =
                                getConnectedWifiConfigurationInternal();
                        WifiConfiguration updatedConfig =
                                mWifiConfigManager.getConfiguredNetwork(netId);
                        if (currentConfig != null && currentConfig.isLinked(updatedConfig)) {
                            logi("current network linked config saved, update linked networks");
                            updateLinkedNetworks(currentConfig);
                        }
                    }
                    cnm.listener.sendSuccess();
                    break;
                }
                case CMD_BLUETOOTH_CONNECTION_STATE_CHANGE: {
                    mWifiNative.setBluetoothCoexistenceScanMode(
                            mInterfaceName, mWifiGlobals.isBluetoothConnected());
                    break;
                }
                case CMD_SET_SUSPEND_OPT_ENABLED: {
                    if (message.arg1 == 1) {
                        setSuspendOptimizationsNative(SUSPEND_DUE_TO_SCREEN, true);
                        if (message.arg2 == 1) {
                            mSuspendWakeLock.release();
                        }
                    } else {
                        setSuspendOptimizationsNative(SUSPEND_DUE_TO_SCREEN, false);
                    }
                    break;
                }
                case WifiMonitor.ANQP_DONE_EVENT: {
                    mPasspointManager.notifyANQPDone((AnqpEvent) message.obj);
                    break;
                }
                case CMD_STOP_IP_PACKET_OFFLOAD: {
                    int slot = message.arg1;
                    int ret = stopWifiIPPacketOffload(slot);
                    if (mNetworkAgent != null) {
                        mNetworkAgent.sendSocketKeepaliveEvent(slot, ret);
                    }
                    break;
                }
                case WifiMonitor.RX_HS20_ANQP_ICON_EVENT: {
                    mPasspointManager.notifyIconDone((IconEvent) message.obj);
                    break;
                }
                case WifiMonitor.HS20_DEAUTH_IMMINENT_EVENT:
                    mPasspointManager.handleDeauthImminentEvent((WnmData) message.obj,
                            getConnectedWifiConfigurationInternal());
                    break;
                case WifiMonitor.HS20_TERMS_AND_CONDITIONS_ACCEPTANCE_REQUIRED_EVENT:
                    mWifiMetrics
                            .incrementTotalNumberOfPasspointConnectionsWithTermsAndConditionsUrl();
                    mTermsAndConditionsUrl = mPasspointManager
                            .handleTermsAndConditionsEvent((WnmData) message.obj,
                            getConnectedWifiConfigurationInternal());
                    if (mTermsAndConditionsUrl == null) {
                        loge("Disconnecting from Passpoint network due to an issue with the "
                                + "Terms and Conditions URL");
                        sendMessage(CMD_DISCONNECT, StaEvent.DISCONNECT_PASSPOINT_TAC);
                    }
                    break;
                case WifiMonitor.HS20_REMEDIATION_EVENT:
                    mPasspointManager.receivedWnmFrame((WnmData) message.obj);
                    break;
                case WifiMonitor.MBO_OCE_BSS_TM_HANDLING_DONE: {
                    handleBssTransitionRequest((BtmFrameData) message.obj);
                    break;
                }
                case CMD_CONFIG_ND_OFFLOAD: {
                    final boolean enabled = (message.arg1 > 0);
                    mWifiNative.configureNeighborDiscoveryOffload(mInterfaceName, enabled);
                    break;
                }
                // Link configuration (IP address, DNS, ...) changes notified via netlink
                case CMD_UPDATE_LINKPROPERTIES: {
                    updateLinkProperties((LinkProperties) message.obj);
                    break;
                }
                case CMD_START_IP_PACKET_OFFLOAD:
                case CMD_ADD_KEEPALIVE_PACKET_FILTER_TO_APF:
                case CMD_REMOVE_KEEPALIVE_PACKET_FILTER_FROM_APF: {
                    if (mNetworkAgent != null) {
                        mNetworkAgent.sendSocketKeepaliveEvent(message.arg1,
                                SocketKeepalive.ERROR_INVALID_NETWORK);
                    }
                    break;
                }
                case CMD_INSTALL_PACKET_FILTER: {
                    mCachedPacketFilter = (byte[]) message.obj;
                    if (mContext.getResources().getBoolean(
                            R.bool.config_wifiEnableApfOnNonPrimarySta)
                            || isPrimary()) {
                        mWifiNative.installPacketFilter(mInterfaceName, mCachedPacketFilter);
                    } else {
                        Log.v(TAG, "Not applying packet filter on non primary CMM");
                    }
                    break;
                }
                case CMD_READ_PACKET_FILTER: {
                    final byte[] packetFilter;
                    if (mContext.getResources().getBoolean(
                            R.bool.config_wifiEnableApfOnNonPrimarySta)
                            || isPrimary()) {
                        packetFilter = mWifiNative.readPacketFilter(mInterfaceName);
                    } else {
                        Log.v(TAG, "Retrieving cached packet filter on non primary CMM");
                        packetFilter = mCachedPacketFilter;
                    }
                    if (mIpClient != null) {
                        mIpClient.readPacketFilterComplete(packetFilter);
                    }
                    break;
                }
                case CMD_SET_FALLBACK_PACKET_FILTERING: {
                    if ((boolean) message.obj) {
                        mWifiNative.startFilteringMulticastV4Packets(mInterfaceName);
                    } else {
                        mWifiNative.stopFilteringMulticastV4Packets(mInterfaceName);
                    }
                    break;
                }
                case CMD_SET_MAX_DTIM_MULTIPLIER: {
                    final int maxMultiplier = message.arg1;
                    final boolean success =
                            mWifiNative.setDtimMultiplier(mInterfaceName, maxMultiplier);
                    if (mVerboseLoggingEnabled) {
                        Log.d(TAG, "Set maximum DTIM Multiplier to " + maxMultiplier
                                + (success ? " SUCCESS" : " FAIL"));
                    }
                    break;
                }
                case WifiP2pServiceImpl.P2P_CONNECTION_CHANGED:
                case CMD_RESET_SIM_NETWORKS:
                case WifiMonitor.NETWORK_CONNECTION_EVENT:
                case WifiMonitor.NETWORK_DISCONNECTION_EVENT:
                case WifiMonitor.SUPPLICANT_STATE_CHANGE_EVENT:
                case WifiMonitor.AUTHENTICATION_FAILURE_EVENT:
                case WifiMonitor.ASSOCIATION_REJECTION_EVENT:
                case CMD_RSSI_POLL:
                case CMD_ONESHOT_RSSI_POLL:
                case CMD_PRE_DHCP_ACTION:
                case CMD_PRE_DHCP_ACTION_COMPLETE:
                case CMD_POST_DHCP_ACTION:
                case WifiMonitor.SUP_REQUEST_IDENTITY:
                case WifiMonitor.SUP_REQUEST_SIM_AUTH:
                case WifiMonitor.TARGET_BSSID_EVENT:
                case WifiMonitor.ASSOCIATED_BSSID_EVENT:
                case WifiMonitor.TRANSITION_DISABLE_INDICATION:
                case CMD_UNWANTED_NETWORK:
                case CMD_CONNECTING_WATCHDOG_TIMER:
                case WifiMonitor.NETWORK_NOT_FOUND_EVENT:
                case CMD_ROAM_WATCHDOG_TIMER: {
                    // no-op: all messages must be handled in the base state in case it was missed
                    // in one of the child states.
                    break;
                }
                case CMD_ACCEPT_EAP_SERVER_CERTIFICATE:
                    // If TOFU is not supported, then we are already connected
                    if (!isTrustOnFirstUseSupported()) break;
                    // Got an approval for a TOFU network. Disconnect (if connected) and trigger
                    // a connection to the new approved network.
                    logd("User accepted TOFU provided certificate");
                    startConnectToNetwork(message.arg1, Process.WIFI_UID, SUPPLICANT_BSSID_ANY);
                    break;
                case CMD_REJECT_EAP_INSECURE_CONNECTION:
                case CMD_START_ROAM:
                case CMD_IP_CONFIGURATION_SUCCESSFUL:
                case CMD_IP_CONFIGURATION_LOST:
                case CMD_IP_REACHABILITY_LOST:
                case CMD_IP_REACHABILITY_FAILURE:
                case CMD_IP_REACHABILITY_SESSION_END: {
                    mMessageHandlingStatus = MESSAGE_HANDLING_STATUS_DISCARD;
                    break;
                }
                case 0: {
                    // We want to notice any empty messages (with what == 0) that might crop up.
                    // For example, we may have recycled a message sent to multiple handlers.
                    Log.wtf(getTag(), "Error! empty message encountered");
                    break;
                }
                default: {
                    loge("Error! unhandled message" + message);
                    break;
                }
            }

            logStateAndMessage(message, this);
            return HANDLED;
        }
    }

    private boolean handleL3MessagesWhenNotConnected(Message message) {
        boolean handleStatus = HANDLED;

        if (!mIpClientWithPreConnection) {
            return NOT_HANDLED;
        }

        switch (message.what) {
            case CMD_PRE_DHCP_ACTION:
                handlePreDhcpSetup();
                break;
            case CMD_PRE_DHCP_ACTION_COMPLETE:
                if (mIpClient != null) {
                    mIpClient.completedPreDhcpAction();
                }
                break;
            case CMD_IPV4_PROVISIONING_FAILURE:
                stopDhcpSetup();
                deferMessage(message);
                break;
            case CMD_POST_DHCP_ACTION:
            case CMD_IPV4_PROVISIONING_SUCCESS:
            case CMD_IP_CONFIGURATION_SUCCESSFUL:
                deferMessage(message);
                break;
            default:
                return NOT_HANDLED;
        }

        return handleStatus;
    }

    private WifiNetworkAgentSpecifier createNetworkAgentSpecifier(
            @NonNull WifiConfiguration currentWifiConfiguration, @Nullable String currentBssid,
            boolean matchLocationSensitiveInformation) {
        // Defensive copy to avoid mutating the passed argument
        final WifiConfiguration conf = new WifiConfiguration(currentWifiConfiguration);
        conf.BSSID = currentBssid;
        WifiNetworkAgentSpecifier wns =
                new WifiNetworkAgentSpecifier(conf,
                        WifiNetworkSpecifier.getBand(mWifiInfo.getFrequency()),
                        matchLocationSensitiveInformation);
        return wns;
    }

    private NetworkCapabilities getCapabilities(
            WifiConfiguration currentWifiConfiguration, String currentBssid) {
        final NetworkCapabilities.Builder builder =
                new NetworkCapabilities.Builder(mNetworkCapabilitiesFilter);
        // MatchAllNetworkSpecifier set in the mNetworkCapabilitiesFilter should never be set in the
        // agent's specifier.
        builder.setNetworkSpecifier(null);
        if (currentWifiConfiguration == null) {
            return builder.build();
        }

        if (mWifiInfo.isTrusted()) {
            builder.addCapability(NetworkCapabilities.NET_CAPABILITY_TRUSTED);
        } else {
            builder.removeCapability(NetworkCapabilities.NET_CAPABILITY_TRUSTED);
        }

        if (mWifiInfo.isRestricted()) {
            builder.removeCapability(NetworkCapabilities.NET_CAPABILITY_NOT_RESTRICTED);
        }

        if (SdkLevel.isAtLeastS()) {
            if (mWifiInfo.isOemPaid()) {
                builder.addCapability(NetworkCapabilities.NET_CAPABILITY_OEM_PAID);
                builder.removeCapability(NetworkCapabilities.NET_CAPABILITY_NOT_RESTRICTED);
            } else {
                builder.removeCapability(NetworkCapabilities.NET_CAPABILITY_OEM_PAID);
            }
            if (mWifiInfo.isOemPrivate()) {
                builder.addCapability(NetworkCapabilities.NET_CAPABILITY_OEM_PRIVATE);
                builder.removeCapability(NetworkCapabilities.NET_CAPABILITY_NOT_RESTRICTED);
            } else {
                builder.removeCapability(NetworkCapabilities.NET_CAPABILITY_OEM_PRIVATE);
            }
        }

        builder.setOwnerUid(currentWifiConfiguration.creatorUid);
        builder.setAdministratorUids(new int[]{currentWifiConfiguration.creatorUid});
        if (SdkLevel.isAtLeastT()) {
            builder.setAllowedUids(Set.of(currentWifiConfiguration.creatorUid));
        }

        if (!WifiConfiguration.isMetered(currentWifiConfiguration, mWifiInfo)) {
            builder.addCapability(NetworkCapabilities.NET_CAPABILITY_NOT_METERED);
        } else {
            builder.removeCapability(NetworkCapabilities.NET_CAPABILITY_NOT_METERED);
        }

        if (mWifiInfo.getRssi() != WifiInfo.INVALID_RSSI) {
            builder.setSignalStrength(mWifiInfo.getRssi());
        } else {
            builder.setSignalStrength(NetworkCapabilities.SIGNAL_STRENGTH_UNSPECIFIED);
        }

        if (currentWifiConfiguration.osu) {
            builder.removeCapability(NetworkCapabilities.NET_CAPABILITY_INTERNET);
        }

        if (!WifiManager.UNKNOWN_SSID.equals(mWifiInfo.getSSID())) {
            builder.setSsid(mWifiInfo.getSSID());
        }

        // Only send out WifiInfo in >= Android S devices.
        if (SdkLevel.isAtLeastS()) {
            builder.setTransportInfo(new WifiInfo(mWifiInfo));

            if (mWifiInfo.getSubscriptionId() != SubscriptionManager.INVALID_SUBSCRIPTION_ID
                    && mWifiInfo.isCarrierMerged()) {
                builder.setSubscriptionIds(Collections.singleton(mWifiInfo.getSubscriptionId()));
            }
        }

        List<Integer> uids = new ArrayList<>(mNetworkFactory
                .getSpecificNetworkRequestUids(
                        currentWifiConfiguration, currentBssid));
        // There is an active local only specific request.
        if (!uids.isEmpty()) {
            // Remove internet capability.
            if (!mNetworkFactory.shouldHaveInternetCapabilities()) {
                builder.removeCapability(NetworkCapabilities.NET_CAPABILITY_INTERNET);
            }
            if (SdkLevel.isAtLeastS()) {
                builder.setUids(getUidRangeSet(uids));
            } else {
                // Use requestor Uid and PackageName on pre-S device.
                Pair<Integer, String> specificRequestUidAndPackageName = mNetworkFactory
                        .getSpecificNetworkRequestUidAndPackageName(currentWifiConfiguration,
                                currentBssid);
                // Fill up the uid/packageName for this connection.
                builder.setRequestorUid(specificRequestUidAndPackageName.first);
                builder.setRequestorPackageName(specificRequestUidAndPackageName.second);
            }
            // Fill up the network agent specifier for this connection, allowing NetworkCallbacks
            // to match local-only specifiers in requests. TODO(b/187921303): a third-party app can
            // observe this location-sensitive information by registering a NetworkCallback.
            builder.setNetworkSpecifier(createNetworkAgentSpecifier(currentWifiConfiguration,
                    getConnectedBssidInternal(), true /* matchLocalOnlySpecifiers */));
        } else {
            // Fill up the network agent specifier for this connection, without allowing
            // NetworkCallbacks to match local-only specifiers in requests.
            builder.setNetworkSpecifier(createNetworkAgentSpecifier(currentWifiConfiguration,
                    getConnectedBssidInternal(), false /* matchLocalOnlySpecifiers */));
        }

        updateLinkBandwidth(builder);
        final NetworkCapabilities networkCapabilities = builder.build();
        if (mVcnManager == null || !currentWifiConfiguration.carrierMerged
                || !SdkLevel.isAtLeastS()) {
            return networkCapabilities;
        }
        final VcnNetworkPolicyResult vcnNetworkPolicy =
                mVcnManager.applyVcnNetworkPolicy(networkCapabilities, mLinkProperties);
        if (vcnNetworkPolicy.isTeardownRequested()) {
            sendMessage(CMD_DISCONNECT, StaEvent.DISCONNECT_VCN_REQUEST);
        }
        final NetworkCapabilities vcnCapability = vcnNetworkPolicy.getNetworkCapabilities();
        if (!vcnCapability.hasCapability(NetworkCapabilities.NET_CAPABILITY_NOT_VCN_MANAGED)) {
            if (mVerboseLoggingEnabled) {
                logd("NET_CAPABILITY_NOT_VCN_MANAGED is removed");
            }
            builder.removeCapability(NetworkCapabilities.NET_CAPABILITY_NOT_VCN_MANAGED);
        }
        if (!vcnCapability.hasCapability(NetworkCapabilities.NET_CAPABILITY_NOT_RESTRICTED)) {
            if (mVerboseLoggingEnabled) {
                logd("NET_CAPABILITY_NOT_RESTRICTED is removed");
            }
            builder.removeCapability(NetworkCapabilities.NET_CAPABILITY_NOT_RESTRICTED);
        }
        return builder.build();
    }

    private Set<Range<Integer>> getUidRangeSet(List<Integer> uids) {
        Collections.sort(uids);
        Set<Range<Integer>> uidRanges = new ArraySet<>();
        int start = 0;
        int next = 0;
        for (int i : uids) {
            if (start == next) {
                start = i;
                next = start + 1;
            } else if (i == next) {
                next++;
            } else {
                uidRanges.add(new Range<>(start, next - 1));
                start = i;
                next = start + 1;
            }
        }
        uidRanges.add(new Range<>(start, next - 1));
        return uidRanges;
    }

    private void updateLinkBandwidth(NetworkCapabilities.Builder networkCapabilitiesBuilder) {
        int txTputKbps = 0;
        int rxTputKbps = 0;
        int currRssi = mWifiInfo.getRssi();
        if (currRssi != WifiInfo.INVALID_RSSI) {
            WifiScoreCard.PerNetwork network = mWifiScoreCard.lookupNetwork(mWifiInfo.getSSID());
            txTputKbps = network.getTxLinkBandwidthKbps();
            rxTputKbps = network.getRxLinkBandwidthKbps();
        } else {
            // Fall back to max link speed. This should rarely happen if ever
            int maxTxLinkSpeedMbps = mWifiInfo.getMaxSupportedTxLinkSpeedMbps();
            int maxRxLinkSpeedMbps = mWifiInfo.getMaxSupportedRxLinkSpeedMbps();
            txTputKbps = maxTxLinkSpeedMbps * 1000;
            rxTputKbps = maxRxLinkSpeedMbps * 1000;
        }
        if (mVerboseLoggingEnabled) {
            logd("reported txKbps " + txTputKbps + " rxKbps " + rxTputKbps);
        }
        if (txTputKbps > 0) {
            networkCapabilitiesBuilder.setLinkUpstreamBandwidthKbps(txTputKbps);
        }
        if (rxTputKbps > 0) {
            networkCapabilitiesBuilder.setLinkDownstreamBandwidthKbps(rxTputKbps);
        }
    }

    /**
     * Method to update network capabilities from the current WifiConfiguration.
     */
    @Override
    public void updateCapabilities() {
        updateCapabilities(getConnectedWifiConfigurationInternal());
    }

    /**
     * Check if BSSID belongs to any of the affiliated link BSSID's.
     * @param bssid BSSID of the AP.
     * @return true if BSSID matches to one of the affiliated link BSSIDs, false otherwise.
     */
    public boolean isAffiliatedLinkBssid(@NonNull MacAddress bssid) {
        List<MloLink> links = mWifiInfo.getAffiliatedMloLinks();
        for (MloLink link: links) {
            if (link.getApMacAddress().equals(bssid)) {
                return true;
            }
        }
        return false;
    }

    /**
     * Check if the connection is MLO (Multi-Link Operation).
     * @return true if connection is MLO, otherwise false.
     */
    public boolean isMlo() {
        return !mWifiInfo.getAssociatedMloLinks().isEmpty();
    }

    private void updateCapabilities(WifiConfiguration currentWifiConfiguration) {
        updateCapabilities(getCapabilities(currentWifiConfiguration, getConnectedBssidInternal()));
    }

    private void updateCapabilities(NetworkCapabilities networkCapabilities) {
        if (mNetworkAgent == null) {
            return;
        }
        mNetworkAgent.sendNetworkCapabilitiesAndCache(networkCapabilities);
    }

    private void handleEapAuthFailure(int networkId, int errorCode) {
        WifiConfiguration targetedNetwork =
                mWifiConfigManager.getConfiguredNetwork(mTargetNetworkId);
        if (targetedNetwork != null) {
            switch (targetedNetwork.enterpriseConfig.getEapMethod()) {
                case WifiEnterpriseConfig.Eap.SIM:
                case WifiEnterpriseConfig.Eap.AKA:
                case WifiEnterpriseConfig.Eap.AKA_PRIME:
                    if (errorCode == WifiNative.EAP_SIM_VENDOR_SPECIFIC_CERT_EXPIRED) {
                        mWifiCarrierInfoManager.resetCarrierKeysForImsiEncryption(targetedNetwork);
                    } else {
                        int carrierId = targetedNetwork.carrierId;
                        if (mWifiCarrierInfoManager.isOobPseudonymFeatureEnabled(carrierId)) {
                            mWifiPseudonymManager.retrieveOobPseudonymWithRateLimit(carrierId);
                        }
                    }
                    break;

                default:
                    // Do Nothing
            }
        }
    }

    /**
     * All callbacks are triggered on the main Wifi thread.
     * See {@link WifiNetworkAgent#WifiNetworkAgent}'s looper argument in
     * {@link WifiInjector#makeWifiNetworkAgent}.
     */
    private class WifiNetworkAgentCallback implements WifiNetworkAgent.Callback {
        private int mLastNetworkStatus = -1; // To detect when the status really changes

        private boolean isThisCallbackActive() {
            return mNetworkAgent != null && mNetworkAgent.getCallback() == this;
        }

        @Override
        public void onNetworkUnwanted() {
            // Ignore if we're not the current networkAgent.
            if (!isThisCallbackActive()) return;
            if (mVerboseLoggingEnabled) {
                logd("WifiNetworkAgent -> Wifi unwanted score " + mWifiInfo.getScore());
            }
            unwantedNetwork(NETWORK_STATUS_UNWANTED_DISCONNECT);
        }

        @Override
        public void onValidationStatus(int status, @Nullable Uri redirectUri) {
            if (!isThisCallbackActive()) return;
            if (status == mLastNetworkStatus) return;
            mLastNetworkStatus = status;
            if (status == NetworkAgent.VALIDATION_STATUS_NOT_VALID) {
                if (mVerboseLoggingEnabled) {
                    logd("WifiNetworkAgent -> Wifi networkStatus invalid, score="
                            + mWifiInfo.getScore());
                }
                unwantedNetwork(NETWORK_STATUS_UNWANTED_VALIDATION_FAILED);
            } else if (status == NetworkAgent.VALIDATION_STATUS_VALID) {
                if (mVerboseLoggingEnabled) {
                    logd("WifiNetworkAgent -> Wifi networkStatus valid, score= "
                            + mWifiInfo.getScore());
                }
                mWifiMetrics.logStaEvent(mInterfaceName, StaEvent.TYPE_NETWORK_AGENT_VALID_NETWORK);
                doNetworkStatus(status);
            }
            boolean captivePortalDetected = redirectUri != null
                    && redirectUri.toString() != null
                    && redirectUri.toString().length() > 0;
            if (captivePortalDetected) {
                Log.i(getTag(), "Captive Portal detected, status=" + status
                        + ", redirectUri=" + redirectUri);
                mWifiConfigManager.noteCaptivePortalDetected(mWifiInfo.getNetworkId());
                mCmiMonitor.onCaptivePortalDetected(mClientModeManager);
                mCurrentConnectionDetectedCaptivePortal = true;
            }
        }

        @Override
        public void onSaveAcceptUnvalidated(boolean accept) {
            if (!isThisCallbackActive()) return;
            ClientModeImpl.this.sendMessage(CMD_ACCEPT_UNVALIDATED, accept ? 1 : 0);
        }

        @Override
        public void onStartSocketKeepalive(int slot, @NonNull Duration interval,
                @NonNull KeepalivePacketData packet) {
            if (!isThisCallbackActive()) return;
            ClientModeImpl.this.sendMessage(
                    CMD_START_IP_PACKET_OFFLOAD, slot, (int) interval.getSeconds(), packet);
        }

        @Override
        public void onStopSocketKeepalive(int slot) {
            if (!isThisCallbackActive()) return;
            ClientModeImpl.this.sendMessage(CMD_STOP_IP_PACKET_OFFLOAD, slot);
        }

        @Override
        public void onAddKeepalivePacketFilter(int slot, @NonNull KeepalivePacketData packet) {
            if (!isThisCallbackActive()) return;
            ClientModeImpl.this.sendMessage(
                    CMD_ADD_KEEPALIVE_PACKET_FILTER_TO_APF, slot, 0, packet);
        }

        @Override
        public void onRemoveKeepalivePacketFilter(int slot) {
            if (!isThisCallbackActive()) return;
            ClientModeImpl.this.sendMessage(CMD_REMOVE_KEEPALIVE_PACKET_FILTER_FROM_APF, slot);
        }

        @Override
        public void onSignalStrengthThresholdsUpdated(@NonNull int[] thresholds) {
            if (!isThisCallbackActive()) return;
            // Enable RSSI monitoring only on primary STA
            if (!isPrimary()) {
                return;
            }
            mWifiThreadRunner.post(
                    () -> mRssiMonitor.updateAppThresholdsAndStartMonitor(thresholds));
        }

        @Override
        public void onAutomaticReconnectDisabled() {
            if (!isThisCallbackActive()) return;
            unwantedNetwork(NETWORK_STATUS_UNWANTED_DISABLE_AUTOJOIN);
        }

        @Override
        public void onDscpPolicyStatusUpdated(int policyId, int status) {
            mQosPolicyRequestHandler.setQosPolicyStatus(policyId, status);
        }
    }

    @Override
    public void onDeviceMobilityStateUpdated(@DeviceMobilityState int newState) {
        if (!mScreenOn) {
            return;
        }
        if (isPrimary()) {
            mRssiMonitor.updatePollRssiInterval(newState);
        }
    }

    @Override
    public void setLinkLayerStatsPollingInterval(int newIntervalMs) {
        mRssiMonitor.overridePollRssiInterval(newIntervalMs);
    }

    private boolean isNewConnectionInProgress(@NonNull String disconnectingSsid) {
        String targetSsid = getConnectingSsidInternal();
        // If network is removed while connecting, targetSsid can be null.
        if (targetSsid == null) {
            return false;
        }
        // When connecting to another network while already connected, the old network will first
        // disconnect before the new connection can begin. Thus, the presence of a mLastNetworkId
        // that's different from the mTargetNetworkId indicates that this network disconnection is
        // triggered for the previously connected network as opposed to the current ongoing
        // connection.
        boolean isConnectingWhileAlreadyConnected =
                mLastNetworkId != WifiConfiguration.INVALID_NETWORK_ID
                && mLastNetworkId != mTargetNetworkId;

        // This second condition is needed to catch cases where 2 simultaneous connections happen
        // back-to-back. When a new connection start before the previous one finishes, the
        // previous network will get removed from the supplicant and cause a disconnect message
        // to be received with the previous network's SSID. Thus, if the disconnecting SSID does not
        // match the target SSID, it means a new connection is in progress.
        boolean isConnectingToAnotherNetwork = !disconnectingSsid.equals(targetSsid);
        return isConnectingWhileAlreadyConnected || isConnectingToAnotherNetwork;
    }

    private void unwantedNetwork(int reason) {
        sendMessage(CMD_UNWANTED_NETWORK, reason);
    }

    private void doNetworkStatus(int status) {
        sendMessage(CMD_NETWORK_STATUS, status);
    }

    private void updatePseudonymFromOob(int carrierId, String pseudonym) {
        sendMessage(CMD_UPDATE_OOB_PSEUDONYM, carrierId, 0, pseudonym);
    }

    class ConnectingOrConnectedState extends RunnerState {
        ConnectingOrConnectedState(int threshold) {
            super(threshold, mWifiInjector.getWifiHandlerLocalLog());
        }

        @Override
        public void enterImpl() {
            if (mVerboseLoggingEnabled) Log.v(getTag(), "Entering ConnectingOrConnectedState");
            mCmiMonitor.onConnectionStart(mClientModeManager);
        }

        @Override
        public void exitImpl() {
            if (mVerboseLoggingEnabled) Log.v(getTag(), "Exiting ConnectingOrConnectedState");
            mCmiMonitor.onConnectionEnd(mClientModeManager);

            // Not connected/connecting to any network:
            // 1. Disable the network in supplicant to prevent it from auto-connecting. We don't
            // remove the network to avoid losing any cached info in supplicant (reauth, etc) in
            // case we reconnect back to the same network.
            // 2. Set a random MAC address to ensure that we're not leaking the MAC address.
            mWifiNative.disableNetwork(mInterfaceName);
            if (mWifiGlobals.isConnectedMacRandomizationEnabled()) {
                mFailedToResetMacAddress = !mWifiNative.setStaMacAddress(
                        mInterfaceName, MacAddressUtils.createRandomUnicastAddress());
                if (mFailedToResetMacAddress) {
                    Log.e(getTag(), "Failed to set random MAC address on disconnect");
                }
            }
            if (mWifiInfo.getBSSID() != null) {
                mWifiBlocklistMonitor.removeAffiliatedBssids(mWifiInfo.getBSSID());
            }
            mWifiInfo.reset();
            mWifiInfo.setSupplicantState(SupplicantState.DISCONNECTED);
            mWifiScoreCard.noteSupplicantStateChanged(mWifiInfo);
            updateCurrentConnectionInfo();

            // For secondary client roles, they should stop themselves upon disconnection.
            // - Primary role shouldn't because it is persistent, and should try connecting to other
            //   networks upon disconnection.
            // - ROLE_CLIENT_LOCAL_ONLY shouldn't because it has auto-retry logic if the connection
            //   fails. WifiNetworkFactory will explicitly remove the CMM when the request is
            //   complete.
            // TODO(b/160346062): Maybe clean this up by having ClientModeManager register a
            //  onExitConnectingOrConnectedState() callback with ClientModeImpl and implementing
            //  this logic in ClientModeManager. ClientModeImpl should be role-agnostic.
            ClientRole role = mClientModeManager.getRole();
            if (role == ROLE_CLIENT_SECONDARY_LONG_LIVED
                    || role == ROLE_CLIENT_SECONDARY_TRANSIENT) {
                if (mVerboseLoggingEnabled) {
                    Log.d(getTag(), "Disconnected in ROLE_CLIENT_SECONDARY_*, "
                            + "stop ClientModeManager=" + mClientModeManager);
                }
                // stop owner ClientModeManager, which will in turn stop this ClientModeImpl
                mClientModeManager.stop();
            }
        }

        @Override
        String getMessageLogRec(int what) {
            return ClientModeImpl.class.getSimpleName() + "."
                    + ConnectingOrConnectedState.class.getSimpleName() + "." + getWhatToString(
                    what);
        }

        @Override
        public boolean processMessageImpl(Message message) {
            boolean handleStatus = HANDLED;
            switch (message.what) {
                case WifiMonitor.SUPPLICANT_STATE_CHANGE_EVENT: {
                    StateChangeResult stateChangeResult = (StateChangeResult) message.obj;
                    SupplicantState state = handleSupplicantStateChange(stateChangeResult);
                    // Supplicant can fail to report a NETWORK_DISCONNECTION_EVENT
                    // when authentication times out after a successful connection,
                    // we can figure this from the supplicant state. If supplicant
                    // state is DISCONNECTED, but the agent is not disconnected, we
                    // need to handle a disconnection
                    if (mVerboseLoggingEnabled) {
                        log("ConnectingOrConnectedState: Supplicant State change "
                                + stateChangeResult);
                    }
                    @SupplicantEventCode int supplicantEvent;
                    switch (stateChangeResult.state) {
                        case COMPLETED:
                            supplicantEvent = SupplicantStaIfaceHal.SUPPLICANT_EVENT_CONNECTED;
                            break;
                        case ASSOCIATING:
                            supplicantEvent = SupplicantStaIfaceHal.SUPPLICANT_EVENT_ASSOCIATING;
                            break;
                        case ASSOCIATED:
                            supplicantEvent = SupplicantStaIfaceHal.SUPPLICANT_EVENT_ASSOCIATED;
                            break;
                        default:
                            supplicantEvent = -1;
                    }
                    if (supplicantEvent != -1) {
                        WifiConfiguration config = mWifiConfigManager.getConfiguredNetwork(
                                    stateChangeResult.networkId);
                        try {
                            logEventIfManagedNetwork(config, supplicantEvent,
                                    MacAddress.fromString(stateChangeResult.bssid), "");
                        } catch (IllegalArgumentException e) {
                            Log.i(TAG, "Invalid bssid received for state change event");
                        }
                    }
                    if (state == SupplicantState.DISCONNECTED && mNetworkAgent != null) {
                        if (mVerboseLoggingEnabled) {
                            log("Missed CTRL-EVENT-DISCONNECTED, disconnect");
                        }
                        handleNetworkDisconnect(false,
                                WIFI_DISCONNECT_REPORTED__FAILURE_CODE__SUPPLICANT_DISCONNECTED);
                        transitionTo(mDisconnectedState);
                    }
                    if (state == SupplicantState.COMPLETED) {
                        mWifiScoreReport.noteIpCheck();
                    }
                    break;
                }
                case WifiMonitor.ASSOCIATED_BSSID_EVENT: {
                    // This is where we can confirm the connection BSSID. Use it to find the
                    // right ScanDetail to populate metrics.
                    String someBssid = (String) message.obj;
                    if (someBssid != null) {
                        // Get the ScanDetail associated with this BSSID.
                        ScanDetailCache scanDetailCache =
                                mWifiConfigManager.getScanDetailCacheForNetwork(mTargetNetworkId);
                        if (scanDetailCache != null) {
                            mWifiMetrics.setConnectionScanDetail(mInterfaceName,
                                    scanDetailCache.getScanDetail(someBssid));
                        }
                        // Update last associated BSSID
                        mLastBssid = someBssid;
                    }
                    handleStatus = NOT_HANDLED;
                    break;
                }
                case WifiMonitor.NETWORK_CONNECTION_EVENT: {
                    if (mVerboseLoggingEnabled) log("Network connection established");
                    NetworkConnectionEventInfo connectionInfo =
                            (NetworkConnectionEventInfo) message.obj;
                    mLastNetworkId = connectionInfo.networkId;
                    mSentHLPs = connectionInfo.isFilsConnection;
                    if (mSentHLPs) mWifiMetrics.incrementL2ConnectionThroughFilsAuthCount();
                    mWifiConfigManager.clearRecentFailureReason(mLastNetworkId);
                    mLastBssid = connectionInfo.bssid;
                    // TODO: This check should not be needed after ClientModeImpl refactor.
                    // Currently, the last connected network configuration is left in
                    // wpa_supplicant, this may result in wpa_supplicant initiating connection
                    // to it after a config store reload. Hence the old network Id lookups may not
                    // work, so disconnect the network and let network selector reselect a new
                    // network.
                    WifiConfiguration config = getConnectedWifiConfigurationInternal();
                    if (config == null) {
                        logw("Connected to unknown networkId " + mLastNetworkId
                                + ", disconnecting...");
                        sendMessage(CMD_DISCONNECT, StaEvent.DISCONNECT_UNKNOWN_NETWORK);
                        break;
                    }
                    handleNetworkConnectionEventInfo(config, connectionInfo);
                    mWifiInfo.setMacAddress(mWifiNative.getMacAddress(mInterfaceName));

                    ScanDetailCache scanDetailCache =
                            mWifiConfigManager.getScanDetailCacheForNetwork(config.networkId);
                    ScanResult scanResult = null;
                    if (scanDetailCache != null && mLastBssid != null) {
                        scanResult = scanDetailCache.getScanResult(mLastBssid);
                        if (scanResult != null) {
                            mWifiInfo.setFrequency(scanResult.frequency);
                        }
                    }

                    // We need to get the updated pseudonym from supplicant for EAP-SIM/AKA/AKA'
                    if (config.enterpriseConfig != null
                            && config.enterpriseConfig.isAuthenticationSimBased()) {
                        if (mWifiCarrierInfoManager.isOobPseudonymFeatureEnabled(
                                config.carrierId)) {
                            if (mVerboseLoggingEnabled) {
                                logd("add PseudonymUpdatingListener");
                            }
                            mWifiPseudonymManager.registerPseudonymUpdatingListener(
                                    mPseudonymUpdatingListener);
                        }
                        mLastSubId = mWifiCarrierInfoManager.getBestMatchSubscriptionId(config);
                        mLastSimBasedConnectionCarrierName =
                                mWifiCarrierInfoManager.getCarrierNameForSubId(mLastSubId);
                        String anonymousIdentity =
                                mWifiNative.getEapAnonymousIdentity(mInterfaceName);
                        if (!TextUtils.isEmpty(anonymousIdentity)
                                && !WifiCarrierInfoManager
                                .isAnonymousAtRealmIdentity(anonymousIdentity)) {
                            String decoratedPseudonym = mWifiCarrierInfoManager
                                    .decoratePseudonymWith3GppRealm(config,
                                            anonymousIdentity);
                            boolean updateToNativeService = false;
                            if (decoratedPseudonym != null
                                    && !decoratedPseudonym.equals(anonymousIdentity)) {
                                anonymousIdentity = decoratedPseudonym;
                                // propagate to the supplicant to avoid using
                                // the original anonymous identity for firmware
                                // roaming.
                                if (mVerboseLoggingEnabled) {
                                    log("Update decorated pseudonym: " + anonymousIdentity);
                                }
                                updateToNativeService = true;
                            }
                            // This needs native change to avoid disconnecting from the current
                            // network. Consider that older releases might not be able to have
                            // the vendor partition updated, only update to native service on T
                            // or newer.
                            if (SdkLevel.isAtLeastT()) {
                                mWifiNative.setEapAnonymousIdentity(mInterfaceName,
                                        anonymousIdentity, updateToNativeService);
                            }
                            if (mVerboseLoggingEnabled) {
                                log("EAP Pseudonym: " + anonymousIdentity);
                            }
                            // Save the pseudonym only if it is a real one
                            config.enterpriseConfig.setAnonymousIdentity(anonymousIdentity);
                            int carrierId = config.carrierId;
                            if (mWifiCarrierInfoManager.isOobPseudonymFeatureEnabled(
                                    carrierId)) {
                                mWifiPseudonymManager.setInBandPseudonym(carrierId,
                                        anonymousIdentity);
                            }
                        } else {
                            // Clear any stored pseudonyms
                            config.enterpriseConfig.setAnonymousIdentity(null);
                        }
                        mWifiConfigManager.addOrUpdateNetwork(config, Process.WIFI_UID);
                        if (config.isPasspoint()) {
                            mPasspointManager.setAnonymousIdentity(config);
                        } else if (config.fromWifiNetworkSuggestion) {
                            mWifiNetworkSuggestionsManager.setAnonymousIdentity(config);
                        }
                    }
                    // When connecting to Passpoint, ask for the Venue URL
                    if (config.isPasspoint()) {
                        mTermsAndConditionsUrl = null;
                        if (scanResult == null && mLastBssid != null) {
                            // The cached scan result of connected network would be null at the
                            // first connection, try to check full scan result list again to look up
                            // matched scan result associated to the current SSID and BSSID.
                            scanResult = mScanRequestProxy.getScanResult(mLastBssid);
                        }
                        if (scanResult != null) {
                            mPasspointManager.requestVenueUrlAnqpElement(scanResult);
                        }
                    }
                    mIpReachabilityMonitorActive = true;
                    mWifiInfo.setNetworkKey(config.getNetworkKeyFromSecurityType(
                            mWifiInfo.getCurrentSecurityType()));
                    if (mApplicationQosPolicyRequestHandler.isFeatureEnabled()) {
                        mApplicationQosPolicyRequestHandler.queueAllPoliciesOnIface(mInterfaceName);
                    }
                    updateLayer2Information();
                    updateCurrentConnectionInfo();
                    transitionTo(mL3ProvisioningState);
                    break;
                }
                case CMD_UPDATE_OOB_PSEUDONYM: {
                    WifiConfiguration config = getConnectedWifiConfigurationInternal();
                    if (config == null) {
                        log("OOB pseudonym is updated, but no valid connected network.");
                        break;
                    }
                    int updatingCarrierId = message.arg1;
                    if (config.enterpriseConfig == null
                            || !config.enterpriseConfig.isAuthenticationSimBased()
                            || !mWifiCarrierInfoManager.isOobPseudonymFeatureEnabled(
                                    config.carrierId)
                            || updatingCarrierId != config.carrierId) {
                        log("OOB pseudonym is not applied.");
                        break;
                    }
                    if (SdkLevel.isAtLeastT()) {
                        log("send OOB pseudonym to supplicant");
                        String pseudonym = (String) message.obj;
                        mWifiNative.setEapAnonymousIdentity(mInterfaceName,
                                mWifiCarrierInfoManager.decoratePseudonymWith3GppRealm(
                                        config, pseudonym),
                                /*updateToNativeService=*/ true);
                    }
                    break;
                }
                case WifiMonitor.SUP_REQUEST_SIM_AUTH: {
                    logd("Received SUP_REQUEST_SIM_AUTH");
                    SimAuthRequestData requestData = (SimAuthRequestData) message.obj;
                    if (requestData != null) {
                        if (requestData.protocol == WifiEnterpriseConfig.Eap.SIM) {
                            handleGsmAuthRequest(requestData);
                        } else if (requestData.protocol == WifiEnterpriseConfig.Eap.AKA
                                || requestData.protocol == WifiEnterpriseConfig.Eap.AKA_PRIME) {
                            handle3GAuthRequest(requestData);
                        }
                    } else {
                        loge("Invalid SIM auth request");
                    }
                    break;
                }
                case WifiMonitor.NETWORK_DISCONNECTION_EVENT: {
                    DisconnectEventInfo eventInfo = (DisconnectEventInfo) message.obj;
                    if (mVerboseLoggingEnabled) {
                        log("ConnectingOrConnectedState: Network disconnection " + eventInfo);
                    }
                    if (eventInfo.reasonCode
                            == StaIfaceReasonCode.FOURWAY_HANDSHAKE_TIMEOUT) {
                        String bssid = !isValidBssid(eventInfo.bssid)
                                ? mTargetBssid : eventInfo.bssid;
                        mWifiLastResortWatchdog.noteConnectionFailureAndTriggerIfNeeded(
                                getConnectingSsidInternal(), bssid,
                                WifiLastResortWatchdog.FAILURE_CODE_AUTHENTICATION,
                                isConnected());
                    }
                    WifiConfiguration config = getConnectedWifiConfigurationInternal();
                    if (config == null) {
                        config = getConnectingWifiConfigurationInternal();
                    }
                    clearNetworkCachedDataIfNeeded(config, eventInfo.reasonCode);
                    try {
                        logEventIfManagedNetwork(config,
                                SupplicantStaIfaceHal.SUPPLICANT_EVENT_DISCONNECTED,
                                MacAddress.fromString(eventInfo.bssid),
                                "reason=" + StaIfaceReasonCode.toString(eventInfo.reasonCode));
                    } catch (IllegalArgumentException e) {
                        Log.e(TAG, "Invalid bssid received for disconnection event");
                    }
                    boolean newConnectionInProgress = isNewConnectionInProgress(eventInfo.ssid);
                    if (!newConnectionInProgress) {
                        int level2FailureReason = eventInfo.locallyGenerated
                                ? WifiMetricsProto.ConnectionEvent.FAILURE_REASON_UNKNOWN :
                                WifiMetricsProto.ConnectionEvent.DISCONNECTION_NON_LOCAL;
                        if (!eventInfo.locallyGenerated) {
                            mWifiScoreCard.noteNonlocalDisconnect(
                                    mInterfaceName, eventInfo.reasonCode);
                        }
                        reportConnectionAttemptEnd(
                                WifiMetrics.ConnectionEvent.FAILURE_NETWORK_DISCONNECTION,
                                WifiMetricsProto.ConnectionEvent.HLF_NONE, level2FailureReason);
                    }
                    handleNetworkDisconnect(newConnectionInProgress, eventInfo.reasonCode);
                    if (!newConnectionInProgress) {
                        transitionTo(mDisconnectedState);
                    }
                    mTermsAndConditionsUrl = null;
                    break;
                }
                case WifiMonitor.TARGET_BSSID_EVENT: {
                    // Trying to associate to this BSSID
                    if (message.obj != null) {
                        mTargetBssid = (String) message.obj;
                    }
                    break;
                }
                case WifiMonitor.AUXILIARY_SUPPLICANT_EVENT: {
                    SupplicantEventInfo eventInfo = (SupplicantEventInfo) message.obj;
                    logEventIfManagedNetwork(getConnectingWifiConfigurationInternal(),
                            eventInfo.eventCode, eventInfo.bssid,
                            eventInfo.reasonString);
                    break;
                }
                case CMD_DISCONNECT: {
                    mWifiMetrics.logStaEvent(mInterfaceName, StaEvent.TYPE_FRAMEWORK_DISCONNECT,
                            message.arg1);
                    mWifiNative.disconnect(mInterfaceName);
                    break;
                }
                case CMD_PRE_DHCP_ACTION:
                case CMD_PRE_DHCP_ACTION_COMPLETE:
                case CMD_POST_DHCP_ACTION:
                case CMD_IPV4_PROVISIONING_SUCCESS:
                case CMD_IP_CONFIGURATION_SUCCESSFUL:
                case CMD_IPV4_PROVISIONING_FAILURE: {
                    handleStatus = handleL3MessagesWhenNotConnected(message);
                    break;
                }
                case WifiMonitor.TRANSITION_DISABLE_INDICATION: {
                    log("Received TRANSITION_DISABLE_INDICATION: networkId=" + message.arg1
                            + ", indication=" + message.arg2 + ", bssid=" + mLastBssid);
                    if (isValidTransitionDisableIndicationSource(mLastBssid, message.arg2)) {
                        mWifiConfigManager.updateNetworkTransitionDisable(message.arg1,
                                message.arg2);
                    } else {
                        Log.w(getTag(), "Drop TRANSITION_DISABLE_INDICATION event"
                                + " from an invalid source.");
                    }
                    break;
                }
                case WifiMonitor.QOS_POLICY_RESET_EVENT: {
                    if (SdkLevel.isAtLeastT() && mNetworkAgent != null
                            && mWifiNative.isQosPolicyFeatureEnabled()) {
                        mNetworkAgent.sendRemoveAllDscpPolicies();
                    }
                    break;
                }
                case WifiMonitor.QOS_POLICY_REQUEST_EVENT: {
                    if (SdkLevel.isAtLeastT() && mWifiNative.isQosPolicyFeatureEnabled()) {
                        mQosPolicyRequestHandler.queueQosPolicyRequest(
                                message.arg1, (List<QosPolicyRequest>) message.obj);
                    }
                    break;
                }
                case CMD_REJECT_EAP_INSECURE_CONNECTION: {
                    log("Received CMD_REJECT_EAP_INSECURE_CONNECTION event");
                    boolean disconnectRequired = message.arg2 == 1;

                    // TOFU connections are not established until the user approves the certificate.
                    // If TOFU is not supported and the network is already connected, this will
                    // disconnect the network.
                    if (disconnectRequired) {
                        sendMessage(CMD_DISCONNECT, StaEvent.DISCONNECT_NETWORK_UNTRUSTED);
                    }
                    break;
                }
                default: {
                    handleStatus = NOT_HANDLED;
                    break;
                }
            }
            if (handleStatus == HANDLED) {
                logStateAndMessage(message, this);
            }
            return handleStatus;
        }

        private boolean isValidTransitionDisableIndicationSource(String bssid,
                @WifiMonitor.TransitionDisableIndication int indicationBit) {
            ScanResult result = mScanRequestProxy.getScanResult(mLastBssid);
            if (null == result) return false;

            // SAE TDI should only come from a PSK/SAE BSS or a SAE BSS.
            if (0 != (indicationBit & WifiMonitor.TDI_USE_WPA3_PERSONAL)) {
                return ScanResultUtil.isScanResultForSaeNetwork(result)
                        || ScanResultUtil.isScanResultForPskSaeTransitionNetwork(result);
            }
            // SAE_PK TDI should only come from a SAE BSS.
            if (0 != (indicationBit & WifiMonitor.TDI_USE_SAE_PK)) {
                return ScanResultUtil.isScanResultForSaeNetwork(result);
            }
            // WPA3 Enterprise TDI should only come from a WPA2/WPA3 Enterprise
            // BSS or a WPA3 Enterprise BSS.
            if (0 != (indicationBit & WifiMonitor.TDI_USE_WPA3_ENTERPRISE)) {
                return ScanResultUtil.isScanResultForWpa3EnterpriseOnlyNetwork(result)
                        || ScanResultUtil.isScanResultForWpa3EnterpriseTransitionNetwork(result);
            }
            // OWE TDI should only come from an OPEN/OWE BSS or an OWE BSS.
            if (0 != (indicationBit & WifiMonitor.TDI_USE_ENHANCED_OPEN)) {
                return ScanResultUtil.isScanResultForOweNetwork(result)
                        || ScanResultUtil.isScanResultForOweTransitionNetwork(result);
            }
            return false;
        }
    }

    class L2ConnectingState extends RunnerState {
        L2ConnectingState(int threshold) {
            super(threshold, mWifiInjector.getWifiHandlerLocalLog());
        }

        @Override
        public void enterImpl() {
            if (mVerboseLoggingEnabled) Log.v(getTag(), "Entering L2ConnectingState");
            // Make sure we connect: we enter this state prior to connecting to a new
            // network. In some cases supplicant ignores the connect requests (it might not
            // find the target SSID in its cache), Therefore we end up stuck that state, hence the
            // need for the watchdog.
            mConnectingWatchdogCount++;
            logd("Start Connecting Watchdog " + mConnectingWatchdogCount);
            sendMessageDelayed(obtainMessage(CMD_CONNECTING_WATCHDOG_TIMER,
                    mConnectingWatchdogCount, 0), CONNECTING_WATCHDOG_TIMEOUT_MS);
        }

        @Override
        public void exitImpl() {
            if (mVerboseLoggingEnabled) Log.v(getTag(), "Exiting L2ConnectingState");
            // Cancel any pending CMD_CONNECTING_WATCHDOG_TIMER since this is only valid in
            // L2ConnectingState anyway.
            removeMessages(CMD_CONNECTING_WATCHDOG_TIMER);
        }

        @Override
        String getMessageLogRec(int what) {
            return ClientModeImpl.class.getSimpleName() + "."
                    + L2ConnectingState.class.getSimpleName() + "." + getWhatToString(what);
        }

        @Override
        public boolean processMessageImpl(Message message) {
            boolean handleStatus = HANDLED;
            switch (message.what) {
                case WifiMonitor.NETWORK_NOT_FOUND_EVENT:
                    mNetworkNotFoundEventCount++;
                    String networkName = (String) message.obj;
                    if (networkName != null && !networkName.equals(getConnectingSsidInternal())) {
                        loge("Network not found event received, network: " + networkName
                                + " which is not the target network: "
                                + getConnectingSsidInternal());
                        break;
                    }
                    Log.d(getTag(), "Network not found event received: network: " + networkName);
                    if (mNetworkNotFoundEventCount
                            >= mWifiGlobals.getNetworkNotFoundEventThreshold()
                            && mTargetWifiConfiguration != null
                            && mTargetWifiConfiguration.SSID != null
                            && mTargetWifiConfiguration.SSID.equals(networkName)) {
                        stopIpClient();
                        mWifiConfigManager.updateNetworkSelectionStatus(
                                mTargetWifiConfiguration.networkId,
                                WifiConfiguration.NetworkSelectionStatus
                                        .DISABLED_NETWORK_NOT_FOUND);
                        if (SdkLevel.isAtLeastS()) {
                            mWifiConfigManager.setRecentFailureAssociationStatus(
                                    mTargetWifiConfiguration.networkId,
                                    WifiConfiguration.RECENT_FAILURE_NETWORK_NOT_FOUND);
                        }
                        reportConnectionAttemptEnd(
                                WifiMetrics.ConnectionEvent.FAILURE_NETWORK_NOT_FOUND,
                                WifiMetricsProto.ConnectionEvent.HLF_NONE,
                                WifiMetricsProto.ConnectionEvent.FAILURE_REASON_UNKNOWN);
                        handleNetworkDisconnect(false,
                                WifiStatsLog.WIFI_DISCONNECT_REPORTED__FAILURE_CODE__UNSPECIFIED);
                        transitionTo(mDisconnectedState); // End of connection attempt.
                    }
                    break;
                case WifiMonitor.ASSOCIATION_REJECTION_EVENT: {
                    AssocRejectEventInfo assocRejectEventInfo = (AssocRejectEventInfo) message.obj;
                    log("L2ConnectingState: Association rejection " + assocRejectEventInfo);
                    if (!assocRejectEventInfo.ssid.equals(getConnectingSsidInternal())) {
                        loge("Association rejection event received on not target network");
                        break;
                    }
                    stopIpClient();
                    mWifiDiagnostics.triggerBugReportDataCapture(
                            WifiDiagnostics.REPORT_REASON_ASSOC_FAILURE);
                    String bssid = assocRejectEventInfo.bssid;
                    boolean timedOut = assocRejectEventInfo.timedOut;
                    int statusCode = assocRejectEventInfo.statusCode;
                    if (!isValidBssid(bssid)) {
                        // If BSSID is null, use the target roam BSSID
                        bssid = mTargetBssid;
                    } else if (SUPPLICANT_BSSID_ANY.equals(mTargetBssid)) {
                        // This is needed by WifiBlocklistMonitor to block continuously
                        // failing BSSIDs. Need to set here because mTargetBssid is currently
                        // not being set until association success.
                        mTargetBssid = bssid;
                    }
                    if (!isSecondaryInternet()) {
                        mWifiConfigManager.updateNetworkSelectionStatus(mTargetNetworkId,
                                WifiConfiguration.NetworkSelectionStatus
                                        .DISABLED_ASSOCIATION_REJECTION);
                    }
                    setAssociationRejectionStatusInConfig(mTargetNetworkId, assocRejectEventInfo);
                    int level2FailureReason =
                            WifiMetricsProto.ConnectionEvent.FAILURE_REASON_UNKNOWN;
                    if (statusCode == StaIfaceStatusCode.AP_UNABLE_TO_HANDLE_NEW_STA
                            || statusCode == StaIfaceStatusCode.ASSOC_REJECTED_TEMPORARILY
                            || statusCode == StaIfaceStatusCode.DENIED_INSUFFICIENT_BANDWIDTH) {
                        level2FailureReason = WifiMetricsProto.ConnectionEvent
                                .ASSOCIATION_REJECTION_AP_UNABLE_TO_HANDLE_NEW_STA;
                    }

                    // If rejection occurred while Metrics is tracking a ConnectionEvent, end it.
                    reportConnectionAttemptEnd(
                            timedOut
                                    ? WifiMetrics.ConnectionEvent.FAILURE_ASSOCIATION_TIMED_OUT
                                    : WifiMetrics.ConnectionEvent.FAILURE_ASSOCIATION_REJECTION,
                            WifiMetricsProto.ConnectionEvent.HLF_NONE,
                            level2FailureReason);

                    if (level2FailureReason != WifiMetricsProto.ConnectionEvent
                            .ASSOCIATION_REJECTION_AP_UNABLE_TO_HANDLE_NEW_STA
                            && !isSecondaryInternet()) {
                        mWifiLastResortWatchdog.noteConnectionFailureAndTriggerIfNeeded(
                                getConnectingSsidInternal(), bssid,
                                WifiLastResortWatchdog.FAILURE_CODE_ASSOCIATION,
                                isConnected());
                    }
                    handleNetworkDisconnect(false,
                            WifiStatsLog.WIFI_DISCONNECT_REPORTED__FAILURE_CODE__UNSPECIFIED);
                    transitionTo(mDisconnectedState); // End of connection attempt.
                    break;
                }
                case WifiMonitor.AUTHENTICATION_FAILURE_EVENT: {
                    AuthenticationFailureEventInfo authenticationFailureEventInfo =
                            (AuthenticationFailureEventInfo) message.obj;
                    if (!TextUtils.equals(authenticationFailureEventInfo.ssid,
                            getConnectingSsidInternal())) {
                        logw("Authentication failure event received on not target network");
                        break;
                    }
                    stopIpClient();
                    mWifiDiagnostics.triggerBugReportDataCapture(
                            WifiDiagnostics.REPORT_REASON_AUTH_FAILURE);
                    int disableReason = WifiConfiguration.NetworkSelectionStatus
                            .DISABLED_AUTHENTICATION_FAILURE;
                    int reasonCode = authenticationFailureEventInfo.reasonCode;
                    int errorCode = authenticationFailureEventInfo.errorCode;
                    log("L2ConnectingState: Authentication failure "
                            + " reason=" + reasonCode + " error=" + errorCode);
                    WifiConfiguration targetedNetwork =
                            mWifiConfigManager.getConfiguredNetwork(mTargetNetworkId);
                    // Check if this is a permanent wrong password failure.
                    if (isPermanentWrongPasswordFailure(mTargetNetworkId, reasonCode)) {
                        disableReason = WifiConfiguration.NetworkSelectionStatus
                                .DISABLED_BY_WRONG_PASSWORD;
                        // For primary role, send error notification except for local only network,
                        // for secondary role, send only for secondary internet.
                        final boolean isForLocalOnly = isRequestedForLocalOnly(
                                targetedNetwork, mTargetBssid) || isLocalOnly();
                        final boolean needNotifyError = isPrimary() ? !isForLocalOnly
                                : isSecondaryInternet();
                        if (targetedNetwork != null && needNotifyError) {
                            mWrongPasswordNotifier.onWrongPasswordError(targetedNetwork);
                        }
                    } else if (reasonCode == WifiManager.ERROR_AUTH_FAILURE_EAP_FAILURE) {
                        logEventIfManagedNetwork(targetedNetwork,
                                SupplicantStaIfaceHal.SUPPLICANT_EVENT_EAP_FAILURE,
                                authenticationFailureEventInfo.bssid, "error=" + errorCode);
                        if (targetedNetwork != null && targetedNetwork.enterpriseConfig != null
                                && targetedNetwork.enterpriseConfig.isAuthenticationSimBased()) {
                            // only show EAP failure notification if primary
                            WifiBlocklistMonitor.CarrierSpecificEapFailureConfig eapFailureConfig =
                                    mEapFailureNotifier.onEapFailure(errorCode, targetedNetwork,
                                            isPrimary());
                            if (eapFailureConfig != null) {
                                disableReason = WifiConfiguration.NetworkSelectionStatus
                                    .DISABLED_AUTHENTICATION_PRIVATE_EAP_ERROR;
                                mWifiBlocklistMonitor.loadCarrierConfigsForDisableReasonInfos(
                                        eapFailureConfig);
                            }
                        }
                        handleEapAuthFailure(mTargetNetworkId, errorCode);
                        if (errorCode == WifiNative.EAP_SIM_NOT_SUBSCRIBED) {
                            disableReason = WifiConfiguration.NetworkSelectionStatus
                                    .DISABLED_AUTHENTICATION_NO_SUBSCRIPTION;
                        }
                    }
                    mWifiConfigManager.updateNetworkSelectionStatus(
                            mTargetNetworkId, disableReason);
                    mWifiConfigManager.clearRecentFailureReason(mTargetNetworkId);

                    //If failure occurred while Metrics is tracking a ConnnectionEvent, end it.
                    int level2FailureReason;
                    switch (reasonCode) {
                        case WifiManager.ERROR_AUTH_FAILURE_NONE:
                            level2FailureReason =
                                    WifiMetricsProto.ConnectionEvent.AUTH_FAILURE_NONE;
                            break;
                        case WifiManager.ERROR_AUTH_FAILURE_TIMEOUT:
                            level2FailureReason =
                                    WifiMetricsProto.ConnectionEvent.AUTH_FAILURE_TIMEOUT;
                            break;
                        case WifiManager.ERROR_AUTH_FAILURE_WRONG_PSWD:
                            level2FailureReason =
                                    WifiMetricsProto.ConnectionEvent.AUTH_FAILURE_WRONG_PSWD;
                            break;
                        case WifiManager.ERROR_AUTH_FAILURE_EAP_FAILURE:
                            level2FailureReason =
                                    WifiMetricsProto.ConnectionEvent.AUTH_FAILURE_EAP_FAILURE;
                            break;
                        default:
                            level2FailureReason =
                                    WifiMetricsProto.ConnectionEvent.FAILURE_REASON_UNKNOWN;
                            break;
                    }
                    reportConnectionAttemptEnd(
                            WifiMetrics.ConnectionEvent.FAILURE_AUTHENTICATION_FAILURE,
                            WifiMetricsProto.ConnectionEvent.HLF_NONE,
                            level2FailureReason);
                    if (reasonCode != WifiManager.ERROR_AUTH_FAILURE_WRONG_PSWD && reasonCode
                            != WifiManager.ERROR_AUTH_FAILURE_EAP_FAILURE) {
                        mWifiLastResortWatchdog.noteConnectionFailureAndTriggerIfNeeded(
                                getConnectingSsidInternal(),
                                (mLastBssid == null) ? mTargetBssid : mLastBssid,
                                WifiLastResortWatchdog.FAILURE_CODE_AUTHENTICATION,
                                isConnected());
                    }
                    handleNetworkDisconnect(false,
                            WifiStatsLog.WIFI_DISCONNECT_REPORTED__FAILURE_CODE__UNSPECIFIED);
                    transitionTo(mDisconnectedState); // End of connection attempt.
                    break;
                }
                case WifiMonitor.SUPPLICANT_STATE_CHANGE_EVENT: {
                    StateChangeResult stateChangeResult = (StateChangeResult) message.obj;
                    if (SupplicantState.isConnecting(stateChangeResult.state)) {
                        WifiConfiguration config = mWifiConfigManager.getConfiguredNetwork(
                                stateChangeResult.networkId);
                        // Update Passpoint information before setNetworkDetailedState as
                        // WifiTracker monitors NETWORK_STATE_CHANGED_ACTION to update UI.
                        mWifiInfo.setFQDN(null);
                        mWifiInfo.setPasspointUniqueId(null);
                        mWifiInfo.setOsuAp(false);
                        mWifiInfo.setProviderFriendlyName(null);
                        if (config != null && (config.isPasspoint() || config.osu)) {
                            if (config.isPasspoint()) {
                                mWifiInfo.setFQDN(config.FQDN);
                                mWifiInfo.setPasspointUniqueId(config.getPasspointUniqueId());
                            } else {
                                mWifiInfo.setOsuAp(true);
                            }
                            mWifiInfo.setProviderFriendlyName(config.providerFriendlyName);
                            mWifiInfo.setNetworkKey(
                                    config.getNetworkKeyFromSecurityType(
                                            mWifiInfo.getCurrentSecurityType()));
                        }
                        updateCurrentConnectionInfo();
                    }
                    sendNetworkChangeBroadcast(
                            WifiInfo.getDetailedStateOf(stateChangeResult.state));
                    // Let the parent state handle the rest of the state changed.
                    handleStatus = NOT_HANDLED;
                    break;
                }
                case WifiMonitor.SUP_REQUEST_IDENTITY: {
                    int netId = message.arg2;
                    boolean identitySent = false;
                    // For SIM & AKA/AKA' EAP method Only, get identity from ICC
                    if (mTargetWifiConfiguration != null
                            && mTargetWifiConfiguration.networkId == netId
                            && mTargetWifiConfiguration.enterpriseConfig != null
                            && mTargetWifiConfiguration.enterpriseConfig
                            .isAuthenticationSimBased()) {
                        // Pair<identity, encrypted identity>
                        Pair<String, String> identityPair = mWifiCarrierInfoManager
                                .getSimIdentity(mTargetWifiConfiguration);
                        if (identityPair != null && identityPair.first != null) {
                            Log.i(getTag(), "SUP_REQUEST_IDENTITY: identityPair=["
                                    + ((identityPair.first.length() >= 7)
                                    ? identityPair.first.substring(0, 7 /* Prefix+PLMN ID */)
                                    + "****"
                                    : identityPair.first) + ", "
                                    + (!TextUtils.isEmpty(identityPair.second) ? identityPair.second
                                    : "<NONE>") + "]");
                            mWifiNative.simIdentityResponse(mInterfaceName, identityPair.first,
                                    identityPair.second);
                            identitySent = true;
                        } else {
                            Log.e(getTag(), "Unable to retrieve identity from Telephony");
                        }
                    }

                    if (!identitySent) {
                        // Supplicant lacks credentials to connect to that network, hence block list
                        String ssid = (String) message.obj;
                        if (mTargetWifiConfiguration != null && ssid != null
                                && mTargetWifiConfiguration.SSID != null
                                && mTargetWifiConfiguration.SSID.equals("\"" + ssid + "\"")) {
                            mWifiConfigManager.updateNetworkSelectionStatus(
                                    mTargetWifiConfiguration.networkId,
                                    WifiConfiguration.NetworkSelectionStatus
                                            .DISABLED_AUTHENTICATION_NO_CREDENTIALS);
                        }
                        mWifiMetrics.logStaEvent(mInterfaceName, StaEvent.TYPE_FRAMEWORK_DISCONNECT,
                                StaEvent.DISCONNECT_GENERIC);
                        mWifiNative.disconnect(mInterfaceName);
                    }
                    break;
                }
                case CMD_CONNECTING_WATCHDOG_TIMER: {
                    if (mConnectingWatchdogCount == message.arg1) {
                        if (mVerboseLoggingEnabled) log("Connecting watchdog! -> disconnect");
                        reportConnectionAttemptEnd(
                                WifiMetrics.ConnectionEvent.FAILURE_NO_RESPONSE,
                                WifiMetricsProto.ConnectionEvent.HLF_NONE,
                                WifiMetricsProto.ConnectionEvent.FAILURE_REASON_UNKNOWN);
                        handleNetworkDisconnect(false,
                                WifiStatsLog.WIFI_DISCONNECT_REPORTED__FAILURE_CODE__CONNECTING_WATCHDOG_TIMER);
                        transitionTo(mDisconnectedState);
                    }
                    break;
                }
                case WifiMonitor.NETWORK_CONNECTION_EVENT: {
                    NetworkConnectionEventInfo connectionInfo =
                            (NetworkConnectionEventInfo) message.obj;
                    String quotedOrHexConnectingSsid = getConnectingSsidInternal();
                    String quotedOrHexConnectedSsid = connectionInfo.wifiSsid.toString();
                    if (quotedOrHexConnectingSsid != null
                            && !quotedOrHexConnectingSsid.equals(quotedOrHexConnectedSsid)) {
                        // possibly a NETWORK_CONNECTION_EVENT for a successful roam on the previous
                        // network while connecting to a new network, ignore it.
                        Log.d(TAG, "Connecting to ssid=" + quotedOrHexConnectingSsid + ", but got "
                                + "NETWORK_CONNECTION_EVENT for ssid=" + quotedOrHexConnectedSsid
                                + ", ignoring");
                        break;
                    }
                    handleStatus = NOT_HANDLED;
                    break;
                }
                case WifiMonitor.TOFU_CERTIFICATE_EVENT: {
                    if (null == mTargetWifiConfiguration) break;
                    final int certificateDepth = message.arg2;
                    final CertificateEventInfo eventInfo = (CertificateEventInfo) message.obj;
                    if (!mInsecureEapNetworkHandler.addPendingCertificate(
                            mTargetWifiConfiguration.SSID, certificateDepth, eventInfo)) {
                        Log.d(TAG, "Cannot set pending cert.");
                    }
                    // Launch user approval upon receiving the server certificate and disconnect
                    if (certificateDepth == 0 && !mLeafCertSent && mInsecureEapNetworkHandler
                            .startUserApprovalIfNecessary(mIsUserSelected)) {
                        // In the TOFU flow, the user approval dialog is now displayed and the
                        // network remains disconnected and disabled until it is approved.
                        sendMessage(CMD_DISCONNECT, StaEvent.DISCONNECT_NETWORK_UNTRUSTED);
                        mLeafCertSent = true;
                    }
                    break;
                }
                default: {
                    handleStatus = NOT_HANDLED;
                    break;
                }
            }
            if (handleStatus == HANDLED) {
                logStateAndMessage(message, this);
            }
            return handleStatus;
        }
    }

    class L2ConnectedState extends RunnerState {
        L2ConnectedState(int threshold) {
            super(threshold, mWifiInjector.getWifiHandlerLocalLog());
        }

        @Override
        public void enterImpl() {
            mRssiPollToken++;
            if (mEnableRssiPolling) {
                if (isPrimary()) {
                    mLinkProbeManager.resetOnNewConnection();
                }
                sendMessage(CMD_RSSI_POLL, mRssiPollToken, 0);
            }
            sendNetworkChangeBroadcast(DetailedState.CONNECTING);

            // If this network was explicitly selected by the user, evaluate whether to inform
            // ConnectivityService of that fact so the system can treat it appropriately.
            final WifiConfiguration config = getConnectedWifiConfigurationInternal();

            final NetworkAgentConfig naConfig = getNetworkAgentConfigInternal(config);
            final NetworkCapabilities nc = getCapabilities(
                    getConnectedWifiConfigurationInternal(), getConnectedBssidInternal());
            // This should never happen.
            if (mNetworkAgent != null) {
                Log.wtf(getTag(), "mNetworkAgent is not null: " + mNetworkAgent);
                mNetworkAgent.unregister();
            }
            mNetworkAgent = mWifiInjector.makeWifiNetworkAgent(nc, mLinkProperties, naConfig,
                    mNetworkFactory.getProvider(), new WifiNetworkAgentCallback());
            mWifiScoreReport.setNetworkAgent(mNetworkAgent);
            if (SdkLevel.isAtLeastT()) {
                mQosPolicyRequestHandler.setNetworkAgent(mNetworkAgent);
            }

            // We must clear the config BSSID, as the wifi chipset may decide to roam
            // from this point on and having the BSSID specified in the network block would
            // cause the roam to faile and the device to disconnect
            clearTargetBssid("L2ConnectedState");
            mWifiMetrics.setWifiState(mInterfaceName, WifiMetricsProto.WifiLog.WIFI_ASSOCIATED);
            mWifiScoreCard.noteNetworkAgentCreated(mWifiInfo,
                    mNetworkAgent.getNetwork().getNetId());
            mWifiBlocklistMonitor.handleBssidConnectionSuccess(mLastBssid, mWifiInfo.getSSID());
            // too many places to record connection failure with too many failure reasons.
            // So only record success here.
            mWifiMetrics.noteFirstL2ConnectionAfterBoot(true);
            mCmiMonitor.onL2Connected(mClientModeManager);
            mIsLinkedNetworkRoaming = false;
        }

        @Override
        public void exitImpl() {
            // This is handled by receiving a NETWORK_DISCONNECTION_EVENT in ConnectableState
            // Bug: 15347363
            // For paranoia's sake, call handleNetworkDisconnect
            // only if BSSID is null or last networkId
            // is not invalid.
            if (mVerboseLoggingEnabled) {
                StringBuilder sb = new StringBuilder();
                sb.append("leaving L2ConnectedState state nid=" + Integer.toString(mLastNetworkId));
                if (mLastBssid != null) {
                    sb.append(" ").append(mLastBssid);
                }
            }
            mWifiMetrics.setWifiState(mInterfaceName, WifiMetricsProto.WifiLog.WIFI_DISCONNECTED);
            mWifiStateTracker.updateState(mInterfaceName, WifiStateTracker.DISCONNECTED);
            // Inform WifiLockManager
            mWifiLockManager.updateWifiClientConnected(mClientModeManager, false);
            mLastConnectionCapabilities = null;
        }

        @Override
        String getMessageLogRec(int what) {
            return ClientModeImpl.class.getSimpleName() + "."
                    + L2ConnectedState.class.getSimpleName() + "." + getWhatToString(what);
        }

        @Override
        public boolean processMessageImpl(Message message) {
            boolean handleStatus = HANDLED;

            switch (message.what) {
                case CMD_PRE_DHCP_ACTION: {
                    handlePreDhcpSetup();
                    break;
                }
                case CMD_PRE_DHCP_ACTION_COMPLETE: {
                    if (mIpClient != null) {
                        mIpClient.completedPreDhcpAction();
                    }
                    break;
                }
                case CMD_POST_DHCP_ACTION: {
                    handlePostDhcpSetup();
                    // We advance to mL3ConnectedState because IpClient will also send a
                    // CMD_IPV4_PROVISIONING_SUCCESS message, which calls handleIPv4Success(),
                    // which calls updateLinkProperties, which then sends
                    // CMD_IP_CONFIGURATION_SUCCESSFUL.
                    break;
                }
                case CMD_IPV4_PROVISIONING_SUCCESS: {
                    handleIPv4Success((DhcpResultsParcelable) message.obj);
                    sendNetworkChangeBroadcastWithCurrentState();
                    break;
                }
                case CMD_IPV4_PROVISIONING_FAILURE: {
                    handleIPv4Failure();
                    mWifiLastResortWatchdog.noteConnectionFailureAndTriggerIfNeeded(
                            getConnectingSsidInternal(),
                            (mLastBssid == null) ? mTargetBssid : mLastBssid,
                            WifiLastResortWatchdog.FAILURE_CODE_DHCP,
                            isConnected());
                    break;
                }
                case CMD_IP_CONFIGURATION_SUCCESSFUL: {
                    if (getConnectedWifiConfigurationInternal() == null || mNetworkAgent == null) {
                        // The current config may have been removed while we were connecting,
                        // trigger a disconnect to clear up state.
                        reportConnectionAttemptEnd(
                                WifiMetrics.ConnectionEvent.FAILURE_NETWORK_DISCONNECTION,
                                WifiMetricsProto.ConnectionEvent.HLF_NONE,
                                WifiMetricsProto.ConnectionEvent.FAILURE_REASON_UNKNOWN);
                        mWifiNative.disconnect(mInterfaceName);
                    } else {
                        handleSuccessfulIpConfiguration();
                        sendConnectedState();
                        transitionTo(mL3ConnectedState);
                    }
                    break;
                }
                case CMD_IP_CONFIGURATION_LOST: {
                    // Get Link layer stats so that we get fresh tx packet counters.
                    getWifiLinkLayerStats();
                    handleIpConfigurationLost();
                    reportConnectionAttemptEnd(
                            WifiMetrics.ConnectionEvent.FAILURE_DHCP,
                            WifiMetricsProto.ConnectionEvent.HLF_NONE,
                            WifiMetricsProto.ConnectionEvent.FAILURE_REASON_UNKNOWN);
                    mWifiLastResortWatchdog.noteConnectionFailureAndTriggerIfNeeded(
                            getConnectingSsidInternal(),
                            (mLastBssid == null) ? mTargetBssid : mLastBssid,
                            WifiLastResortWatchdog.FAILURE_CODE_DHCP,
                            isConnected());
                    handleNetworkDisconnect(false,
                            WifiStatsLog.WIFI_DISCONNECT_REPORTED__FAILURE_CODE__UNSPECIFIED);
                    transitionTo(mDisconnectedState); // End of connection attempt.
                    break;
                }
                case CMD_IP_REACHABILITY_LOST: {
                    if (mVerboseLoggingEnabled && message.obj != null) log((String) message.obj);
                    mWifiDiagnostics.triggerBugReportDataCapture(
                            WifiDiagnostics.REPORT_REASON_REACHABILITY_LOST);
                    mWifiMetrics.logWifiIsUnusableEvent(mInterfaceName,
                            WifiIsUnusableEvent.TYPE_IP_REACHABILITY_LOST);
                    mWifiMetrics.addToWifiUsabilityStatsList(mInterfaceName,
                            WifiUsabilityStats.LABEL_BAD,
                            WifiUsabilityStats.TYPE_IP_REACHABILITY_LOST, -1);
                    if (mWifiGlobals.getIpReachabilityDisconnectEnabled()) {
                        if (mWifiGlobals.getDisconnectOnlyOnInitialIpReachability() && !mIpReachabilityMonitorActive) {
                            logd("CMD_IP_REACHABILITY_LOST Connect session is over, skip ip reachability lost indication.");
                            break;
                        }
                        handleIpReachabilityLost();
                    } else {
                        logd("CMD_IP_REACHABILITY_LOST but disconnect disabled -- ignore");
                    }
                    break;
                }
                case CMD_IP_REACHABILITY_FAILURE: {
                    mWifiDiagnostics.triggerBugReportDataCapture(
                            WifiDiagnostics.REPORT_REASON_REACHABILITY_FAILURE);
                    handleIpReachabilityFailure((ReachabilityLossInfoParcelable) message.obj);
                    break;
                }
                case WifiP2pServiceImpl.DISCONNECT_WIFI_REQUEST: {
                    if (mWifiP2pConnection.shouldTemporarilyDisconnectWifi()) {
                        mWifiMetrics.logStaEvent(mInterfaceName, StaEvent.TYPE_FRAMEWORK_DISCONNECT,
                                StaEvent.DISCONNECT_P2P_DISCONNECT_WIFI_REQUEST);
                        mWifiNative.disconnect(mInterfaceName);
                    }
                    break;
                }
                case WifiMonitor.NETWORK_CONNECTION_EVENT: {
                    NetworkConnectionEventInfo connectionInfo =
                            (NetworkConnectionEventInfo) message.obj;
                    mLastNetworkId = connectionInfo.networkId;
                    handleNetworkConnectionEventInfo(
                            getConnectedWifiConfigurationInternal(), connectionInfo);
                    mWifiInfo.setMacAddress(mWifiNative.getMacAddress(mInterfaceName));
                    updateLayer2Information();
                    updateCurrentConnectionInfo();
                    if (!Objects.equals(mLastBssid, connectionInfo.bssid)) {
                        mLastBssid = connectionInfo.bssid;
                        sendNetworkChangeBroadcastWithCurrentState();
                    }
                    if (mIsLinkedNetworkRoaming) {
                        mIsLinkedNetworkRoaming = false;
                        mTargetNetworkId = WifiConfiguration.INVALID_NETWORK_ID;
                        mTargetWifiConfiguration = null;
                        clearTargetBssid("AllowlistRoamingCompleted");
                        sendNetworkChangeBroadcast(DetailedState.CONNECTED);
                    }
                    checkIfNeedDisconnectSecondaryWifi();
<<<<<<< HEAD
                    mIpReachabilityMonitorActive = true;
                    sendMessageDelayed(obtainMessage(CMD_IP_REACHABILITY_SESSION_END, 0, 0), 10000);
=======
                    if (mApplicationQosPolicyRequestHandler.isFeatureEnabled()) {
                        mApplicationQosPolicyRequestHandler.queueAllPoliciesOnIface(mInterfaceName);
                    }
>>>>>>> 5b38e34b
                    break;
                }
                case WifiMonitor.BSS_FREQUENCY_CHANGED_EVENT: {
                    int newFrequency = message.arg1;
                    if (newFrequency > 0) {
                        if (mWifiInfo.getFrequency() != newFrequency) {
                            mWifiInfo.setFrequency(newFrequency);
                            updateCurrentConnectionInfo();
                            updateCapabilities();
                        }
                    }
                    break;
                }
                case CMD_ONESHOT_RSSI_POLL: {
                    if (!mEnableRssiPolling) {
                        updateLinkLayerStatsRssiDataStallScoreReport();
                    }
                    break;
                }
                case CMD_RSSI_POLL: {
                    // TODO(b/179792830): getBSSID() shouldn't be null in L2ConnectedState,
                    //  add debug logs in the meantime. Remove once root cause identified.
                    if (mWifiInfo.getBSSID() == null) {
                        Log.wtf(getTag(), "WifiInfo.getBSSID() is null in L2ConnectedState!");
                        break;
                    }
                    if (message.arg1 == mRssiPollToken) {
                        updateLinkLayerStatsRssiDataStallScoreReport();
                        mWifiScoreCard.noteSignalPoll(mWifiInfo);
                        if (isPrimary()) {
                            mLinkProbeManager.updateConnectionStats(mWifiInfo, mInterfaceName);
                        }
                        // Update the polling interval as needed before sending the delayed message
                        // so that the next polling can happen after the updated interval
                        if (isPrimary()) {
                            int curState = mWifiInjector.getActiveModeWarden()
                                    .getDeviceMobilityState();
                            mRssiMonitor.updatePollRssiInterval(curState);
                        }
                        sendMessageDelayed(obtainMessage(CMD_RSSI_POLL, mRssiPollToken, 0),
                                mWifiGlobals.getPollRssiIntervalMillis());
                        if (isPrimary()) {
                            mWifiTrafficPoller.notifyOnDataActivity(
                                    mWifiInfo.txSuccess, mWifiInfo.rxSuccess);
                        }
                    } else {
                        // Polling has completed
                    }
                    break;
                }
                case CMD_ENABLE_RSSI_POLL: {
                    cleanWifiScore();
                    mEnableRssiPolling = (message.arg1 == 1);
                    mRssiPollToken++;
                    if (mEnableRssiPolling) {
                        // First poll
                        mLastSignalLevel = -1;
                        if (isPrimary()) {
                            mLinkProbeManager.resetOnScreenTurnedOn();
                        }
                        long txBytes = mFacade.getTotalTxBytes() - mFacade.getMobileTxBytes();
                        long rxBytes = mFacade.getTotalRxBytes() - mFacade.getMobileRxBytes();
                        updateLinkLayerStatsRssiSpeedFrequencyCapabilities(txBytes, rxBytes);
                        sendMessageDelayed(obtainMessage(CMD_RSSI_POLL, mRssiPollToken, 0),
                                mWifiGlobals.getPollRssiIntervalMillis());
                    }
                    else {
                        mRssiMonitor.setShortPollRssiInterval();
                    }
                    break;
                }
                case WifiMonitor.ASSOCIATED_BSSID_EVENT: {
                    if ((String) message.obj == null) {
                        logw("Associated command w/o BSSID");
                        break;
                    }
                    mLastBssid = (String) message.obj;
                    if (checkAndHandleLinkedNetworkRoaming(mLastBssid)) {
                        Log.i(TAG, "Driver initiated allowlist SSID roaming");
                        break;
                    }
                    if (mLastBssid != null && (mWifiInfo.getBSSID() == null
                            || !mLastBssid.equals(mWifiInfo.getBSSID()))) {
                        mWifiInfo.setBSSID(mLastBssid);
                        WifiConfiguration config = getConnectedWifiConfigurationInternal();
                        if (config != null) {
                            ScanDetailCache scanDetailCache = mWifiConfigManager
                                    .getScanDetailCacheForNetwork(config.networkId);
                            if (scanDetailCache != null) {
                                ScanResult scanResult = scanDetailCache.getScanResult(mLastBssid);
                                if (scanResult != null) {
                                    mWifiInfo.setFrequency(scanResult.frequency);
                                    boolean isHidden = true;
                                    for (byte b : scanResult.getWifiSsid().getBytes()) {
                                        if (b != 0) {
                                            isHidden = false;
                                            break;
                                        }
                                    }
                                    mWifiInfo.setHiddenSSID(isHidden);
                                }
                            }
                        }
                        sendNetworkChangeBroadcastWithCurrentState();
                        mMultiInternetManager.notifyBssidAssociatedEvent(mClientModeManager);
                        updateCurrentConnectionInfo();
                    }
                    break;
                }
                case CMD_RECONNECT: {
                    log(" Ignore CMD_RECONNECT request because wifi is already connected");
                    break;
                }
                case CMD_RESET_SIM_NETWORKS: {
                    if (message.arg1 != RESET_SIM_REASON_SIM_INSERTED
                            && mLastNetworkId != WifiConfiguration.INVALID_NETWORK_ID) {
                        WifiConfiguration config =
                                mWifiConfigManager.getConfiguredNetwork(mLastNetworkId);
                        if (config != null
                            && ((message.arg1 == RESET_SIM_REASON_DEFAULT_DATA_SIM_CHANGED
                                && config.carrierId != TelephonyManager.UNKNOWN_CARRIER_ID)
                                || (config.enterpriseConfig != null
                                && config.enterpriseConfig.isAuthenticationSimBased()
                                && !mWifiCarrierInfoManager.isSimReady(mLastSubId)))) {
                            mWifiMetrics.logStaEvent(mInterfaceName,
                                    StaEvent.TYPE_FRAMEWORK_DISCONNECT,
                                    StaEvent.DISCONNECT_RESET_SIM_NETWORKS);
                            // remove local PMKSA cache in framework
                            mWifiNative.removeNetworkCachedData(mLastNetworkId);
                            // remove network so that supplicant's PMKSA cache is cleared
                            mWifiNative.removeAllNetworks(mInterfaceName);
                            if (isPrimary() && !mWifiCarrierInfoManager.isSimReady(mLastSubId)) {
                                mSimRequiredNotifier.showSimRequiredNotification(
                                        config, mLastSimBasedConnectionCarrierName);
                            }
                        }
                    }
                    break;
                }
                case CMD_START_IP_PACKET_OFFLOAD: {
                    int slot = message.arg1;
                    int intervalSeconds = message.arg2;
                    KeepalivePacketData pkt = (KeepalivePacketData) message.obj;
                    int result = startWifiIPPacketOffload(slot, pkt, intervalSeconds);
                    if (mNetworkAgent != null) {
                        mNetworkAgent.sendSocketKeepaliveEvent(slot, result);
                    }
                    break;
                }
                case CMD_ADD_KEEPALIVE_PACKET_FILTER_TO_APF: {
                    if (mIpClient != null) {
                        final int slot = message.arg1;
                        if (message.obj instanceof NattKeepalivePacketData) {
                            final NattKeepalivePacketData pkt =
                                    (NattKeepalivePacketData) message.obj;
                            mIpClient.addKeepalivePacketFilter(slot, pkt);
                        } else if (SdkLevel.isAtLeastS()) {
                            if (message.obj instanceof TcpKeepalivePacketData) {
                                final TcpKeepalivePacketData pkt =
                                        (TcpKeepalivePacketData) message.obj;
                                mIpClient.addKeepalivePacketFilter(slot, pkt);
                            }
                            // Otherwise unsupported keepalive data class: skip
                        } else {
                            // Before S, non-NattKeepalivePacketData KeepalivePacketData would be
                            // the not-yet-SystemApi android.net.TcpKeepalivePacketData.
                            // Attempt to parse TcpKeepalivePacketDataParcelable from the
                            // KeepalivePacketData superclass.
                            final TcpKeepalivePacketDataParcelable p =
                                    parseTcpKeepalivePacketData((KeepalivePacketData) message.obj);
                            if (p != null) {
                                mIpClient.addKeepalivePacketFilter(slot, p);
                            }
                        }
                    }
                    break;
                }
                case CMD_REMOVE_KEEPALIVE_PACKET_FILTER_FROM_APF: {
                    if (mIpClient != null) {
                        mIpClient.removeKeepalivePacketFilter(message.arg1);
                    }
                    break;
                }
                case WifiMonitor.MLO_LINKS_INFO_CHANGED:
                    WifiMonitor.MloLinkInfoChangeReason reason =
                            (WifiMonitor.MloLinkInfoChangeReason) message.obj;
                    WifiNative.ConnectionMloLinksInfo newInfo =
                            mWifiNative.getConnectionMloLinksInfo(mInterfaceName);
                    if (reason == WifiMonitor.MloLinkInfoChangeReason.TID_TO_LINK_MAP) {
                        // Traffic stream mapping changed. Update link states.
                        updateMloLinkStates(newInfo);
                        // There is a change in link capabilities. Will trigger android.net
                        // .ConnectivityManager.NetworkCallback.onCapabilitiesChanged().
                        updateCapabilities();
                    } else if (reason
                            == WifiMonitor.MloLinkInfoChangeReason.MULTI_LINK_RECONFIG_AP_REMOVAL) {
                        // Link is removed. Set removed link state to MLO_LINK_STATE_UNASSOCIATED.
                        // Also update block list mapping, as there is a change in affiliated
                        // BSSIDs.
                        clearMloLinkStates();
                        updateMloLinkStates(newInfo);
                        updateBlockListAffiliatedBssids();
                        // There is a change in link capabilities. Will trigger android.net
                        // .ConnectivityManager.NetworkCallback.onCapabilitiesChanged().
                        updateCapabilities();
                    } else {
                        logw("MLO_LINKS_INFO_CHANGED with UNKNOWN reason");
                    }
                    break;
                default: {
                    handleStatus = NOT_HANDLED;
                    break;
                }
            }

            if (handleStatus == HANDLED) {
                logStateAndMessage(message, this);
            }

            return handleStatus;
        }

        /**
         * Fetches link stats, updates Wifi Data Stall, Score Card and Score Report.
         */
        private WifiLinkLayerStats updateLinkLayerStatsRssiDataStallScoreReport() {
            // Get Info and continue polling
            long txBytes;
            long rxBytes;
            if (SdkLevel.isAtLeastS()) {
                txBytes = mFacade.getTxBytes(mInterfaceName);
                rxBytes = mFacade.getRxBytes(mInterfaceName);
            } else {
                txBytes = mFacade.getTotalTxBytes() - mFacade.getMobileTxBytes();
                rxBytes = mFacade.getTotalRxBytes() - mFacade.getMobileRxBytes();
            }
            WifiLinkLayerStats stats = updateLinkLayerStatsRssiSpeedFrequencyCapabilities(txBytes,
                    rxBytes);
            mWifiMetrics.updateWifiUsabilityStatsEntries(mInterfaceName, mWifiInfo, stats);
            // checkDataStallAndThroughputSufficiency() should be called before
            // mWifiScoreReport.calculateAndReportScore() which needs the latest throughput
            int statusDataStall = mWifiDataStall.checkDataStallAndThroughputSufficiency(
                    mInterfaceName, mLastConnectionCapabilities, mLastLinkLayerStats, stats,
                    mWifiInfo, txBytes, rxBytes);
            if (mDataStallTriggerTimeMs == -1
                    && statusDataStall != WifiIsUnusableEvent.TYPE_UNKNOWN) {
                mDataStallTriggerTimeMs = mClock.getElapsedSinceBootMillis();
                mLastStatusDataStall = statusDataStall;
            }
            if (mDataStallTriggerTimeMs != -1) {
                long elapsedTime =  mClock.getElapsedSinceBootMillis()
                        - mDataStallTriggerTimeMs;
                if (elapsedTime >= DURATION_TO_WAIT_ADD_STATS_AFTER_DATA_STALL_MS) {
                    mDataStallTriggerTimeMs = -1;
                    mWifiMetrics.addToWifiUsabilityStatsList(mInterfaceName,
                            WifiUsabilityStats.LABEL_BAD,
                            convertToUsabilityStatsTriggerType(mLastStatusDataStall),
                            -1);
                    mLastStatusDataStall = WifiIsUnusableEvent.TYPE_UNKNOWN;
                }
            }
            // Send the update score to network agent.
            mWifiScoreReport.calculateAndReportScore();

            if (mWifiScoreReport.shouldCheckIpLayer()) {
                if (mIpClient != null) {
                    mIpClient.confirmConfiguration();
                }
                mWifiScoreReport.noteIpCheck();
            }

            mLastLinkLayerStats = stats;
            return stats;
        }
    }

    /**
     * Fetches link stats and updates Wifi Score Report.
     */
    private void updateLinkLayerStatsRssiAndScoreReport() {
        sendMessage(CMD_ONESHOT_RSSI_POLL);
    }

    private int convertToUsabilityStatsTriggerType(int unusableEventTriggerType) {
        int triggerType;
        switch (unusableEventTriggerType) {
            case WifiIsUnusableEvent.TYPE_DATA_STALL_BAD_TX:
                triggerType = WifiUsabilityStats.TYPE_DATA_STALL_BAD_TX;
                break;
            case WifiIsUnusableEvent.TYPE_DATA_STALL_TX_WITHOUT_RX:
                triggerType = WifiUsabilityStats.TYPE_DATA_STALL_TX_WITHOUT_RX;
                break;
            case WifiIsUnusableEvent.TYPE_DATA_STALL_BOTH:
                triggerType = WifiUsabilityStats.TYPE_DATA_STALL_BOTH;
                break;
            case WifiIsUnusableEvent.TYPE_FIRMWARE_ALERT:
                triggerType = WifiUsabilityStats.TYPE_FIRMWARE_ALERT;
                break;
            case WifiIsUnusableEvent.TYPE_IP_REACHABILITY_LOST:
                triggerType = WifiUsabilityStats.TYPE_IP_REACHABILITY_LOST;
                break;
            default:
                triggerType = WifiUsabilityStats.TYPE_UNKNOWN;
                Log.e(getTag(), "Unknown WifiIsUnusableEvent: " + unusableEventTriggerType);
        }
        return triggerType;
    }

    // Before transition to L3ProvisioningState, always shut down the current IpClient
    // instance and recreate a new IpClient and IpClientCallbacks instance, defer received
    // messages in this state except CMD_IPCLIENT_CREATED, recreation of a new IpClient
    // guarantees the out-of-date callbacks will be ignored, otherwise, it's not easy to
    // differentiate callbacks which comes from new IpClient or legacy IpClient. So far
    // only transit to this state iff IP reachability gets lost post roam.
    class WaitBeforeL3ProvisioningState extends RunnerState {
        WaitBeforeL3ProvisioningState(int threshold) {
            super(threshold, mWifiInjector.getWifiHandlerLocalLog());
        }

        @Override
        public void enterImpl() {
            // Recreate a new IpClient instance.
            maybeShutdownIpclient();
            makeIpClient();

            // Given that {@link IpClientCallbacks#awaitCreation} is invoked when making a
            // IpClient instance, which waits for {@link IPCLIENT_STARTUP_TIMEOUT_MS}.
            // If await IpClient recreation times out, then send timeout message to proceed
            // to Disconnected state, otherwise, we will never exit this state.
            sendMessage(CMD_IPCLIENT_STARTUP_TIMEOUT);
        }

        @Override
        public void exitImpl() {
            removeMessages(CMD_IPCLIENT_STARTUP_TIMEOUT);
        }

        @Override
        public boolean processMessageImpl(Message message) {
            switch(message.what) {
                case CMD_IPCLIENT_CREATED: {
                    mIpClient = (IpClientManager) message.obj;
                    transitionTo(mL3ProvisioningState);
                    break;
                }

                case CMD_IPCLIENT_STARTUP_TIMEOUT: {
                    Log.e(getTag(), "Fail to create an IpClient instance within "
                            + IPCLIENT_STARTUP_TIMEOUT_MS + "ms");
                    handleNetworkDisconnect(false,
                            WifiStatsLog.WIFI_DISCONNECT_REPORTED__FAILURE_CODE__TIMEOUT);
                    transitionTo(mDisconnectedState);
                    break;
                }

                default:
                    // Do not process any other messages except CMD_IPCLIENT_CREATED and
                    // CMD_IPCLIENT_STARTUP_TIMEOUT. This means that this state can be very
                    // simple because it does not need to worry about messasge ordering.
                    // Re-creating IpClient should only take a few milliseconds, but in the
                    // worst case, this will result in the state machine not processing any
                    // messages for IPCLIENT_STARTUP_TIMEOUT_MS.
                    deferMessage(message);
            }

            logStateAndMessage(message, this);
            return HANDLED;
        }

        @Override
        String getMessageLogRec(int what) {
            return ClientModeImpl.class.getSimpleName() + "."
                    + WaitBeforeL3ProvisioningState.class.getSimpleName() + "."
                    + getWhatToString(what);
        }
    }

    class L3ProvisioningState extends RunnerState {
        L3ProvisioningState(int threshold) {
            super(threshold, mWifiInjector.getWifiHandlerLocalLog());
        }

        @Override
        public void enterImpl() {
            startL3Provisioning();
        }

        @Override
        public void exitImpl() {
        }

        @Override
        String getMessageLogRec(int what) {
            return ClientModeImpl.class.getSimpleName() + "."
                    + L3ProvisioningState.class.getSimpleName() + "." + getWhatToString(what);
        }

        @Override
        public boolean processMessageImpl(Message message) {
            boolean handleStatus = HANDLED;

            switch(message.what) {
                case WifiMonitor.NETWORK_DISCONNECTION_EVENT: {
                    DisconnectEventInfo eventInfo = (DisconnectEventInfo) message.obj;
                    mWifiLastResortWatchdog.noteConnectionFailureAndTriggerIfNeeded(
                            getConnectingSsidInternal(),
                            !isValidBssid(eventInfo.bssid)
                            ? mTargetBssid : eventInfo.bssid,
                            WifiLastResortWatchdog.FAILURE_CODE_DHCP,
                            isConnected());
                    handleStatus = NOT_HANDLED;
                    break;
                }
                default: {
                    handleStatus = NOT_HANDLED;
                    break;
                }
            }

            if (handleStatus == HANDLED) {
                logStateAndMessage(message, this);
            }
            return handleStatus;
        }

        private void startL3Provisioning() {
            WifiConfiguration currentConfig = getConnectedWifiConfigurationInternal();
            if (mIpClientWithPreConnection && mIpClient != null) {
                mIpClient.notifyPreconnectionComplete(mSentHLPs);
                mIpClientWithPreConnection = false;
                mSentHLPs = false;
            } else {
                startIpClient(currentConfig, false);
            }
            // Get Link layer stats so as we get fresh tx packet counters
            getWifiLinkLayerStats();
        }
    }

    /**
     * Helper function to check if a network has been recently selected by the user.
     * (i.e less than {@link #LAST_SELECTED_NETWORK_EXPIRATION_AGE_MILLIS) before).
     */
    @VisibleForTesting
    public boolean isRecentlySelectedByTheUser(@NonNull WifiConfiguration currentConfig) {
        long currentTimeMillis = mClock.getElapsedSinceBootMillis();
        return mWifiConfigManager.getLastSelectedNetwork() == currentConfig.networkId
                && currentTimeMillis - mWifiConfigManager.getLastSelectedTimeStamp()
                < LAST_SELECTED_NETWORK_EXPIRATION_AGE_MILLIS;
    }

    private void sendConnectedState() {
        mNetworkAgent.markConnected();
        sendNetworkChangeBroadcast(DetailedState.CONNECTED);
    }

    class RoamingState extends RunnerState {
        boolean mAssociated;

        RoamingState(int threshold) {
            super(threshold, mWifiInjector.getWifiHandlerLocalLog());
        }

        @Override
        public void enterImpl() {
            if (mVerboseLoggingEnabled) {
                log("RoamingState Enter mScreenOn=" + mScreenOn);
            }

            // Make sure we disconnect if roaming fails
            mRoamWatchdogCount++;
            logd("Start Roam Watchdog " + mRoamWatchdogCount);
            sendMessageDelayed(obtainMessage(CMD_ROAM_WATCHDOG_TIMER,
                    mRoamWatchdogCount, 0), ROAM_GUARD_TIMER_MSEC);
            mAssociated = false;
        }

        @Override
        public void exitImpl() {
        }

        @Override
        String getMessageLogRec(int what) {
            return ClientModeImpl.class.getSimpleName() + "." + RoamingState.class.getSimpleName()
                    + "." + getWhatToString(what);
        }

        @Override
        public boolean processMessageImpl(Message message) {
            boolean handleStatus = HANDLED;

            switch (message.what) {
                case CMD_IP_CONFIGURATION_LOST: {
                    WifiConfiguration config = getConnectedWifiConfigurationInternal();
                    if (config != null) {
                        mWifiDiagnostics.triggerBugReportDataCapture(
                                WifiDiagnostics.REPORT_REASON_AUTOROAM_FAILURE);
                    }
                    handleStatus = NOT_HANDLED;
                    break;
                }
                case CMD_UNWANTED_NETWORK: {
                    if (mVerboseLoggingEnabled) {
                        log("Roaming and CS doesn't want the network -> ignore");
                    }
                    break;
                }
                case WifiMonitor.SUPPLICANT_STATE_CHANGE_EVENT: {
                    /**
                     * If we get a SUPPLICANT_STATE_CHANGE_EVENT indicating a DISCONNECT
                     * before NETWORK_DISCONNECTION_EVENT
                     * And there is an associated BSSID corresponding to our target BSSID, then
                     * we have missed the network disconnection, transition to mDisconnectedState
                     * and handle the rest of the events there.
                     */
                    StateChangeResult stateChangeResult = (StateChangeResult) message.obj;
                    SupplicantState state = handleSupplicantStateChange(stateChangeResult);
                    if (state == SupplicantState.DISCONNECTED
                            || state == SupplicantState.INACTIVE
                            || state == SupplicantState.INTERFACE_DISABLED) {
                        if (mVerboseLoggingEnabled) {
                            log("RoamingState: Supplicant State change " + stateChangeResult);
                        }
                        handleNetworkDisconnect(false,
                                WIFI_DISCONNECT_REPORTED__FAILURE_CODE__SUPPLICANT_DISCONNECTED);
                        transitionTo(mDisconnectedState);
                    }
                    if (stateChangeResult.state == SupplicantState.ASSOCIATED) {
                        // We completed the layer2 roaming part
                        mAssociated = true;
                        mTargetBssid = stateChangeResult.bssid;
                    }
                    break;
                }
                case CMD_ROAM_WATCHDOG_TIMER: {
                    if (mRoamWatchdogCount == message.arg1) {
                        if (mVerboseLoggingEnabled) log("roaming watchdog! -> disconnect");
                        mWifiMetrics.endConnectionEvent(
                                mInterfaceName,
                                WifiMetrics.ConnectionEvent.FAILURE_ROAM_TIMEOUT,
                                WifiMetricsProto.ConnectionEvent.HLF_NONE,
                                WifiMetricsProto.ConnectionEvent.FAILURE_REASON_UNKNOWN,
                                mWifiInfo.getFrequency());
                        mRoamFailCount++;
                        handleNetworkDisconnect(false,
                                WifiStatsLog.WIFI_DISCONNECT_REPORTED__FAILURE_CODE__ROAM_WATCHDOG_TIMER);
                        mWifiMetrics.logStaEvent(mInterfaceName, StaEvent.TYPE_FRAMEWORK_DISCONNECT,
                                StaEvent.DISCONNECT_ROAM_WATCHDOG_TIMER);
                        mWifiNative.disconnect(mInterfaceName);
                        transitionTo(mDisconnectedState);
                    }
                    break;
                }
                case WifiMonitor.NETWORK_CONNECTION_EVENT: {
                    if (mAssociated) {
                        if (mVerboseLoggingEnabled) {
                            log("roaming and Network connection established");
                        }
                        NetworkConnectionEventInfo connectionInfo =
                                (NetworkConnectionEventInfo) message.obj;
                        mLastNetworkId = connectionInfo.networkId;
                        mLastBssid = connectionInfo.bssid;
                        handleNetworkConnectionEventInfo(
                                getConnectedWifiConfigurationInternal(), connectionInfo);
                        updateLayer2Information();
                        sendNetworkChangeBroadcastWithCurrentState();
                        updateCurrentConnectionInfo();
                        // Successful framework roam! (probably)
                        mWifiBlocklistMonitor.handleBssidConnectionSuccess(mLastBssid,
                                mWifiInfo.getSSID());
                        reportConnectionAttemptEnd(
                                WifiMetrics.ConnectionEvent.FAILURE_NONE,
                                WifiMetricsProto.ConnectionEvent.HLF_NONE,
                                WifiMetricsProto.ConnectionEvent.FAILURE_REASON_UNKNOWN);

                        // We must clear the config BSSID, as the wifi chipset may decide to roam
                        // from this point on and having the BSSID specified by QNS would cause
                        // the roam to fail and the device to disconnect.
                        // When transition from RoamingState to DisconnectedState, the config BSSID
                        // is cleared by handleNetworkDisconnect().
                        clearTargetBssid("RoamingCompleted");

                        // We used to transition to L3ProvisioningState in an
                        // attempt to do DHCPv4 RENEWs on framework roams.
                        // DHCP can take too long to time out, and we now rely
                        // upon IpClient's use of IpReachabilityMonitor to
                        // confirm our current network configuration.
                        //
                        // mIpClient.confirmConfiguration() is called within
                        // the handling of SupplicantState.COMPLETED.
                        mIpReachabilityMonitorActive = true;
                        transitionTo(mL3ConnectedState);
                    } else {
                        mMessageHandlingStatus = MESSAGE_HANDLING_STATUS_DISCARD;
                    }
                    break;
                }
                case WifiMonitor.NETWORK_DISCONNECTION_EVENT: {
                    // Throw away but only if it corresponds to the network we're roaming to
                    DisconnectEventInfo eventInfo = (DisconnectEventInfo) message.obj;
                    if (true) {
                        String target = "";
                        if (mTargetBssid != null) target = mTargetBssid;
                        log("NETWORK_DISCONNECTION_EVENT in roaming state"
                                + " BSSID=" + eventInfo.bssid
                                + " target=" + target);
                    }
                    clearNetworkCachedDataIfNeeded(
                            getConnectingWifiConfigurationInternal(), eventInfo.reasonCode);
                    if (eventInfo.bssid.equals(mTargetBssid)) {
                        handleNetworkDisconnect(false, eventInfo.reasonCode);
                        transitionTo(mDisconnectedState);
                    }
                    break;
                }
                default: {
                    handleStatus = NOT_HANDLED;
                    break;
                }
            }

            if (handleStatus == HANDLED) {
                logStateAndMessage(message, this);
            }
            return handleStatus;
        }

        @Override
        public void exit() {
            logd("ClientModeImpl: Leaving Roaming state");
        }
    }

    class L3ConnectedState extends RunnerState {
        L3ConnectedState(int threshold) {
            super(threshold, mWifiInjector.getWifiHandlerLocalLog());
        }

        @Override
        public void enterImpl() {
            if (mVerboseLoggingEnabled) {
                log("Enter ConnectedState  mScreenOn=" + mScreenOn);
            }

            reportConnectionAttemptEnd(
                    WifiMetrics.ConnectionEvent.FAILURE_NONE,
                    WifiMetricsProto.ConnectionEvent.HLF_NONE,
                    WifiMetricsProto.ConnectionEvent.FAILURE_REASON_UNKNOWN);
            mWifiConnectivityManager.handleConnectionStateChanged(
                    mClientModeManager,
                    WifiConnectivityManager.WIFI_STATE_CONNECTED);

            if (mIpReachabilityMonitorActive)
                sendMessageDelayed(obtainMessage(CMD_IP_REACHABILITY_SESSION_END, 0, 0), 10000);

            registerConnected();
            mTargetWifiConfiguration = null;
            mWifiScoreReport.reset();
            mLastSignalLevel = -1;

            // Not roaming anymore
            mIsAutoRoaming = false;

            mTargetNetworkId = WifiConfiguration.INVALID_NETWORK_ID;
            mWifiLastResortWatchdog.connectedStateTransition(true);
            mWifiStateTracker.updateState(mInterfaceName, WifiStateTracker.CONNECTED);
            // Inform WifiLockManager
            mWifiLockManager.updateWifiClientConnected(mClientModeManager, true);
            WifiConfiguration config = getConnectedWifiConfigurationInternal();
            mWifiScoreReport.startConnectedNetworkScorer(
                    mNetworkAgent.getNetwork().getNetId(), isRecentlySelectedByTheUser(config));
            updateLinkLayerStatsRssiAndScoreReport();
            mWifiScoreCard.noteIpConfiguration(mWifiInfo);
            // too many places to record L3 failure with too many failure reasons.
            // So only record success here.
            mWifiMetrics.noteFirstL3ConnectionAfterBoot(true);
            updateCurrentConnectionInfo();
        }

        @Override
        String getMessageLogRec(int what) {
            return ClientModeImpl.class.getSimpleName() + "."
                    + L3ConnectedState.class.getSimpleName() + "." + getWhatToString(what);
        }

        @Override
        public boolean processMessageImpl(Message message) {
            boolean handleStatus = HANDLED;

            switch (message.what) {
                case CMD_UNWANTED_NETWORK: {
                    if (message.arg1 == NETWORK_STATUS_UNWANTED_DISCONNECT) {
                        mWifiMetrics.logStaEvent(mInterfaceName, StaEvent.TYPE_FRAMEWORK_DISCONNECT,
                                StaEvent.DISCONNECT_UNWANTED);
                        if (mClientModeManager.getRole() == ROLE_CLIENT_SECONDARY_TRANSIENT
                                && mClientModeManager.getPreviousRole() == ROLE_CLIENT_PRIMARY) {
                            mWifiMetrics.incrementMakeBeforeBreakLingerCompletedCount(
                                    mClock.getElapsedSinceBootMillis()
                                            - mClientModeManager.getLastRoleChangeSinceBootMs());
                        }
                        WifiConfiguration config = getConnectedWifiConfigurationInternal();
                        if (mWifiGlobals.disableUnwantedNetworkOnLowRssi() && isPrimary()
                                && config != null && !isRecentlySelectedByTheUser(config)
                                && config.getNetworkSelectionStatus()
                                .getNetworkSelectionDisableReason()
                                    == DISABLED_NONE && mWifiInfo.getRssi() != WifiInfo.INVALID_RSSI
                                && mWifiInfo.getRssi() < mScoringParams.getSufficientRssi(
                                        mWifiInfo.getFrequency())) {
                            if (mVerboseLoggingEnabled) {
                                Log.i(getTag(), "CMD_UNWANTED_NETWORK update network "
                                        + config.networkId + " with DISABLED_UNWANTED_LOW_RSSI "
                                        + "under rssi:" + mWifiInfo.getRssi());
                            }
                            mWifiConfigManager.updateNetworkSelectionStatus(
                                    config.networkId,
                                    DISABLED_UNWANTED_LOW_RSSI);
                        }
                        mWifiNative.disconnect(mInterfaceName);
                    } else if (message.arg1 == NETWORK_STATUS_UNWANTED_DISABLE_AUTOJOIN
                            || message.arg1 == NETWORK_STATUS_UNWANTED_VALIDATION_FAILED) {
                        Log.d(getTag(), (message.arg1 == NETWORK_STATUS_UNWANTED_DISABLE_AUTOJOIN
                                ? "NETWORK_STATUS_UNWANTED_DISABLE_AUTOJOIN"
                                : "NETWORK_STATUS_UNWANTED_VALIDATION_FAILED"));
                        WifiConfiguration config = getConnectedWifiConfigurationInternal();
                        if (config != null) {
                            // Disable autojoin
                            if (message.arg1 == NETWORK_STATUS_UNWANTED_DISABLE_AUTOJOIN) {
                                mWifiConfigManager.setNetworkValidatedInternetAccess(
                                        config.networkId, false);
                                WifiScoreCard.PerBssid perBssid = mWifiScoreCard.lookupBssid(
                                        mWifiInfo.getSSID(), mWifiInfo.getBSSID());
                                int probInternet = perBssid.estimatePercentInternetAvailability();
                                if (mVerboseLoggingEnabled) {
                                    Log.d(TAG, "Potentially disabling network due to no "
                                            + "internet. Probability of having internet = "
                                            + probInternet);
                                }
                                // Only permanently disable a network if probability of having
                                // internet from the currently connected BSSID is less than 60%.
                                // If there is no historically information of the current BSSID,
                                // the probability of internet will default to 50%, and the network
                                // will be permanently disabled.
                                mWifiConfigManager.updateNetworkSelectionStatus(config.networkId,
                                        probInternet < PROBABILITY_WITH_INTERNET_TO_PERMANENTLY_DISABLE_NETWORK
                                                ? DISABLED_NO_INTERNET_PERMANENT
                                                : DISABLED_NO_INTERNET_TEMPORARY);
                            } else { // NETWORK_STATUS_UNWANTED_VALIDATION_FAILED
                                // stop collect last-mile stats since validation fail
                                mWifiDiagnostics.reportConnectionEvent(
                                        WifiDiagnostics.CONNECTION_EVENT_FAILED,
                                        mClientModeManager);
                                mWifiConfigManager.incrementNetworkNoInternetAccessReports(
                                        config.networkId);
                                // If this was not recently selected by the user, update network
                                // selection status to temporarily disable the network.
                                if (!isRecentlySelectedByTheUser(config)
                                        && !config.noInternetAccessExpected) {
                                    if (config.getNetworkSelectionStatus()
                                            .getNetworkSelectionDisableReason()
                                            != DISABLED_NO_INTERNET_PERMANENT) {
                                        Log.i(getTag(), "Temporarily disabling network "
                                                + "because of no-internet access");
                                        mWifiConfigManager.updateNetworkSelectionStatus(
                                                config.networkId,
                                                DISABLED_NO_INTERNET_TEMPORARY);
                                    }
                                    mWifiBlocklistMonitor.handleBssidConnectionFailure(
                                            mLastBssid, config,
                                            WifiBlocklistMonitor.REASON_NETWORK_VALIDATION_FAILURE,
                                            mWifiInfo.getRssi());
                                }
                                mWifiScoreCard.noteValidationFailure(mWifiInfo);
                                mCmiMonitor.onInternetValidationFailed(mClientModeManager,
                                        mCurrentConnectionDetectedCaptivePortal);
                            }
                        }
                    }
                    break;
                }
                case CMD_NETWORK_STATUS: {
                    if (message.arg1 == NetworkAgent.VALIDATION_STATUS_VALID) {
                        // stop collect last-mile stats since validation pass
                        mWifiDiagnostics.reportConnectionEvent(
                                WifiDiagnostics.CONNECTION_EVENT_SUCCEEDED, mClientModeManager);
                        mWifiScoreCard.noteValidationSuccess(mWifiInfo);
                        mWifiBlocklistMonitor.handleNetworkValidationSuccess(mLastBssid,
                                mWifiInfo.getSSID());
                        WifiConfiguration config = getConnectedWifiConfigurationInternal();
                        if (config != null) {
                            // re-enable autojoin
                            mWifiConfigManager.updateNetworkSelectionStatus(
                                    config.networkId,
                                    WifiConfiguration.NetworkSelectionStatus
                                            .DISABLED_NONE);
                            mWifiConfigManager.setNetworkValidatedInternetAccess(
                                    config.networkId, true);
                            if (config.isPasspoint()
                                    && mTermsAndConditionsUrl != null) {
                                // Clear the T&C after the user accepted them and the we are
                                // notified that the network validation is successful
                                mTermsAndConditionsUrl = null;
                                LinkProperties newLp = new LinkProperties(mLinkProperties);
                                addPasspointInfoToLinkProperties(newLp);
                                sendMessage(CMD_UPDATE_LINKPROPERTIES, newLp);
                                mWifiMetrics
                                        .incrementTotalNumberOfPasspointAcceptanceOfTermsAndConditions();
                            }
                            if (retrieveConnectedNetworkDefaultGateway()) {
                                updateLinkedNetworks(config);
                            }
                        }
                        mCmiMonitor.onInternetValidated(mClientModeManager);
                    }
                    break;
                }
                case CMD_ACCEPT_UNVALIDATED: {
                    boolean accept = (message.arg1 != 0);
                    mWifiConfigManager.setNetworkNoInternetAccessExpected(mLastNetworkId, accept);
                    break;
                }
                case WifiMonitor.NETWORK_DISCONNECTION_EVENT: {
                    DisconnectEventInfo eventInfo = (DisconnectEventInfo) message.obj;
                    reportConnectionAttemptEnd(
                            WifiMetrics.ConnectionEvent.FAILURE_NETWORK_DISCONNECTION,
                            WifiMetricsProto.ConnectionEvent.HLF_NONE,
                            WifiMetricsProto.ConnectionEvent.FAILURE_REASON_UNKNOWN);
                    if (unexpectedDisconnectedReason(eventInfo.reasonCode)) {
                        mWifiDiagnostics.triggerBugReportDataCapture(
                                WifiDiagnostics.REPORT_REASON_UNEXPECTED_DISCONNECT);
                    }

                    if (!eventInfo.locallyGenerated) {
                        // ignore disconnects initiated by wpa_supplicant.
                        mWifiScoreCard.noteNonlocalDisconnect(mInterfaceName, eventInfo.reasonCode);
                        int rssi = mWifiInfo.getRssi();
                        mWifiBlocklistMonitor.handleBssidConnectionFailure(mWifiInfo.getBSSID(),
                                getConnectedWifiConfiguration(),
                                WifiBlocklistMonitor.REASON_ABNORMAL_DISCONNECT, rssi);
                    }
                    WifiConfiguration config = getConnectedWifiConfigurationInternal();

                    if (mVerboseLoggingEnabled) {
                        log("NETWORK_DISCONNECTION_EVENT in connected state"
                                + " BSSID=" + mWifiInfo.getBSSID()
                                + " RSSI=" + mWifiInfo.getRssi()
                                + " freq=" + mWifiInfo.getFrequency()
                                + " reason=" + eventInfo.reasonCode
                                + " Network Selection Status=" + (config == null ? "Unavailable"
                                : config.getNetworkSelectionStatus().getNetworkStatusString()));
                    }
                    handleNetworkDisconnect(false, eventInfo.reasonCode);
                    transitionTo(mDisconnectedState);
                    break;
                }
                case CMD_START_ROAM: {
                    /* Connect command coming from auto-join */
                    int netId = message.arg1;
                    String bssid = (String) message.obj;
                    if (bssid == null) {
                        bssid = SUPPLICANT_BSSID_ANY;
                    }
                    WifiConfiguration config =
                            mWifiConfigManager.getConfiguredNetworkWithoutMasking(netId);
                    if (config == null) {
                        loge("CMD_START_ROAM and no config, bail out...");
                        break;
                    }
                    mLastScanRssi = mWifiConfigManager.findScanRssi(netId,
                            mWifiHealthMonitor.getScanRssiValidTimeMs());
                    mWifiScoreCard.noteConnectionAttempt(mWifiInfo, mLastScanRssi, config.SSID);
                    setTargetBssid(config, bssid);
                    mTargetNetworkId = netId;
                    mWifiPseudonymManager.enableStrictConservativePeerModeIfSupported(config);
                    logd("CMD_START_ROAM sup state "
                            + " my state " + getCurrentState().getName()
                            + " nid=" + Integer.toString(netId)
                            + " config " + config.getProfileKey()
                            + " targetRoamBSSID " + mTargetBssid);

                    reportConnectionAttemptStart(config, mTargetBssid,
                            WifiMetricsProto.ConnectionEvent.ROAM_ENTERPRISE);
                    if (mWifiNative.roamToNetwork(mInterfaceName, config)) {
                        mTargetWifiConfiguration = config;
                        mIsAutoRoaming = true;
                        mWifiMetrics.logStaEvent(
                                mInterfaceName, StaEvent.TYPE_CMD_START_ROAM, config);
                        transitionTo(mRoamingState);
                    } else {
                        loge("CMD_START_ROAM Failed to start roaming to network " + config);
                        reportConnectionAttemptEnd(
                                WifiMetrics.ConnectionEvent.FAILURE_CONNECT_NETWORK_FAILED,
                                WifiMetricsProto.ConnectionEvent.HLF_NONE,
                                WifiMetricsProto.ConnectionEvent.FAILURE_REASON_UNKNOWN);
                        mMessageHandlingStatus = MESSAGE_HANDLING_STATUS_FAIL;
                        break;
                    }
                    break;
                }
                case CMD_IP_CONFIGURATION_LOST: {
                    mWifiMetrics.incrementIpRenewalFailure();
                    handleStatus = NOT_HANDLED;
                    break;
                }
                case CMD_IP_REACHABILITY_SESSION_END: {
                    mIpReachabilityMonitorActive = false;
                    break;
                }
                default: {
                    handleStatus = NOT_HANDLED;
                    break;
                }
            }

            if (handleStatus == HANDLED) {
                logStateAndMessage(message, this);
            }

            return handleStatus;
        }

        @Override
        public void exitImpl() {
            logd("ClientModeImpl: Leaving Connected state");
            mWifiConnectivityManager.handleConnectionStateChanged(
                    mClientModeManager,
                     WifiConnectivityManager.WIFI_STATE_TRANSITIONING);

            mWifiLastResortWatchdog.connectedStateTransition(false);
        }
    }

    class DisconnectedState extends RunnerState {
        DisconnectedState(int threshold) {
            super(threshold, mWifiInjector.getWifiHandlerLocalLog());
        }

        @Override
        public void enterImpl() {
            Log.i(getTag(), "disconnectedstate enter");
            // We don't scan frequently if this is a temporary disconnect
            // due to p2p
            if (mWifiP2pConnection.shouldTemporarilyDisconnectWifi()) {
                // TODO(b/161569371): P2P should wait for all ClientModeImpls to enter
                //  DisconnectedState, not just one instance.
                // (Does P2P Service support STA+P2P concurrency?)
                mWifiP2pConnection.sendMessage(WifiP2pServiceImpl.DISCONNECT_WIFI_RESPONSE);
                return;
            }

            mIpReachabilityMonitorActive = false;
            removeMessages(CMD_IP_REACHABILITY_SESSION_END);

            if (mVerboseLoggingEnabled) {
                logd(" Enter DisconnectedState screenOn=" + mScreenOn);
            }

            /** clear the roaming state, if we were roaming, we failed */
            mIsAutoRoaming = false;
            mTargetNetworkId = WifiConfiguration.INVALID_NETWORK_ID;

            if (isClientSetupCompleted) {
                mWifiConnectivityManager.handleConnectionStateChanged(
                        mClientModeManager,
                        WifiConnectivityManager.WIFI_STATE_DISCONNECTED);
            }

            if (mDeviceConfigFacade.isOobPseudonymEnabled()) {
                if (mVerboseLoggingEnabled) {
                    logd("unregister PseudonymUpdatingListener");
                }
                // unregister it any way, if it was not registered, it's no OP.
                mWifiPseudonymManager
                        .unregisterPseudonymUpdatingListener(mPseudonymUpdatingListener);
            }
        }

        @Override
        String getMessageLogRec(int what) {
            return ClientModeImpl.class.getSimpleName() + "."
                    + DisconnectedState.class.getSimpleName() + "." + getWhatToString(what);
        }

        @Override
        public boolean processMessageImpl(Message message) {
            boolean handleStatus = HANDLED;

            switch (message.what) {
                case CMD_RECONNECT:
                case CMD_REASSOCIATE: {
                    if (mWifiP2pConnection.shouldTemporarilyDisconnectWifi()) {
                        // Drop a third party reconnect/reassociate if STA is
                        // temporarily disconnected for p2p
                        break;
                    } else {
                        // ConnectableState handles it
                        handleStatus = NOT_HANDLED;
                    }
                    break;
                }
                default: {
                    handleStatus = NOT_HANDLED;
                    break;
                }
            }

            if (handleStatus == HANDLED) {
                logStateAndMessage(message, this);
            }
            return handleStatus;
        }

        @Override
        public void exitImpl() {
            mWifiConnectivityManager.handleConnectionStateChanged(
                    mClientModeManager,
                     WifiConnectivityManager.WIFI_STATE_TRANSITIONING);
        }
    }

    void handleGsmAuthRequest(SimAuthRequestData requestData) {
        WifiConfiguration requestingWifiConfiguration = null;
        if (mTargetWifiConfiguration != null
                && mTargetWifiConfiguration.networkId
                == requestData.networkId) {
            requestingWifiConfiguration = mTargetWifiConfiguration;
            logd("id matches targetWifiConfiguration");
        } else if (mLastNetworkId != WifiConfiguration.INVALID_NETWORK_ID
                && mLastNetworkId == requestData.networkId) {
            requestingWifiConfiguration = getConnectedWifiConfigurationInternal();
            logd("id matches currentWifiConfiguration");
        }

        if (requestingWifiConfiguration == null) {
            logd("GsmAuthRequest received with null target/current WifiConfiguration.");
            return;
        }

        /*
         * Try authentication in the following order.
         *
         *    Standard       Cellular_auth     Type Command
         *
         * 1. 3GPP TS 31.102 3G_authentication [Length][RAND][Length][AUTN]
         *                            [Length][RES][Length][CK][Length][IK] and more
         * 2. 3GPP TS 31.102 2G_authentication [Length][RAND]
         *                            [Length][SRES][Length][Cipher Key Kc]
         * 3. 3GPP TS 11.11  2G_authentication [RAND]
         *                            [SRES][Cipher Key Kc]
         */
        String response = mWifiCarrierInfoManager
                .getGsmSimAuthResponse(requestData.data, requestingWifiConfiguration);
        if (response == null) {
            // In case of failure, issue may be due to sim type, retry as No.2 case
            response = mWifiCarrierInfoManager
                    .getGsmSimpleSimAuthResponse(requestData.data, requestingWifiConfiguration);
            if (response == null) {
                // In case of failure, issue may be due to sim type, retry as No.3 case
                response = mWifiCarrierInfoManager.getGsmSimpleSimNoLengthAuthResponse(
                                requestData.data, requestingWifiConfiguration);
            }
        }
        if (response == null || response.length() == 0) {
            mWifiNative.simAuthFailedResponse(mInterfaceName);
        } else {
            logv("Supplicant Response -" + response);
            mWifiNative.simAuthResponse(
                    mInterfaceName, WifiNative.SIM_AUTH_RESP_TYPE_GSM_AUTH, response);
        }
    }

    void handle3GAuthRequest(SimAuthRequestData requestData) {
        WifiConfiguration requestingWifiConfiguration = null;
        if (mTargetWifiConfiguration != null
                && mTargetWifiConfiguration.networkId
                == requestData.networkId) {
            requestingWifiConfiguration = mTargetWifiConfiguration;
            logd("id matches targetWifiConfiguration");
        } else if (mLastNetworkId != WifiConfiguration.INVALID_NETWORK_ID
                && mLastNetworkId == requestData.networkId) {
            requestingWifiConfiguration = getConnectedWifiConfigurationInternal();
            logd("id matches currentWifiConfiguration");
        }

        if (requestingWifiConfiguration == null) {
            logd("3GAuthRequest received with null target/current WifiConfiguration.");
            return;
        }

        SimAuthResponseData response = mWifiCarrierInfoManager
                .get3GAuthResponse(requestData, requestingWifiConfiguration);
        if (response != null) {
            mWifiNative.simAuthResponse(
                    mInterfaceName, response.type, response.response);
        } else {
            mWifiNative.umtsAuthFailedResponse(mInterfaceName);
        }
    }

    /**
     * Automatically connect to the network specified
     *
     * @param networkId ID of the network to connect to
     * @param uid UID of the app triggering the connection.
     * @param bssid BSSID of the network
     */
    public void startConnectToNetwork(int networkId, int uid, String bssid) {
        sendMessage(CMD_START_CONNECT, networkId, uid, bssid);
    }

    /**
     * Automatically roam to the network specified
     *
     * @param networkId ID of the network to roam to
     * @param bssid BSSID of the access point to roam to.
     */
    public void startRoamToNetwork(int networkId, String bssid) {
        sendMessage(CMD_START_ROAM, networkId, 0, bssid);
    }

    /**
     * @param reason reason code from supplicant on network disconnected event
     * @return true if this is a suspicious disconnect
     */
    static boolean unexpectedDisconnectedReason(int reason) {
        return reason == StaIfaceReasonCode.PREV_AUTH_NOT_VALID
                || reason == StaIfaceReasonCode.CLASS2_FRAME_FROM_NONAUTH_STA
                || reason == StaIfaceReasonCode.CLASS3_FRAME_FROM_NONASSOC_STA
                || reason == StaIfaceReasonCode.DISASSOC_STA_HAS_LEFT
                || reason == StaIfaceReasonCode.STA_REQ_ASSOC_WITHOUT_AUTH
                || reason == StaIfaceReasonCode.MICHAEL_MIC_FAILURE
                || reason == StaIfaceReasonCode.FOURWAY_HANDSHAKE_TIMEOUT
                || reason == StaIfaceReasonCode.GROUP_KEY_UPDATE_TIMEOUT
                || reason == StaIfaceReasonCode.GROUP_CIPHER_NOT_VALID
                || reason == StaIfaceReasonCode.PAIRWISE_CIPHER_NOT_VALID
                || reason == StaIfaceReasonCode.IEEE_802_1X_AUTH_FAILED
                || reason == StaIfaceReasonCode.DISASSOC_LOW_ACK;
    }

    private static String getLinkPropertiesSummary(LinkProperties lp) {
        List<String> attributes = new ArrayList<>(6);
        if (lp.hasIpv4Address()) {
            attributes.add("v4");
        }
        if (lp.hasIpv4DefaultRoute()) {
            attributes.add("v4r");
        }
        if (lp.hasIpv4DnsServer()) {
            attributes.add("v4dns");
        }
        if (lp.hasGlobalIpv6Address()) {
            attributes.add("v6");
        }
        if (lp.hasIpv6DefaultRoute()) {
            attributes.add("v6r");
        }
        if (lp.hasIpv6DnsServer()) {
            attributes.add("v6dns");
        }

        return TextUtils.join(" ", attributes);
    }

    /**
     * Gets the SSID from the WifiConfiguration pointed at by 'mTargetNetworkId'
     * This should match the network config framework is attempting to connect to.
     */
    private String getConnectingSsidInternal() {
        WifiConfiguration config = getConnectingWifiConfigurationInternal();
        return config != null ? config.SSID : null;
    }

    /**
     * Check if there is any connection request for WiFi network.
     */
    private boolean hasConnectionRequests() {
        return mNetworkFactory.hasConnectionRequests()
                || mUntrustedNetworkFactory.hasConnectionRequests()
                || mOemWifiNetworkFactory.hasConnectionRequests()
                || mRestrictedWifiNetworkFactory.hasConnectionRequests()
                || mMultiInternetManager.hasPendingConnectionRequests();
    }

    /**
     * Retrieve the factory MAC address from config store (stored on first bootup). If we don't have
     * a factory MAC address stored in config store, retrieve it now and store it.
     *
     * Note:
     * <li> Retries added to deal with any transient failures when invoking
     * {@link WifiNative#getStaFactoryMacAddress(String)}.
     */
    @Nullable
    private MacAddress retrieveFactoryMacAddressAndStoreIfNecessary() {
        boolean saveFactoryMacInConfigStore =
                mWifiGlobals.isSaveFactoryMacToConfigStoreEnabled();
        if (saveFactoryMacInConfigStore) {
            // Already present, just return.
            String factoryMacAddressStr = mSettingsConfigStore.get(isPrimary()
                    ? WIFI_STA_FACTORY_MAC_ADDRESS : SECONDARY_WIFI_STA_FACTORY_MAC_ADDRESS);
            if (factoryMacAddressStr != null) return MacAddress.fromString(factoryMacAddressStr);
        }
        MacAddress factoryMacAddress = mWifiNative.getStaFactoryMacAddress(mInterfaceName);
        if (factoryMacAddress == null) {
            // the device may be running an older HAL (version < 1.3).
            Log.w(TAG, (isPrimary() ? "Primary" : "Secondary")
                    + " failed to retrieve factory MAC address");
            return null;
        }
        if (saveFactoryMacInConfigStore) {
            mSettingsConfigStore.put(isPrimary()
                            ? WIFI_STA_FACTORY_MAC_ADDRESS : SECONDARY_WIFI_STA_FACTORY_MAC_ADDRESS,
                    factoryMacAddress.toString());
            Log.i(TAG, (isPrimary() ? "Primary" : "Secondary")
                    + " factory MAC address stored in config store: " + factoryMacAddress);
        }
        Log.i(TAG, (isPrimary() ? "Primary" : "Secondary")
                + " factory MAC address retrieved: " + factoryMacAddress);
        return factoryMacAddress;
    }

    /**
     * Gets the factory MAC address of wlan0 (station interface).
     * @return String representation of the factory MAC address.
     */
    @Nullable
    public String getFactoryMacAddress() {
        MacAddress factoryMacAddress = retrieveFactoryMacAddressAndStoreIfNecessary();
        if (factoryMacAddress != null) return factoryMacAddress.toString();

        // For devices with older HAL's (version < 1.3), no API exists to retrieve factory MAC
        // address (and also does not support MAC randomization - needs verson 1.2). So, just
        // return the regular MAC address from the interface.
        if (!mWifiGlobals.isConnectedMacRandomizationEnabled()) {
            Log.w(TAG, "Can't get factory MAC address, return the MAC address");
            return mWifiNative.getMacAddress(mInterfaceName);
        }
        return null;
    }

    /** Sends a link probe. */
    public void probeLink(LinkProbeCallback callback, int mcs) {
        String bssid = mWifiInfo.getBSSID();
        if (bssid == null) {
            Log.w(getTag(), "Attempted to send link probe when not connected!");
            callback.onFailure(LinkProbeCallback.LINK_PROBE_ERROR_NOT_CONNECTED);
            return;
        }
        mWifiNative.probeLink(mInterfaceName, MacAddress.fromString(bssid), callback, mcs);
    }

    private static class ConnectNetworkMessage {
        public final NetworkUpdateResult result;
        public final ActionListenerWrapper listener;
        public final String packageName;

        ConnectNetworkMessage(NetworkUpdateResult result, ActionListenerWrapper listener,
                String packageName) {
            this.result = result;
            this.listener = listener;
            this.packageName = packageName;
        }
    }

    /** Trigger network connection and provide status via the provided callback. */
    public void connectNetwork(NetworkUpdateResult result, ActionListenerWrapper wrapper,
            int callingUid, @NonNull String packageName) {
        Message message =
                obtainMessage(CMD_CONNECT_NETWORK,
                new ConnectNetworkMessage(result, wrapper, packageName));
        message.sendingUid = callingUid;
        sendMessage(message);
    }

    /** Trigger network save and provide status via the provided callback. */
    public void saveNetwork(NetworkUpdateResult result, ActionListenerWrapper wrapper,
            int callingUid, @NonNull String packageName) {
        Message message =
                obtainMessage(CMD_SAVE_NETWORK,
                new ConnectNetworkMessage(result, wrapper, packageName));
        message.sendingUid = callingUid;
        sendMessage(message);
    }

    /**
     * Handle BSS transition request from Connected BSS.
     *
     * @param frameData Data retrieved from received BTM request frame.
     */
    private void handleBssTransitionRequest(BtmFrameData frameData) {
        if (frameData == null) {
            return;
        }

        String bssid = mWifiInfo.getBSSID();
        String ssid = mWifiInfo.getSSID();
        if ((bssid == null) || (ssid == null) || WifiManager.UNKNOWN_SSID.equals(ssid)) {
            Log.e(getTag(), "Failed to handle BSS transition: bssid: " + bssid + " ssid: " + ssid);
            return;
        }

        mWifiMetrics.incrementSteeringRequestCount();

        if ((frameData.mBssTmDataFlagsMask
                & MboOceConstants.BTM_DATA_FLAG_MBO_CELL_DATA_CONNECTION_PREFERENCE_INCLUDED)
                != 0) {
            mWifiMetrics.incrementMboCellularSwitchRequestCount();
        }


        if ((frameData.mBssTmDataFlagsMask
                & MboOceConstants.BTM_DATA_FLAG_DISASSOCIATION_IMMINENT) != 0) {
            long duration = 0;
            if ((frameData.mBssTmDataFlagsMask
                    & MboOceConstants.BTM_DATA_FLAG_MBO_ASSOC_RETRY_DELAY_INCLUDED) != 0) {
                mWifiMetrics.incrementSteeringRequestCountIncludingMboAssocRetryDelay();
                duration = frameData.mBlockListDurationMs;
            }
            if (duration == 0) {
                /*
                 * When disassoc imminent bit alone is set or MBO assoc retry delay is
                 * set to zero(reserved as per spec), blocklist the BSS for sometime to
                 * avoid AP rejecting the re-connect request.
                 */
                duration = MboOceConstants.DEFAULT_BLOCKLIST_DURATION_MS;
            }
            // Blocklist the current BSS
            WifiConfiguration config = getConnectedWifiConfiguration();
            if (config == null) {
                config = getConnectingWifiConfiguration();
            }
            mWifiBlocklistMonitor.blockBssidForDurationMs(bssid, config, duration,
                    WifiBlocklistMonitor.REASON_FRAMEWORK_DISCONNECT_MBO_OCE, 0);
        }

        if (frameData.mStatus != MboOceConstants.BTM_RESPONSE_STATUS_ACCEPT) {
            // Trigger the network selection and re-connect to new network if available.
            mWifiMetrics.incrementForceScanCountDueToSteeringRequest();
            mWifiConnectivityManager.forceConnectivityScan(ClientModeImpl.WIFI_WORK_SOURCE);
        }
    }

    /**
     * @return true if this device supports FILS-SHA256
     */
    private boolean isFilsSha256Supported() {
        return (getSupportedFeatures() & WIFI_FEATURE_FILS_SHA256) != 0;
    }

    /**
     * @return true if this device supports FILS-SHA384
     */
    private boolean isFilsSha384Supported() {
        return (getSupportedFeatures() & WIFI_FEATURE_FILS_SHA384) != 0;
    }

    /**
     * @return true if this device supports Trust On First Use
     */
    private boolean isTrustOnFirstUseSupported() {
        return (getSupportedFeatures() & WIFI_FEATURE_TRUST_ON_FIRST_USE) != 0;
    }

    /**
     * Helper method to set the allowed key management schemes from
     * scan result.
     * When the AKM is updated, changes should be propagated to the
     * actual saved network, and the correct AKM could be retrieved
     * on selecting the security params.
     */
    private void updateAllowedKeyManagementSchemesFromScanResult(
            WifiConfiguration config, ScanResult scanResult) {
        config.enableFils(
                isFilsSha256Supported()
                && ScanResultUtil.isScanResultForFilsSha256Network(scanResult),
                isFilsSha384Supported()
                && ScanResultUtil.isScanResultForFilsSha384Network(scanResult));
        mWifiConfigManager.updateFilsAkms(config.networkId,
                config.isFilsSha256Enabled(), config.isFilsSha384Enabled());
    }
    /**
     * Update wifi configuration based on the matching scan result.
     *
     * @param config Wifi configuration object.
     * @param scanResult Scan result matching the network.
     */
    private void updateWifiConfigFromMatchingScanResult(WifiConfiguration config,
            ScanResult scanResult) {
        updateAllowedKeyManagementSchemesFromScanResult(config, scanResult);
        if (config.isFilsSha256Enabled() || config.isFilsSha384Enabled()) {
            config.enterpriseConfig.setFieldValue(WifiEnterpriseConfig.EAP_ERP, "1");
        }
    }

    private void selectCandidateSecurityParamsIfNecessary(
            WifiConfiguration config,
            List<ScanResult> scanResults) {
        if (null != config.getNetworkSelectionStatus().getCandidateSecurityParams()) return;
        if (mVerboseLoggingEnabled) {
            Log.d(getTag(), "Select candidate security params for " + config.getProfileKey());
        }

        // This comes from wifi picker directly so there is no candidate security params.
        // Run network selection against this SSID.
        List<ScanDetail> scanDetailsList = scanResults.stream()
                .filter(scanResult -> config.SSID.equals(
                        ScanResultUtil.createQuotedSsid(scanResult.SSID)))
                .map(ScanDetail::new)
                .collect(Collectors.toList());
        List<WifiCandidates.Candidate> candidates = mWifiNetworkSelector
                .getCandidatesForUserSelection(config, scanDetailsList);
        mWifiNetworkSelector.selectNetwork(candidates);

        SecurityParams params = null;
        // Get the fresh copy again to retrieve the candidate security params.
        WifiConfiguration freshConfig = mWifiConfigManager.getConfiguredNetwork(config.networkId);
        if (null != freshConfig
                && null != freshConfig.getNetworkSelectionStatus().getCandidateSecurityParams()) {
            params = freshConfig.getNetworkSelectionStatus().getCandidateSecurityParams();
            Log.i(getTag(), "Select best-fit security params: " + params.getSecurityType());
        } else if (null != config.getNetworkSelectionStatus().getLastUsedSecurityParams()
                && config.getNetworkSelectionStatus().getLastUsedSecurityParams().isEnabled()) {
            params = config.getNetworkSelectionStatus().getLastUsedSecurityParams();
            Log.i(getTag(), "Select the last used security params: " + params.getSecurityType());
        } else {
            params = config.getSecurityParamsList().stream()
                    .filter(WifiConfigurationUtil::isSecurityParamsValid)
                    .findFirst().orElse(null);
            if (null != params) {
                Log.i(getTag(), "Select the first available security params: "
                        + params.getSecurityType());
            } else {
                Log.w(getTag(), "No available security params.");
            }
        }

        config.getNetworkSelectionStatus().setCandidateSecurityParams(params);
        // populate the target security params to the internal configuration manually,
        // and then wifi info could retrieve this information.
        mWifiConfigManager.setNetworkCandidateScanResult(
                config.networkId,
                freshConfig == null ? null : freshConfig.getNetworkSelectionStatus().getCandidate(),
                0, params);
    }

    /**
     * Update the wifi configuration before sending connect to
     * supplicant/driver.
     *
     * @param config wifi configuration object.
     * @param bssid BSSID to assocaite with.
     */
    void updateWifiConfigOnStartConnection(WifiConfiguration config, String bssid) {
        setTargetBssid(config, bssid);

        // Go through the matching scan results and update wifi config.
        ScanResultMatchInfo key1 = ScanResultMatchInfo.fromWifiConfiguration(config);
        List<ScanResult> scanResults = mScanRequestProxy.getScanResults();
        for (ScanResult scanResult : scanResults) {
            if (!config.SSID.equals(ScanResultUtil.createQuotedSsid(scanResult.SSID))) {
                continue;
            }
            ScanResultMatchInfo key2 = ScanResultMatchInfo.fromScanResult(scanResult);
            if (!key1.equals(key2)) {
                continue;
            }
            updateWifiConfigFromMatchingScanResult(config, scanResult);
        }

        selectCandidateSecurityParamsIfNecessary(config, scanResults);

        if (mWifiGlobals.isConnectedMacRandomizationEnabled()) {
            boolean isMacRandomizationForceDisabled = isMacRandomizationForceDisabledOnSsid(config);
            if (config.macRandomizationSetting == WifiConfiguration.RANDOMIZATION_NONE
                    || isMacRandomizationForceDisabled) {
                setCurrentMacToFactoryMac(config);
            } else {
                configureRandomizedMacAddress(config);
            }
            if (isMacRandomizationForceDisabled
                    && config.macRandomizationSetting != WifiConfiguration.RANDOMIZATION_NONE) {
                // update WifiConfigManager to disable MAC randomization so Settings show the right
                // MAC randomization information.
                config.macRandomizationSetting = WifiConfiguration.RANDOMIZATION_NONE;
                mWifiConfigManager.addOrUpdateNetwork(config, Process.SYSTEM_UID);
            }
        }

        if (config.enterpriseConfig != null
                && config.enterpriseConfig.isAuthenticationSimBased()
                && mWifiCarrierInfoManager.isImsiEncryptionInfoAvailable(
                mWifiCarrierInfoManager.getBestMatchSubscriptionId(config))
                && TextUtils.isEmpty(config.enterpriseConfig.getAnonymousIdentity())) {
            String anonAtRealm = mWifiCarrierInfoManager
                    .getAnonymousIdentityWith3GppRealm(config);
            // Use anonymous@<realm> when pseudonym is not available
            config.enterpriseConfig.setAnonymousIdentity(anonAtRealm);
        }
    }

    private boolean isMacRandomizationForceDisabledOnSsid(WifiConfiguration config) {
        Set<String> unsupportedSsids = new ArraySet<>(mContext.getResources().getStringArray(
                R.array.config_wifiForceDisableMacRandomizationSsidList));
        return unsupportedSsids.contains(config.SSID);
    }

    private void setConfigurationsPriorToIpClientProvisioning(WifiConfiguration config) {
        mIpClient.setHttpProxy(config.getHttpProxy());
        if (!TextUtils.isEmpty(mContext.getResources().getString(
                R.string.config_wifi_tcp_buffers))) {
            mIpClient.setTcpBufferSizes(mContext.getResources().getString(
                    R.string.config_wifi_tcp_buffers));
        }
    }

    private boolean startIpClient(WifiConfiguration config, boolean isFilsConnection) {
        if (mIpClient == null || config == null) {
            return false;
        }

        final boolean isUsingStaticIp =
                (config.getIpAssignment() == IpConfiguration.IpAssignment.STATIC);
        final boolean isUsingMacRandomization =
                config.macRandomizationSetting
                        != WifiConfiguration.RANDOMIZATION_NONE
                        && mWifiGlobals.isConnectedMacRandomizationEnabled();
        final List<byte[]> ouis = getOuiInternal(config);
        final List<android.net.DhcpOption> options =
                mWifiConfigManager.getCustomDhcpOptions(WifiSsid.fromString(config.SSID), ouis);
        if (mVerboseLoggingEnabled) {
            final String key = config.getProfileKey();
            log("startIpClient netId=" + Integer.toString(mLastNetworkId)
                    + " " + key + " "
                    + " roam=" + mIsAutoRoaming
                    + " static=" + isUsingStaticIp
                    + " randomMac=" + isUsingMacRandomization
                    + " isFilsConnection=" + isFilsConnection);
        }

        final MacAddress currentBssid = getCurrentBssidInternalMacAddress();
        final String l2Key = mLastL2KeyAndGroupHint != null
                ? mLastL2KeyAndGroupHint.first : null;
        final String groupHint = mLastL2KeyAndGroupHint != null
                ? mLastL2KeyAndGroupHint.second : null;
        final Layer2Information layer2Info = new Layer2Information(l2Key, groupHint,
                currentBssid);

        if (isFilsConnection) {
            stopIpClient();
            if (isUsingStaticIp) {
                mWifiNative.flushAllHlp(mInterfaceName);
                return false;
            }
            setConfigurationsPriorToIpClientProvisioning(config);
            final ProvisioningConfiguration.Builder prov =
                    new ProvisioningConfiguration.Builder()
                    .withPreDhcpAction()
                    .withPreconnection()
                    .withDisplayName(config.SSID)
                    .withLayer2Information(layer2Info);
            if (mContext.getResources().getBoolean(R.bool.config_wifiEnableApfOnNonPrimarySta)
                    || isPrimary()) {
                // unclear if the native layer will return the correct non-capabilities if APF is
                // not supported on secondary interfaces.
                prov.withApfCapabilities(mWifiNative.getApfCapabilities(mInterfaceName));
            }
            if (isUsingMacRandomization) {
                // Use EUI64 address generation for link-local IPv6 addresses.
                prov.withRandomMacAddress();
            }
            prov.withDhcpOptions(convertToInternalDhcpOptions(options));
            mIpClient.startProvisioning(prov.build());
        } else {
            sendNetworkChangeBroadcast(DetailedState.OBTAINING_IPADDR);
            // We must clear the config BSSID, as the wifi chipset may decide to roam
            // from this point on and having the BSSID specified in the network block would
            // cause the roam to fail and the device to disconnect.
            clearTargetBssid("ObtainingIpAddress");

            // Stop IpClient in case we're switching from DHCP to static
            // configuration or vice versa.
            //
            // When we transition from static configuration to DHCP in
            // particular, we must tell ConnectivityService that we're
            // disconnected, because DHCP might take a long time during which
            // connectivity APIs such as getActiveNetworkInfo should not return
            // CONNECTED.
            stopDhcpSetup();
            setConfigurationsPriorToIpClientProvisioning(config);
            ScanResult scanResult = getScanResultInternal(config);

            final ProvisioningConfiguration.Builder prov;
            ProvisioningConfiguration.ScanResultInfo scanResultInfo = null;
            if (scanResult != null) {
                final List<ScanResultInfo.InformationElement> ies =
                        new ArrayList<ScanResultInfo.InformationElement>();
                for (ScanResult.InformationElement ie : scanResult.getInformationElements()) {
                    ScanResultInfo.InformationElement scanResultInfoIe =
                            new ScanResultInfo.InformationElement(ie.getId(), ie.getBytes());
                    ies.add(scanResultInfoIe);
                }
                scanResultInfo = new ProvisioningConfiguration.ScanResultInfo(scanResult.SSID,
                        scanResult.BSSID, ies);
            }
            final Network network = (mNetworkAgent != null) ? mNetworkAgent.getNetwork() : null;
            if (!isUsingStaticIp) {
                prov = new ProvisioningConfiguration.Builder()
                    .withPreDhcpAction()
                    .withNetwork(network)
                    .withDisplayName(config.SSID)
                    .withScanResultInfo(scanResultInfo)
                    .withLayer2Information(layer2Info);
            } else {
                StaticIpConfiguration staticIpConfig = config.getStaticIpConfiguration();
                prov = new ProvisioningConfiguration.Builder()
                        .withStaticConfiguration(staticIpConfig)
                        .withNetwork(network)
                        .withDisplayName(config.SSID)
                        .withLayer2Information(layer2Info);
            }
            if (mContext.getResources().getBoolean(R.bool.config_wifiEnableApfOnNonPrimarySta)
                    || isPrimary()) {
                // unclear if the native layer will return the correct non-capabilities if APF is
                // not supported on secondary interfaces.
                prov.withApfCapabilities(mWifiNative.getApfCapabilities(mInterfaceName));
            }
            if (isUsingMacRandomization) {
                // Use EUI64 address generation for link-local IPv6 addresses.
                prov.withRandomMacAddress();
            }
            prov.withDhcpOptions(convertToInternalDhcpOptions(options));
            mIpClient.startProvisioning(prov.build());
        }

        return true;
    }

    private List<byte[]> getOuiInternal(WifiConfiguration config) {
        List<byte[]> ouis = new ArrayList<>();
        ScanResult scanResult = getScanResultInternal(config);
        if (scanResult == null) {
            return ouis;
        }
        List<InformationElementUtil.Vsa> vsas = InformationElementUtil.getVendorSpecificIE(
                scanResult.informationElements);
        for (InformationElementUtil.Vsa vsa : vsas) {
            byte[] oui = vsa.oui;
            if (oui != null) {
                ouis.add(oui);
            }
        }
        return ouis;
    }

    private ScanResult getScanResultInternal(WifiConfiguration config) {
        ScanDetailCache scanDetailCache =
                mWifiConfigManager.getScanDetailCacheForNetwork(config.networkId);
        ScanResult scanResult = null;
        if (mLastBssid != null) {
            if (scanDetailCache != null) {
                scanResult = scanDetailCache.getScanResult(mLastBssid);
            }
            // The cached scan result of connected network would be null at the first
            // connection, try to check full scan result list again to look up matched
            // scan result associated to the current BSSID.
            if (scanResult == null) {
                scanResult = mScanRequestProxy.getScanResult(mLastBssid);
            }
        }
        return scanResult;
    }

    @Override
    public boolean setWifiConnectedNetworkScorer(IBinder binder,
            IWifiConnectedNetworkScorer scorer) {
        return mWifiScoreReport.setWifiConnectedNetworkScorer(binder, scorer);
    }

    @Override
    public void clearWifiConnectedNetworkScorer() {
        mWifiScoreReport.clearWifiConnectedNetworkScorer();
    }

    @Override
    public void onNetworkSwitchAccepted(int targetNetworkId, String targetBssid) {
        mWifiScoreReport.onNetworkSwitchAccepted(targetNetworkId, targetBssid);
    }

    @Override
    public void onNetworkSwitchRejected(int targetNetworkId, String targetBssid) {
        mWifiScoreReport.onNetworkSwitchRejected(targetNetworkId, targetBssid);
    }

    @Override
    public void sendMessageToClientModeImpl(Message msg) {
        sendMessage(msg);
    }

    @Override
    public long getId() {
        return mId;
    }

    @Override
    public void dumpWifiScoreReport(FileDescriptor fd, PrintWriter pw, String[] args) {
        mWifiScoreReport.dump(fd, pw, args);
    }

    /**
     * Notifies changes in data connectivity of the default data SIM.
     */
    @Override
    public void onCellularConnectivityChanged(@WifiDataStall.CellularDataStatusCode int status) {
        mWifiConfigManager.onCellularConnectivityChanged(status);
        // do a scan if no cell data and currently not connect to wifi
        if (status == WifiDataStall.CELLULAR_DATA_NOT_AVAILABLE
                && getConnectedWifiConfigurationInternal() == null) {
            if (mContext.getResources().getBoolean(
                    R.bool.config_wifiScanOnCellularDataLossEnabled)) {
                mWifiConnectivityManager.forceConnectivityScan(WIFI_WORK_SOURCE);
            }
        }
    }

    @Override
    public void setMboCellularDataStatus(boolean available) {
        mWifiNative.setMboCellularDataStatus(mInterfaceName, available);
    }

    @Override
    public WifiNative.RoamingCapabilities getRoamingCapabilities() {
        return mWifiNative.getRoamingCapabilities(mInterfaceName);
    }

    @Override
    public boolean configureRoaming(WifiNative.RoamingConfig config) {
        return mWifiNative.configureRoaming(mInterfaceName, config);
    }

    @Override
    public boolean enableRoaming(boolean enabled) {
        int status = mWifiNative.enableFirmwareRoaming(
                mInterfaceName, enabled
                        ? WifiNative.ENABLE_FIRMWARE_ROAMING
                        : WifiNative.DISABLE_FIRMWARE_ROAMING);
        return status == WifiNative.SET_FIRMWARE_ROAMING_SUCCESS;
    }

    @Override
    public boolean setCountryCode(String countryCode) {
        return mWifiNative.setStaCountryCode(mInterfaceName, countryCode);
    }

    @Override
    public List<TxFateReport> getTxPktFates() {
        return mWifiNative.getTxPktFates(mInterfaceName);
    }

    @Override
    public List<RxFateReport> getRxPktFates() {
        return mWifiNative.getRxPktFates(mInterfaceName);
    }

    @Override
    public void setShouldReduceNetworkScore(boolean shouldReduceNetworkScore) {
        mWifiScoreReport.setShouldReduceNetworkScore(shouldReduceNetworkScore);
    }

    private void applyCachedPacketFilter() {
        // If packet filter is supported on both connections, ignore since we would have already
        // applied the filter.
        if (mContext.getResources().getBoolean(R.bool.config_wifiEnableApfOnNonPrimarySta)) return;
        if (mCachedPacketFilter == null) {
            Log.w(TAG, "No cached packet filter to apply");
            return;
        }
        Log.i(TAG, "Applying cached packet filter");
        mWifiNative.installPacketFilter(mInterfaceName, mCachedPacketFilter);
    }

    /**
     * Invoked by parent ConcreteClientModeManager whenever a role change occurs.
     */
    public void onRoleChanged() {
        ClientRole role = mClientModeManager.getRole();
        if (role == ROLE_CLIENT_PRIMARY) {
            applyCachedPacketFilter();
            if (mScreenOn) {
                // Start RSSI polling for the new primary network to enable scoring.
                enableRssiPolling(true);
            }
        } else {
            if (mScreenOn && !isSecondaryInternet()) {
                // Stop RSSI polling (if enabled) for the secondary network.
                enableRssiPolling(false);
            }
        }
        WifiConfiguration connectedNetwork = getConnectedWifiConfiguration();
        if (connectedNetwork != null) {
            updateWifiInfoWhenConnected(connectedNetwork);
            // Update capabilities after a role change.
            updateCapabilities(connectedNetwork);
        }
        mWifiScoreReport.onRoleChanged(role);
    }

    private void addPasspointInfoToLinkProperties(LinkProperties linkProperties) {
        // CaptivePortalData.Builder.setVenueFriendlyName API not available on R
        if (!SdkLevel.isAtLeastS()) {
            return;
        }
        WifiConfiguration currentNetwork = getConnectedWifiConfigurationInternal();
        if (currentNetwork == null || !currentNetwork.isPasspoint()) {
            return;
        }
        ScanResult scanResult = mScanRequestProxy.getScanResult(mLastBssid);

        if (scanResult == null) {
            return;
        }
        URL venueUrl = mPasspointManager.getVenueUrl(scanResult);

        // Update the friendly name to populate the notification
        CaptivePortalData.Builder captivePortalDataBuilder = new CaptivePortalData.Builder()
                .setVenueFriendlyName(currentNetwork.providerFriendlyName);

        // Update the Venue URL if available
        if (venueUrl != null) {
            captivePortalDataBuilder.setVenueInfoUrl(Uri.parse(venueUrl.toString()),
                    CaptivePortalData.CAPTIVE_PORTAL_DATA_SOURCE_PASSPOINT);
        }

        // Update the T&C URL if available. The network is captive if T&C URL is available
        if (mTermsAndConditionsUrl != null) {
            captivePortalDataBuilder.setUserPortalUrl(
                    Uri.parse(mTermsAndConditionsUrl.toString()),
                    CaptivePortalData.CAPTIVE_PORTAL_DATA_SOURCE_PASSPOINT).setCaptive(true);
        }

        linkProperties.setCaptivePortalData(captivePortalDataBuilder.build());
    }

    private boolean mHasQuit = false;

    @Override
    protected void onQuitting() {
        mHasQuit = true;
        mClientModeManager.onClientModeImplQuit();
    }

    /** Returns true if the ClientModeImpl has fully stopped, false otherwise. */
    public boolean hasQuit() {
        return mHasQuit;
    }

    /**
     * WifiVcnNetworkPolicyChangeListener tracks VCN-defined Network policies for a
     * WifiNetworkAgent. These policies are used to restart Networks or update their
     * NetworkCapabilities.
     */
    @SuppressLint("NewApi")
    private class WifiVcnNetworkPolicyChangeListener
            implements VcnManager.VcnNetworkPolicyChangeListener {
        @Override
        public void onPolicyChanged() {
            if (mNetworkAgent == null) {
                return;
            }
            // Update the NetworkAgent's NetworkCapabilities which will merge the current
            // capabilities with VcnManagementService's underlying Network policy.
            Log.i(getTag(), "VCN policy changed, updating NetworkCapabilities.");
            updateCapabilities();
        }
    }

    /**
     * Updates the default gateway mac address of the connected network config and updates the
     * linked networks resulting from the new default gateway.
     */
    private boolean retrieveConnectedNetworkDefaultGateway() {
        WifiConfiguration currentConfig = getConnectedWifiConfiguration();
        if (currentConfig == null) {
            logi("can't fetch config of current network id " + mLastNetworkId);
            return false;
        }

        // Find IPv4 default gateway.
        if (mLinkProperties == null) {
            logi("cannot retrieve default gateway from null link properties");
            return false;
        }
        String gatewayIPv4 = null;
        for (RouteInfo routeInfo : mLinkProperties.getRoutes()) {
            if (routeInfo.isDefaultRoute()
                    && routeInfo.getDestination().getAddress() instanceof Inet4Address
                    && routeInfo.hasGateway()) {
                gatewayIPv4 = routeInfo.getGateway().getHostAddress();
                break;
            }
        }

        if (TextUtils.isEmpty(gatewayIPv4)) {
            logi("default gateway ipv4 is null");
            return false;
        }

        String gatewayMac = macAddressFromRoute(gatewayIPv4);
        if (TextUtils.isEmpty(gatewayMac)) {
            logi("default gateway mac fetch failed for ipv4 addr = " + gatewayIPv4);
            return false;
        }

        if (mVerboseLoggingEnabled) {
            logi("Default Gateway MAC address of " + mLastBssid + " from routes is : "
                    + gatewayMac);
        }
        if (!mWifiConfigManager.setNetworkDefaultGwMacAddress(mLastNetworkId, gatewayMac)) {
            logi("default gateway mac set failed for " + currentConfig.getKey() + " network");
            return false;
        }

        return mWifiConfigManager.saveToStore(true);
    }

    /**
     * Links the supplied config to all matching saved configs and updates the WifiBlocklistMonitor
     * SSID allowlist with the linked networks.
     */
    private void updateLinkedNetworks(@NonNull WifiConfiguration config) {
        if (!isPrimary()) {
            return;
        }
        if (!mContext.getResources().getBoolean(R.bool.config_wifiEnableLinkedNetworkRoaming)) {
            return;
        }

        SecurityParams params = mWifiNative.getCurrentNetworkSecurityParams(mInterfaceName);
        if (params == null) return;

        WifiConfiguration tmpConfigForCurrentSecurityParams = new WifiConfiguration();
        tmpConfigForCurrentSecurityParams.setSecurityParams(params);
        if (!WifiConfigurationUtil.isConfigLinkable(tmpConfigForCurrentSecurityParams)) return;

        // Don't set SSID allowlist if we're connected to a network with Fast BSS Transition.
        ScanDetailCache scanDetailCache = mWifiConfigManager.getScanDetailCacheForNetwork(
                config.networkId);
        if (scanDetailCache == null) {
            Log.i(TAG, "Do not update linked networks - no ScanDetailCache found for netId: "
                    + config.networkId);
            return;
        }
        ScanResult matchingScanResult = scanDetailCache.getScanResult(mLastBssid);
        if (matchingScanResult == null) {
            Log.i(TAG, "Do not update linked networks - no matching ScanResult found for BSSID: "
                    + mLastBssid);
            return;
        }
        String caps = matchingScanResult.capabilities;
        if (caps.contains("FT/PSK") || caps.contains("FT/SAE")) {
            Log.i(TAG, "Do not update linked networks - current connection is FT-PSK/FT-SAE");
            return;
        }

        mWifiConfigManager.updateLinkedNetworks(config.networkId);
        Map<String, WifiConfiguration> linkedNetworks = mWifiConfigManager
                .getLinkedNetworksWithoutMasking(config.networkId);

        if (!mWifiNative.updateLinkedNetworks(mInterfaceName, config.networkId, linkedNetworks)) {
            return;
        }
        // Update internal configs once the connection requests are accepted.
        linkedNetworks.values().forEach(linkedConfig ->
                mWifiConfigManager.setNetworkLastUsedSecurityParams(
                        linkedConfig.networkId, params));

        List<String> allowlistSsids = new ArrayList<>(linkedNetworks.values().stream()
                .filter(linkedConfig -> linkedConfig.allowAutojoin)
                .map(linkedConfig -> linkedConfig.SSID)
                .collect(Collectors.toList()));
        if (allowlistSsids.size() > 0) {
            allowlistSsids.add(config.SSID);
        }
        mWifiBlocklistMonitor.setAllowlistSsids(config.SSID, allowlistSsids);
        mWifiBlocklistMonitor.updateFirmwareRoamingConfiguration(new ArraySet<>(allowlistSsids));
    }

    private boolean checkAndHandleLinkedNetworkRoaming(String associatedBssid) {
        if (!mContext.getResources().getBoolean(R.bool.config_wifiEnableLinkedNetworkRoaming)) {
            return false;
        }

        ScanResult scanResult = mScanRequestProxy.getScanResult(associatedBssid);
        if (scanResult == null) {
            return false;
        }

        WifiConfiguration config = mWifiConfigManager
                .getSavedNetworkForScanResult(scanResult);
        if (config == null || !config.allowedKeyManagement.get(WifiConfiguration.KeyMgmt.WPA_PSK)
                || mLastNetworkId == config.networkId) {
            return false;
        }

        mIsLinkedNetworkRoaming = true;
        setTargetBssid(config, associatedBssid);
        mTargetNetworkId = config.networkId;
        mTargetWifiConfiguration = config;
        mLastNetworkId = WifiConfiguration.INVALID_NETWORK_ID;
        sendNetworkChangeBroadcast(DetailedState.CONNECTING);
        mWifiInfo.setFrequency(scanResult.frequency);
        mWifiInfo.setBSSID(associatedBssid);
        updateCurrentConnectionInfo();
        return true;
    }

    @RequiresApi(Build.VERSION_CODES.S)
    private @WifiConfiguration.RecentFailureReason int
            mboAssocDisallowedReasonCodeToWifiConfigurationRecentFailureReason(
            @MboOceConstants.MboAssocDisallowedReasonCode int reasonCode) {
        switch (reasonCode) {
            case MboOceConstants.MBO_ASSOC_DISALLOWED_REASON_MAX_NUM_STA_ASSOCIATED:
                return WifiConfiguration.RECENT_FAILURE_MBO_ASSOC_DISALLOWED_MAX_NUM_STA_ASSOCIATED;
            case MboOceConstants.MBO_ASSOC_DISALLOWED_REASON_AIR_INTERFACE_OVERLOADED:
                return WifiConfiguration
                        .RECENT_FAILURE_MBO_ASSOC_DISALLOWED_AIR_INTERFACE_OVERLOADED;
            case MboOceConstants.MBO_ASSOC_DISALLOWED_REASON_AUTH_SERVER_OVERLOADED:
                return WifiConfiguration.RECENT_FAILURE_MBO_ASSOC_DISALLOWED_AUTH_SERVER_OVERLOADED;
            case MboOceConstants.MBO_ASSOC_DISALLOWED_REASON_INSUFFICIENT_RSSI:
                return WifiConfiguration.RECENT_FAILURE_MBO_ASSOC_DISALLOWED_INSUFFICIENT_RSSI;
            case MboOceConstants.MBO_ASSOC_DISALLOWED_REASON_UNSPECIFIED:
            case MboOceConstants.MBO_ASSOC_DISALLOWED_REASON_RESERVED_0:
            case MboOceConstants.MBO_ASSOC_DISALLOWED_REASON_RESERVED:
            default:
                return WifiConfiguration.RECENT_FAILURE_MBO_ASSOC_DISALLOWED_UNSPECIFIED;
        }
    }

    /**
     * To set association rejection status in wifi config.
     * @param netId The network ID.
     * @param assocRejectEventInfo Association rejection information.
     */
    private void setAssociationRejectionStatusInConfig(int netId,
            AssocRejectEventInfo assocRejectEventInfo) {
        int statusCode = assocRejectEventInfo.statusCode;
        @WifiConfiguration.RecentFailureReason int reason;

        switch (statusCode) {
            case StaIfaceStatusCode.AP_UNABLE_TO_HANDLE_NEW_STA:
                reason = WifiConfiguration.RECENT_FAILURE_AP_UNABLE_TO_HANDLE_NEW_STA;
                break;
            case StaIfaceStatusCode.ASSOC_REJECTED_TEMPORARILY:
                reason = WifiConfiguration.RECENT_FAILURE_REFUSED_TEMPORARILY;
                break;
            case StaIfaceStatusCode.DENIED_POOR_CHANNEL_CONDITIONS:
                reason = WifiConfiguration.RECENT_FAILURE_POOR_CHANNEL_CONDITIONS;
                break;
            default:
                // do nothing
                return;
        }

        if (SdkLevel.isAtLeastS()) {
            if (assocRejectEventInfo.mboAssocDisallowedInfo != null) {
                reason = mboAssocDisallowedReasonCodeToWifiConfigurationRecentFailureReason(
                        assocRejectEventInfo.mboAssocDisallowedInfo.mReasonCode);
            } else if (assocRejectEventInfo.oceRssiBasedAssocRejectInfo != null) {
                reason = WifiConfiguration.RECENT_FAILURE_OCE_RSSI_BASED_ASSOCIATION_REJECTION;
            }
        }

        mWifiConfigManager.setRecentFailureAssociationStatus(netId, reason);

    }

    private void checkIfNeedDisconnectSecondaryWifi() {
        if (!isPrimary()) {
            return;
        }
        if (isConnected()) {
            ConcreteClientModeManager ccmm =
                    mWifiInjector.getActiveModeWarden().getClientModeManagerInRole(
                            ROLE_CLIENT_SECONDARY_LONG_LIVED);
            if (ccmm != null && ccmm.isConnected() && ccmm.isSecondaryInternet()) {
                WifiInfo secondaryWifiInfo = ccmm.getConnectionInfo();
                if (secondaryWifiInfo == null) return;
                if ((secondaryWifiInfo.is5GHz() && mWifiInfo.is5GHz())
                        || (secondaryWifiInfo.is6GHz() && mWifiInfo.is6GHz())
                        || (secondaryWifiInfo.is24GHz() && mWifiInfo.is24GHz())) {
                    if (mVerboseLoggingEnabled) {
                        Log.d(TAG, "The master wifi and secondary wifi are at the same band,"
                                + " disconnect the secondary wifi");
                    }
                    ccmm.disconnect();
                }
            }
        }
    }

    private void setSelectedRcoiForPasspoint(WifiConfiguration config) {
        // Only relevant for Passpoint providers with roaming consortium subscriptions
        if (config.isPasspoint() && config.roamingConsortiumIds != null
                && config.roamingConsortiumIds.length > 0) {
            long selectedRcoi = mPasspointManager.getSelectedRcoiForNetwork(
                    config.getPasspointUniqueId(), config.SSID);
            if (selectedRcoi != 0) {
                config.enterpriseConfig.setSelectedRcoi(selectedRcoi);
            }
        }
    }

    private void updateCurrentConnectionInfo() {
        if (isPrimary()) {
            mWifiInjector.getActiveModeWarden().updateCurrentConnectionInfo();
        }
    }
}<|MERGE_RESOLUTION|>--- conflicted
+++ resolved
@@ -4129,19 +4129,8 @@
         mLastSimBasedConnectionCarrierName = null;
         mLastSignalLevel = -1;
         mEnabledTdlsPeers.clear();
-<<<<<<< HEAD
-        if (mWifiGlobals.isConnectedMacRandomizationEnabled()) {
-            mFailedToResetMacAddress = !mWifiNative.setStaMacAddress(
-                    mInterfaceName, MacAddressUtils.createRandomUnicastAddress());
-            if (mFailedToResetMacAddress) {
-                Log.e(getTag(), "Failed to set random MAC address on ClientMode creation");
-            }
-        }
-        mWifiInfo.setMacAddress(mWifiNative.getMacAddress(mInterfaceName));
         mWifiConnectivityManager.handleConnectionStateChanged(mClientModeManager,
                 WifiConnectivityManager.WIFI_STATE_DISCONNECTED);
-=======
->>>>>>> 5b38e34b
         // TODO: b/79504296 This broadcast has been deprecated and should be removed
         sendSupplicantConnectionChangedBroadcast(true);
 
@@ -6335,14 +6324,11 @@
                         sendNetworkChangeBroadcast(DetailedState.CONNECTED);
                     }
                     checkIfNeedDisconnectSecondaryWifi();
-<<<<<<< HEAD
                     mIpReachabilityMonitorActive = true;
                     sendMessageDelayed(obtainMessage(CMD_IP_REACHABILITY_SESSION_END, 0, 0), 10000);
-=======
                     if (mApplicationQosPolicyRequestHandler.isFeatureEnabled()) {
                         mApplicationQosPolicyRequestHandler.queueAllPoliciesOnIface(mInterfaceName);
                     }
->>>>>>> 5b38e34b
                     break;
                 }
                 case WifiMonitor.BSS_FREQUENCY_CHANGED_EVENT: {
