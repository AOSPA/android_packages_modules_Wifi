/*
 * Copyright (C) 2010 The Android Open Source Project
 *
 * Licensed under the Apache License, Version 2.0 (the "License");
 * you may not use this file except in compliance with the License.
 * You may obtain a copy of the License at
 *
 *      http://www.apache.org/licenses/LICENSE-2.0
 *
 * Unless required by applicable law or agreed to in writing, software
 * distributed under the License is distributed on an "AS IS" BASIS,
 * WITHOUT WARRANTIES OR CONDITIONS OF ANY KIND, either express or implied.
 * See the License for the specific language governing permissions and
 * limitations under the License.
 */

package com.android.server.wifi;

import static android.net.util.KeepalivePacketDataUtil.parseTcpKeepalivePacketData;
import static android.net.wifi.WifiConfiguration.NetworkSelectionStatus.DISABLED_NO_INTERNET_PERMANENT;
import static android.net.wifi.WifiConfiguration.NetworkSelectionStatus.DISABLED_NO_INTERNET_TEMPORARY;
import static android.net.wifi.WifiManager.WIFI_FEATURE_FILS_SHA256;
import static android.net.wifi.WifiManager.WIFI_FEATURE_FILS_SHA384;
import static android.net.wifi.WifiManager.WIFI_FEATURE_TRUST_ON_FIRST_USE;

import static com.android.server.wifi.ActiveModeManager.ROLE_CLIENT_PRIMARY;
import static com.android.server.wifi.ActiveModeManager.ROLE_CLIENT_SECONDARY_LONG_LIVED;
import static com.android.server.wifi.ActiveModeManager.ROLE_CLIENT_SECONDARY_TRANSIENT;
import static com.android.server.wifi.WifiSettingsConfigStore.WIFI_STA_FACTORY_MAC_ADDRESS;
import static com.android.server.wifi.proto.WifiStatsLog.WIFI_DISCONNECT_REPORTED__FAILURE_CODE__SUPPLICANT_DISCONNECTED;

import android.annotation.IntDef;
import android.annotation.NonNull;
import android.annotation.Nullable;
import android.app.ActivityManager;
import android.content.BroadcastReceiver;
import android.content.Context;
import android.content.Intent;
import android.content.IntentFilter;
import android.net.CaptivePortalData;
import android.net.ConnectivityManager;
import android.net.DhcpResultsParcelable;
import android.net.InvalidPacketException;
import android.net.IpConfiguration;
import android.net.KeepalivePacketData;
import android.net.Layer2PacketParcelable;
import android.net.LinkProperties;
import android.net.MacAddress;
import android.net.NattKeepalivePacketData;
import android.net.Network;
import android.net.NetworkAgent;
import android.net.NetworkAgentConfig;
import android.net.NetworkCapabilities;
import android.net.NetworkInfo;
import android.net.NetworkInfo.DetailedState;
import android.net.RouteInfo;
import android.net.SocketKeepalive;
import android.net.StaticIpConfiguration;
import android.net.TcpKeepalivePacketData;
import android.net.TcpKeepalivePacketDataParcelable;
import android.net.Uri;
import android.net.ip.IIpClient;
import android.net.ip.IpClientCallbacks;
import android.net.ip.IpClientManager;
import android.net.shared.Layer2Information;
import android.net.shared.ProvisioningConfiguration;
import android.net.shared.ProvisioningConfiguration.ScanResultInfo;
import android.net.vcn.VcnManager;
import android.net.vcn.VcnNetworkPolicyResult;
import android.net.wifi.IWifiConnectedNetworkScorer;
import android.net.wifi.ScanResult;
import android.net.wifi.SecurityParams;
import android.net.wifi.SupplicantState;
import android.net.wifi.WifiAnnotations.WifiStandard;
import android.net.wifi.WifiConfiguration;
import android.net.wifi.WifiContext;
import android.net.wifi.WifiEnterpriseConfig;
import android.net.wifi.WifiInfo;
import android.net.wifi.WifiManager;
import android.net.wifi.WifiNetworkAgentSpecifier;
import android.net.wifi.WifiNetworkSpecifier;
import android.net.wifi.hotspot2.IProvisioningCallback;
import android.net.wifi.hotspot2.OsuProvider;
import android.net.wifi.nl80211.DeviceWiphyCapabilities;
import android.net.wifi.nl80211.WifiNl80211Manager;
import android.net.wifi.util.ScanResultUtil;
import android.os.BatteryStatsManager;
import android.os.Build;
import android.os.ConditionVariable;
import android.os.IBinder;
import android.os.Looper;
import android.os.Message;
import android.os.Messenger;
import android.os.PowerManager;
import android.os.Process;
import android.os.UserHandle;
import android.os.WorkSource;
import android.provider.Settings;
import android.system.OsConstants;
import android.telephony.SubscriptionManager;
import android.telephony.TelephonyManager;
import android.text.TextUtils;
import android.util.ArraySet;
import android.util.Log;
import android.util.Pair;

import androidx.annotation.RequiresApi;

import com.android.internal.annotations.VisibleForTesting;
import com.android.internal.util.IState;
import com.android.internal.util.Protocol;
import com.android.internal.util.State;
import com.android.internal.util.StateMachine;
import com.android.modules.utils.HandlerExecutor;
import com.android.modules.utils.build.SdkLevel;
import com.android.net.module.util.Inet4AddressUtils;
import com.android.net.module.util.MacAddressUtils;
import com.android.net.module.util.NetUtils;
import com.android.server.wifi.ActiveModeManager.ClientRole;
import com.android.server.wifi.MboOceController.BtmFrameData;
import com.android.server.wifi.SupplicantStaIfaceHal.StaIfaceReasonCode;
import com.android.server.wifi.SupplicantStaIfaceHal.StaIfaceStatusCode;
import com.android.server.wifi.WifiCarrierInfoManager.SimAuthRequestData;
import com.android.server.wifi.WifiCarrierInfoManager.SimAuthResponseData;
import com.android.server.wifi.WifiNative.RxFateReport;
import com.android.server.wifi.WifiNative.TxFateReport;
import com.android.server.wifi.hotspot2.AnqpEvent;
import com.android.server.wifi.hotspot2.IconEvent;
import com.android.server.wifi.hotspot2.NetworkDetail;
import com.android.server.wifi.hotspot2.PasspointManager;
import com.android.server.wifi.hotspot2.WnmData;
import com.android.server.wifi.p2p.WifiP2pServiceImpl;
import com.android.server.wifi.proto.WifiStatsLog;
import com.android.server.wifi.proto.nano.WifiMetricsProto;
import com.android.server.wifi.proto.nano.WifiMetricsProto.StaEvent;
import com.android.server.wifi.proto.nano.WifiMetricsProto.WifiIsUnusableEvent;
import com.android.server.wifi.proto.nano.WifiMetricsProto.WifiUsabilityStats;
import com.android.server.wifi.util.ActionListenerWrapper;
import com.android.server.wifi.util.NativeUtil;
import com.android.server.wifi.util.RssiUtil;
import com.android.server.wifi.util.StateMachineObituary;
import com.android.server.wifi.util.WifiPermissionsUtil;
import com.android.wifi.resources.R;

import java.io.BufferedReader;
import java.io.FileDescriptor;
import java.io.FileNotFoundException;
import java.io.IOException;
import java.io.PrintWriter;
import java.lang.annotation.Retention;
import java.lang.annotation.RetentionPolicy;
import java.net.Inet4Address;
import java.net.Inet6Address;
import java.net.InetAddress;
import java.net.URL;
import java.security.cert.X509Certificate;
import java.time.Duration;
import java.util.ArrayList;
import java.util.Arrays;
import java.util.Collections;
import java.util.List;
import java.util.Map;
import java.util.Objects;
import java.util.Set;
import java.util.stream.Collectors;

/**
 * Implementation of ClientMode.  Event handling for Client mode logic is done here,
 * and all changes in connectivity state are initiated here.
 *
 * Note: No external modules should be calling into {@link ClientModeImpl}. Please plumb it via
 * {@link ClientModeManager} until b/160014176 is fixed.
 */
public class ClientModeImpl extends StateMachine implements ClientMode {
    private static final String NETWORKTYPE = "WIFI";
    @VisibleForTesting public static final short NUM_LOG_RECS_VERBOSE_LOW_MEMORY = 200;
    @VisibleForTesting public static final short NUM_LOG_RECS_VERBOSE = 3000;

    private static final String TAG = "WifiClientModeImpl";

    private static final int IPCLIENT_STARTUP_TIMEOUT_MS = 2_000;
    private static final int IPCLIENT_SHUTDOWN_TIMEOUT_MS = 60_000; // 60 seconds
    @VisibleForTesting public static final long CONNECTING_WATCHDOG_TIMEOUT_MS = 30_000; // 30 secs.
    @VisibleForTesting
    public static final short NETWORK_NOT_FOUND_EVENT_THRESHOLD = 3;
    public static final String ARP_TABLE_PATH = "/proc/net/arp";

    private boolean mVerboseLoggingEnabled = false;

    /**
     * Log with error attribute
     *
     * @param s is string log
     */
    @Override
    protected void loge(String s) {
        Log.e(getTag(), s);
    }
    @Override
    protected void logd(String s) {
        Log.d(getTag(), s);
    }
    @Override
    protected void log(String s) {
        Log.d(getTag(), s);
    }
    private final WifiContext mContext;
    private final WifiMetrics mWifiMetrics;
    private final WifiMonitor mWifiMonitor;
    private final WifiNative mWifiNative;
    private final WifiPermissionsUtil mWifiPermissionsUtil;
    private final WifiConfigManager mWifiConfigManager;
    private final WifiConnectivityManager mWifiConnectivityManager;
    private final WifiBlocklistMonitor mWifiBlocklistMonitor;
    private final WifiDiagnostics mWifiDiagnostics;
    private final Clock mClock;
    private final WifiScoreCard mWifiScoreCard;
    private final WifiHealthMonitor mWifiHealthMonitor;
    private final WifiScoreReport mWifiScoreReport;
    private final WifiTrafficPoller mWifiTrafficPoller;
    private final PasspointManager mPasspointManager;
    private final WifiDataStall mWifiDataStall;
    private final LinkProbeManager mLinkProbeManager;
    private final MboOceController mMboOceController;
    private final McastLockManagerFilterController mMcastLockManagerFilterController;
    private final ActivityManager mActivityManager;
    private final FrameworkFacade mFacade;
    private final WifiStateTracker mWifiStateTracker;
    private final WrongPasswordNotifier mWrongPasswordNotifier;
    private final EapFailureNotifier mEapFailureNotifier;
    private final SimRequiredNotifier mSimRequiredNotifier;
    private final ConnectionFailureNotifier mConnectionFailureNotifier;
    private final WifiNetworkSuggestionsManager mWifiNetworkSuggestionsManager;
    private final ThroughputPredictor mThroughputPredictor;
    private final DeviceConfigFacade mDeviceConfigFacade;
    private final ScoringParams mScoringParams;
    private final WifiThreadRunner mWifiThreadRunner;
    private final ScanRequestProxy mScanRequestProxy;
    private final WifiLastResortWatchdog mWifiLastResortWatchdog;
    private final WakeupController mWakeupController;
    private final WifiLockManager mWifiLockManager;
    private final WifiP2pConnection mWifiP2pConnection;
    private final WifiGlobals mWifiGlobals;
    private final ClientModeManagerBroadcastQueue mBroadcastQueue;
    private final TelephonyManager mTelephonyManager;
    private final WifiSettingsConfigStore mSettingsConfigStore;
    private final long mId;

    private boolean mScreenOn = false;

    private final String mInterfaceName;
    private final ConcreteClientModeManager mClientModeManager;

    private final WifiNotificationManager mNotificationManager;

    private boolean mFailedToResetMacAddress = false;
    private int mLastSignalLevel = -1;
    private int mLastTxKbps = -1;
    private int mLastRxKbps = -1;
    private int mLastScanRssi = WifiInfo.INVALID_RSSI;
    private String mLastBssid;
    // TODO (b/162942761): Ensure this is reset when mTargetNetworkId is set.
    private int mLastNetworkId; // The network Id we successfully joined
    // The subId used by WifiConfiguration with SIM credential which was connected successfully
    private int mLastSubId;
    private String mLastSimBasedConnectionCarrierName;
    private URL mTermsAndConditionsUrl; // Indicates that the Passpoint network is captive
    @Nullable
    private byte[] mCachedPacketFilter;
    @Nullable
    private WifiNative.ConnectionCapabilities mLastConnectionCapabilities;
    private int mPowerSaveDisableRequests = 0; // mask based on @PowerSaveClientType
    private boolean mIsUserSelected = false;
    private boolean mCurrentConnectionDetectedCaptivePortal;

    /* if set to true then disconnect due to IP Reachability lost only
     * when obtained for the first 10 seconds of L2 connection */
    private boolean mIpReachabilityMonitorActive = true;

    private String getTag() {
        return TAG + "[" + (mInterfaceName == null ? "unknown" : mInterfaceName) + "]";
    }

    private void processRssiThreshold(byte curRssi, int reason,
            WifiNative.WifiRssiEventHandler rssiHandler) {
        if (curRssi == Byte.MAX_VALUE || curRssi == Byte.MIN_VALUE) {
            Log.wtf(getTag(), "processRssiThreshold: Invalid rssi " + curRssi);
            return;
        }
        for (int i = 0; i < mRssiRanges.length; i++) {
            if (curRssi < mRssiRanges[i]) {
                // Assume sorted values(ascending order) for rssi,
                // bounded by high(127) and low(-128) at extremeties
                byte maxRssi = mRssiRanges[i];
                byte minRssi = mRssiRanges[i - 1];
                // This value of hw has to be believed as this value is averaged and has breached
                // the rssi thresholds and raised event to host. This would be eggregious if this
                // value is invalid
                mWifiInfo.setRssi(curRssi);
                updateCapabilities();
                int ret = startRssiMonitoringOffload(maxRssi, minRssi, rssiHandler);
                Log.d(getTag(), "Re-program RSSI thresholds for " + getWhatToString(reason)
                        + ": [" + minRssi + ", " + maxRssi + "], curRssi=" + curRssi
                        + " ret=" + ret);
                break;
            }
        }
    }

    private boolean mEnableRssiPolling = false;
    private int mRssiPollToken = 0;

    private PowerManager.WakeLock mSuspendWakeLock;

    /**
     * Value to set in wpa_supplicant "bssid" field when we don't want to restrict connection to
     * a specific AP.
     */
    public static final String SUPPLICANT_BSSID_ANY = "any";

    /**
     * The link properties of the wifi interface.
     * Do not modify this directly; use updateLinkProperties instead.
     */
    private LinkProperties mLinkProperties;

    private final Object mDhcpResultsParcelableLock = new Object();
    @NonNull
    private DhcpResultsParcelable mDhcpResultsParcelable = new DhcpResultsParcelable();

    // NOTE: Do not return to clients - see syncRequestConnectionInfo()
    private final ExtendedWifiInfo mWifiInfo;
    // TODO : remove this member. It should be possible to only call sendNetworkChangeBroadcast when
    // the state actually changed, and to deduce the state of the agent from the state of the
    // machine when generating the NetworkInfo for the broadcast.
    private DetailedState mNetworkAgentState;
    private final SupplicantStateTracker mSupplicantStateTracker;

    // Indicates that framework is attempting to roam, set true on CMD_START_ROAM, set false when
    // wifi connects or fails to connect
    private boolean mIsAutoRoaming = false;

    // Indicates that driver is attempting to allowlist roaming, set true on allowlist roam BSSID
    // associated, set false when wifi connects or fails to connect
    private boolean mIsLinkedNetworkRoaming = false;

    // Roaming failure count
    private int mRoamFailCount = 0;

    // This is the BSSID we are trying to associate to, it can be set to SUPPLICANT_BSSID_ANY
    // if we havent selected a BSSID for joining.
    private String mTargetBssid = SUPPLICANT_BSSID_ANY;
    private int mTargetBand = ScanResult.UNSPECIFIED;
    // This one is used to track the current target network ID. This is used for error
    // handling during connection setup since many error message from supplicant does not report
    // SSID. Once connected, it will be set to invalid
    // TODO (b/162942761): Ensure this is reset when mLastNetworkId is set.
    private int mTargetNetworkId = WifiConfiguration.INVALID_NETWORK_ID;
    private WifiConfiguration mTargetWifiConfiguration = null;
    @Nullable private VcnManager mVcnManager = null;

    /**
     * Method to clear {@link #mTargetBssid} and reset the current connected network's
     * bssid in wpa_supplicant after a roam/connect attempt.
     */
    public boolean clearTargetBssid(String dbg) {
        WifiConfiguration config = mWifiConfigManager.getConfiguredNetwork(mTargetNetworkId);
        if (config == null) {
            return false;
        }
        String bssid = SUPPLICANT_BSSID_ANY;
        if (config.BSSID != null) {
            bssid = config.BSSID;
            if (mVerboseLoggingEnabled) {
                Log.d(getTag(), "force BSSID to " + bssid + "due to config");
            }
        }
        if (mVerboseLoggingEnabled) {
            logd(dbg + " clearTargetBssid " + bssid + " key=" + config.getProfileKey());
        }
        mTargetBssid = bssid;
        return mWifiNative.setNetworkBSSID(mInterfaceName, bssid);
    }

    /**
     * Set Config's default BSSID (for association purpose) and {@link #mTargetBssid}
     * @param config config need set BSSID
     * @param bssid  default BSSID to assocaite with when connect to this network
     * @return false -- does not change the current default BSSID of the configure
     *         true -- change the  current default BSSID of the configur
     */
    private boolean setTargetBssid(WifiConfiguration config, String bssid) {
        if (config == null || bssid == null) {
            return false;
        }
        if (config.BSSID != null) {
            bssid = config.BSSID;
            if (mVerboseLoggingEnabled) {
                Log.d(getTag(), "force BSSID to " + bssid + "due to config");
            }
        }
        if (mVerboseLoggingEnabled) {
            Log.d(getTag(), "setTargetBssid set to " + bssid + " key="
                    + config.getProfileKey());
        }
        mTargetBssid = bssid;
        config.getNetworkSelectionStatus().setNetworkSelectionBSSID(bssid);
        return true;
    }

    private volatile IpClientManager mIpClient;
    private IpClientCallbacksImpl mIpClientCallbacks;

    private final WifiNetworkFactory mNetworkFactory;
    private final UntrustedWifiNetworkFactory mUntrustedNetworkFactory;
    private final OemWifiNetworkFactory mOemWifiNetworkFactory;
    private final RestrictedWifiNetworkFactory mRestrictedWifiNetworkFactory;
    @VisibleForTesting
    InsecureEapNetworkHandler mInsecureEapNetworkHandler;
    @VisibleForTesting
    InsecureEapNetworkHandler.InsecureEapNetworkHandlerCallbacks
            mInsecureEapNetworkHandlerCallbacksImpl;
    private final MultiInternetManager mMultiInternetManager;

    @VisibleForTesting
    @Nullable
    WifiNetworkAgent mNetworkAgent;

    private byte[] mRssiRanges;

    // Used to filter out requests we couldn't possibly satisfy.
    private final NetworkCapabilities mNetworkCapabilitiesFilter;

    /* The base for wifi message types */
    static final int BASE = Protocol.BASE_WIFI;

    /* BT connection state changed, e.g., connected/disconnected */
    static final int CMD_BLUETOOTH_CONNECTION_STATE_CHANGE              = BASE + 31;

    /* Supplicant commands after driver start*/
    /* Disconnect from a network */
    static final int CMD_DISCONNECT                                     = BASE + 73;
    /* Reconnect to a network */
    static final int CMD_RECONNECT                                      = BASE + 74;
    /* Reassociate to a network */
    static final int CMD_REASSOCIATE                                    = BASE + 75;

    /* Enables RSSI poll */
    static final int CMD_ENABLE_RSSI_POLL                               = BASE + 82;
    /* RSSI poll */
    static final int CMD_RSSI_POLL                                      = BASE + 83;
    /** Runs RSSI poll once */
    static final int CMD_ONESHOT_RSSI_POLL                              = BASE + 84;
    /* Enable suspend mode optimizations in the driver */
    static final int CMD_SET_SUSPEND_OPT_ENABLED                        = BASE + 86;

    /**
     * Watchdog for protecting against b/16823537
     * Leave time for 4-way handshake to succeed
     */
    static final int ROAM_GUARD_TIMER_MSEC = 15000;

    int mRoamWatchdogCount = 0;
    /* Roam state watchdog */
    static final int CMD_ROAM_WATCHDOG_TIMER                            = BASE + 94;
    /* Screen change intent handling */
    static final int CMD_SCREEN_STATE_CHANGED                           = BASE + 95;

    /* Disconnecting state watchdog */
    static final int CMD_CONNECTING_WATCHDOG_TIMER                      = BASE + 96;

    /* SIM is removed; reset any cached data for it */
    static final int CMD_RESET_SIM_NETWORKS                             = BASE + 101;

    @Retention(RetentionPolicy.SOURCE)
    @IntDef(prefix = {"RESET_SIM_REASON_"},
            value = {
                    RESET_SIM_REASON_SIM_REMOVED,
                    RESET_SIM_REASON_SIM_INSERTED,
                    RESET_SIM_REASON_DEFAULT_DATA_SIM_CHANGED})
    @interface ResetSimReason {}
    static final int RESET_SIM_REASON_SIM_REMOVED              = 0;
    static final int RESET_SIM_REASON_SIM_INSERTED             = 1;
    static final int RESET_SIM_REASON_DEFAULT_DATA_SIM_CHANGED = 2;

    /** Connecting watchdog timeout counter */
    private int mConnectingWatchdogCount = 0;

    /* We now have a valid IP configuration. */
    static final int CMD_IP_CONFIGURATION_SUCCESSFUL                    = BASE + 138;
    /* We no longer have a valid IP configuration. */
    static final int CMD_IP_CONFIGURATION_LOST                          = BASE + 139;
    /* Link configuration (IP address, DNS, ...) changes notified via netlink */
    static final int CMD_UPDATE_LINKPROPERTIES                          = BASE + 140;

    static final int CMD_START_CONNECT                                  = BASE + 143;

    private static final int NETWORK_STATUS_UNWANTED_DISCONNECT         = 0;
    private static final int NETWORK_STATUS_UNWANTED_VALIDATION_FAILED  = 1;
    @VisibleForTesting
    public static final int NETWORK_STATUS_UNWANTED_DISABLE_AUTOJOIN   = 2;

    static final int CMD_UNWANTED_NETWORK                               = BASE + 144;

    static final int CMD_START_ROAM                                     = BASE + 145;

    static final int CMD_NETWORK_STATUS                                 = BASE + 148;

    /* A layer 3 neighbor on the Wi-Fi link became unreachable. */
    static final int CMD_IP_REACHABILITY_LOST                           = BASE + 149;

    static final int CMD_ACCEPT_UNVALIDATED                             = BASE + 153;

    /* used to offload sending IP packet */
    static final int CMD_START_IP_PACKET_OFFLOAD                        = BASE + 160;

    /* used to stop offload sending IP packet */
    static final int CMD_STOP_IP_PACKET_OFFLOAD                         = BASE + 161;

    /* used to start rssi monitoring in hw */
    static final int CMD_START_RSSI_MONITORING_OFFLOAD                  = BASE + 162;

    /* used to stop rssi moniroting in hw */
    static final int CMD_STOP_RSSI_MONITORING_OFFLOAD                   = BASE + 163;

    /* used to indicated RSSI threshold breach in hw */
    static final int CMD_RSSI_THRESHOLD_BREACHED                        = BASE + 164;

    /**
     * Used to handle messages bounced between ClientModeImpl and IpClient.
     */
    static final int CMD_IPV4_PROVISIONING_SUCCESS                      = BASE + 200;
    static final int CMD_IPV4_PROVISIONING_FAILURE                      = BASE + 201;

    /* Push a new APF program to the HAL */
    static final int CMD_INSTALL_PACKET_FILTER                          = BASE + 202;

    /* Enable/disable fallback packet filtering */
    static final int CMD_SET_FALLBACK_PACKET_FILTERING                  = BASE + 203;

    /* Enable/disable Neighbor Discovery offload functionality. */
    static final int CMD_CONFIG_ND_OFFLOAD                              = BASE + 204;

    /* Read the APF program & data buffer */
    static final int CMD_READ_PACKET_FILTER                             = BASE + 208;

    /** Used to add packet filter to apf. */
    static final int CMD_ADD_KEEPALIVE_PACKET_FILTER_TO_APF = BASE + 209;

    /** Used to remove packet filter from apf. */
    static final int CMD_REMOVE_KEEPALIVE_PACKET_FILTER_FROM_APF = BASE + 210;

    /* Indicates that diagnostics should time out a connection start event. */
    static final int CMD_DIAGS_CONNECT_TIMEOUT                          = BASE + 252;

    @VisibleForTesting
    static final int CMD_PRE_DHCP_ACTION                                = BASE + 255;
    private static final int CMD_PRE_DHCP_ACTION_COMPLETE               = BASE + 256;
    private static final int CMD_POST_DHCP_ACTION                       = BASE + 257;

    private static final int CMD_CONNECT_NETWORK                        = BASE + 258;
    private static final int CMD_SAVE_NETWORK                           = BASE + 259;

    /* Start connection to FILS AP*/
    static final int CMD_START_FILS_CONNECTION                          = BASE + 262;

    static final int CMD_CONNECTABLE_STATE_SETUP                        = BASE + 300;

    /* Vendor specific cmd: To handle IP Reachability session */
    private static final int CMD_IP_REACHABILITY_SESSION_END            = BASE + 311;

    @VisibleForTesting
    static final int CMD_ACCEPT_EAP_SERVER_CERTIFICATE                  = BASE + 301;

    @VisibleForTesting
    static final int CMD_REJECT_EAP_SERVER_CERTIFICATE                  = BASE + 302;

    /* Tracks if suspend optimizations need to be disabled by DHCP,
     * screen or due to high perf mode.
     * When any of them needs to disable it, we keep the suspend optimizations
     * disabled
     */
    private int mSuspendOptNeedsDisabled = 0;

    private static final int SUSPEND_DUE_TO_DHCP = 1;
    private static final int SUSPEND_DUE_TO_HIGH_PERF = 1 << 1;
    private static final int SUSPEND_DUE_TO_SCREEN = 1 << 2;

    /** @see #isRecentlySelectedByTheUser */
    @VisibleForTesting
    public static final int LAST_SELECTED_NETWORK_EXPIRATION_AGE_MILLIS = 30 * 1000;

    /* Tracks if user has enabled Connected Mac Randomization through settings */

    int mRunningBeaconCount = 0;

    /* Parent state where connections are allowed */
    private State mConnectableState = new ConnectableState();
    /* Connecting/Connected to an access point */
    private State mConnectingOrConnectedState = new ConnectingOrConnectedState();
    /* Connecting to an access point */
    private State mL2ConnectingState = new L2ConnectingState();
    /* Connected at 802.11 (L2) level */
    private State mL2ConnectedState = new L2ConnectedState();
    /* fetching IP after connection to access point (assoc+auth complete) */
    private State mL3ProvisioningState = new L3ProvisioningState();
    /* Connected with IP addr */
    private State mL3ConnectedState = new L3ConnectedState();
    /* Roaming */
    private State mRoamingState = new RoamingState();
    /* Network is not connected, supplicant assoc+auth is not complete */
    private State mDisconnectedState = new DisconnectedState();

    /*
     * FILS connection related variables.
     */
    /* To indicate to IpClient whether HLP IEs were included or not in assoc request */
    private boolean mSentHLPs = false;
    /* Tracks IpClient start state until (FILS_)NETWORK_CONNECTION_EVENT event */
    private boolean mIpClientWithPreConnection = false;

    /* Track setupClientMode to defer WifiConnectivityManger start */
    private boolean isClientSetupCompleted = false;

    /**
     * Work source to use to blame usage on the WiFi service
     */
    public static final WorkSource WIFI_WORK_SOURCE = new WorkSource(Process.WIFI_UID);

    private final BatteryStatsManager mBatteryStatsManager;

    private final WifiCarrierInfoManager mWifiCarrierInfoManager;

    private final OnNetworkUpdateListener mOnNetworkUpdateListener;

    private final OnCarrierOffloadDisabledListener mOnCarrierOffloadDisabledListener;

    private final ClientModeImplMonitor mCmiMonitor;

    private final WifiNetworkSelector mWifiNetworkSelector;

    private final WifiInjector mWifiInjector;

    // Permanently disable a network due to no internet if the estimated probability of having
    // internet is less than this value.
    @VisibleForTesting
    public static final int PROBABILITY_WITH_INTERNET_TO_PERMANENTLY_DISABLE_NETWORK = 60;
    // Disable a network permanently due to wrong password even if the network had successfully
    // connected before wrong password failure on this network reached this threshold.
    public static final int THRESHOLD_TO_PERM_WRONG_PASSWORD = 3;

    // Maximum duration to continue to log Wifi usability stats after a data stall is triggered.
    @VisibleForTesting
    public static final long DURATION_TO_WAIT_ADD_STATS_AFTER_DATA_STALL_MS = 30 * 1000;
    private long mDataStallTriggerTimeMs = -1;
    private int mLastStatusDataStall = WifiIsUnusableEvent.TYPE_UNKNOWN;

    @Nullable
    private StateMachineObituary mObituary = null;

    @Nullable
    private WifiVcnNetworkPolicyChangeListener mVcnPolicyChangeListener;

    /** NETWORK_NOT_FOUND_EVENT event counter */
    private int mNetworkNotFoundEventCount = 0;

    /** Note that this constructor will also start() the StateMachine. */
    public ClientModeImpl(
            @NonNull WifiContext context,
            @NonNull WifiMetrics wifiMetrics,
            @NonNull Clock clock,
            @NonNull WifiScoreCard wifiScoreCard,
            @NonNull WifiStateTracker wifiStateTracker,
            @NonNull WifiPermissionsUtil wifiPermissionsUtil,
            @NonNull WifiConfigManager wifiConfigManager,
            @NonNull PasspointManager passpointManager,
            @NonNull WifiMonitor wifiMonitor,
            @NonNull WifiDiagnostics wifiDiagnostics,
            @NonNull WifiDataStall wifiDataStall,
            @NonNull ScoringParams scoringParams,
            @NonNull WifiThreadRunner wifiThreadRunner,
            @NonNull WifiNetworkSuggestionsManager wifiNetworkSuggestionsManager,
            @NonNull WifiHealthMonitor wifiHealthMonitor,
            @NonNull ThroughputPredictor throughputPredictor,
            @NonNull DeviceConfigFacade deviceConfigFacade,
            @NonNull ScanRequestProxy scanRequestProxy,
            @NonNull ExtendedWifiInfo wifiInfo,
            @NonNull WifiConnectivityManager wifiConnectivityManager,
            @NonNull WifiBlocklistMonitor wifiBlocklistMonitor,
            @NonNull ConnectionFailureNotifier connectionFailureNotifier,
            @NonNull NetworkCapabilities networkCapabilitiesFilter,
            @NonNull WifiNetworkFactory networkFactory,
            @NonNull UntrustedWifiNetworkFactory untrustedWifiNetworkFactory,
            @NonNull OemWifiNetworkFactory oemPaidWifiNetworkFactory,
            @NonNull RestrictedWifiNetworkFactory restrictedWifiNetworkFactory,
            @NonNull MultiInternetManager multiInternetManager,
            @NonNull WifiLastResortWatchdog wifiLastResortWatchdog,
            @NonNull WakeupController wakeupController,
            @NonNull WifiLockManager wifiLockManager,
            @NonNull FrameworkFacade facade,
            @NonNull Looper looper,
            @NonNull WifiNative wifiNative,
            @NonNull WrongPasswordNotifier wrongPasswordNotifier,
            @NonNull WifiTrafficPoller wifiTrafficPoller,
            @NonNull LinkProbeManager linkProbeManager,
            long id,
            @NonNull BatteryStatsManager batteryStatsManager,
            @NonNull SupplicantStateTracker supplicantStateTracker,
            @NonNull MboOceController mboOceController,
            @NonNull WifiCarrierInfoManager wifiCarrierInfoManager,
            @NonNull EapFailureNotifier eapFailureNotifier,
            @NonNull SimRequiredNotifier simRequiredNotifier,
            @NonNull WifiScoreReport wifiScoreReport,
            @NonNull WifiP2pConnection wifiP2pConnection,
            @NonNull WifiGlobals wifiGlobals,
            @NonNull String ifaceName,
            @NonNull ConcreteClientModeManager clientModeManager,
            @NonNull ClientModeImplMonitor cmiMonitor,
            @NonNull ClientModeManagerBroadcastQueue broadcastQueue,
            @NonNull WifiNetworkSelector wifiNetworkSelector,
            @NonNull TelephonyManager telephonyManager,
            @NonNull WifiInjector wifiInjector,
            @NonNull WifiSettingsConfigStore settingsConfigStore,
            boolean verboseLoggingEnabled,
            @NonNull WifiNotificationManager wifiNotificationManager) {
        super(TAG, looper);
        mWifiMetrics = wifiMetrics;
        mClock = clock;
        mWifiScoreCard = wifiScoreCard;
        mContext = context;
        mFacade = facade;
        mWifiNative = wifiNative;
        mWrongPasswordNotifier = wrongPasswordNotifier;
        mId = id;
        mEapFailureNotifier = eapFailureNotifier;
        mSimRequiredNotifier = simRequiredNotifier;
        mWifiTrafficPoller = wifiTrafficPoller;
        mLinkProbeManager = linkProbeManager;
        mMboOceController = mboOceController;
        mWifiCarrierInfoManager = wifiCarrierInfoManager;
        mBroadcastQueue = broadcastQueue;
        mNetworkAgentState = DetailedState.DISCONNECTED;

        mBatteryStatsManager = batteryStatsManager;
        mWifiStateTracker = wifiStateTracker;

        mWifiPermissionsUtil = wifiPermissionsUtil;
        mWifiConfigManager = wifiConfigManager;

        mPasspointManager = passpointManager;

        mWifiMonitor = wifiMonitor;
        mWifiDiagnostics = wifiDiagnostics;
        mWifiDataStall = wifiDataStall;
        mThroughputPredictor = throughputPredictor;
        mDeviceConfigFacade = deviceConfigFacade;

        mWifiInfo = wifiInfo;
        mSupplicantStateTracker = supplicantStateTracker;
        mWifiConnectivityManager = wifiConnectivityManager;
        mWifiBlocklistMonitor = wifiBlocklistMonitor;
        mConnectionFailureNotifier = connectionFailureNotifier;

        mLinkProperties = new LinkProperties();
        mMcastLockManagerFilterController = new McastLockManagerFilterController();
        mActivityManager = context.getSystemService(ActivityManager.class);

        mLastBssid = null;
        mLastNetworkId = WifiConfiguration.INVALID_NETWORK_ID;
        mLastSubId = SubscriptionManager.INVALID_SUBSCRIPTION_ID;
        mLastSimBasedConnectionCarrierName = null;
        mLastSignalLevel = -1;

        mScoringParams = scoringParams;
        mWifiThreadRunner = wifiThreadRunner;
        mScanRequestProxy = scanRequestProxy;
        mWifiScoreReport = wifiScoreReport;

        mNetworkCapabilitiesFilter = networkCapabilitiesFilter;
        mNetworkFactory = networkFactory;

        mUntrustedNetworkFactory = untrustedWifiNetworkFactory;
        mOemWifiNetworkFactory = oemPaidWifiNetworkFactory;
        mRestrictedWifiNetworkFactory = restrictedWifiNetworkFactory;
        mMultiInternetManager = multiInternetManager;

        mWifiLastResortWatchdog = wifiLastResortWatchdog;
        mWakeupController = wakeupController;
        mWifiLockManager = wifiLockManager;

        mWifiNetworkSuggestionsManager = wifiNetworkSuggestionsManager;
        mWifiHealthMonitor = wifiHealthMonitor;
        mWifiP2pConnection = wifiP2pConnection;
        mWifiGlobals = wifiGlobals;

        mInterfaceName = ifaceName;
        mClientModeManager = clientModeManager;
        mCmiMonitor = cmiMonitor;
        mTelephonyManager = telephonyManager;
        mSettingsConfigStore = settingsConfigStore;
        updateInterfaceCapabilities();

        PowerManager powerManager = (PowerManager) mContext.getSystemService(Context.POWER_SERVICE);

        mSuspendWakeLock = powerManager.newWakeLock(PowerManager.PARTIAL_WAKE_LOCK, "WifiSuspend");
        mSuspendWakeLock.setReferenceCounted(false);

        mOnNetworkUpdateListener = new OnNetworkUpdateListener();
        mWifiConfigManager.addOnNetworkUpdateListener(mOnNetworkUpdateListener);

        mOnCarrierOffloadDisabledListener = new OnCarrierOffloadDisabledListener();
        mWifiCarrierInfoManager.addOnCarrierOffloadDisabledListener(
                mOnCarrierOffloadDisabledListener);

        mWifiNetworkSelector = wifiNetworkSelector;
        mWifiInjector = wifiInjector;

        enableVerboseLogging(verboseLoggingEnabled);

        mNotificationManager = wifiNotificationManager;

        mInsecureEapNetworkHandlerCallbacksImpl =
                new InsecureEapNetworkHandler.InsecureEapNetworkHandlerCallbacks() {
                @Override
                public void onAccept(String ssid) {
                    log("Accept Root CA cert for " + ssid);
                    sendMessage(CMD_ACCEPT_EAP_SERVER_CERTIFICATE, ssid);
                }

                @Override
                public void onReject(String ssid) {
                    log("Reject Root CA cert for " + ssid);
                    sendMessage(CMD_REJECT_EAP_SERVER_CERTIFICATE,
                            WifiMetricsProto.ConnectionEvent.AUTH_FAILURE_REJECTED_BY_USER,
                            0, ssid);
                }

                @Override
                public void onError(String ssid) {
                    log("Insecure EAP network error for " + ssid);
                    sendMessage(CMD_REJECT_EAP_SERVER_CERTIFICATE,
                            WifiMetricsProto.ConnectionEvent.AUTH_FAILURE_EAP_FAILURE,
                            0, ssid);
                }};
        mInsecureEapNetworkHandler = new InsecureEapNetworkHandler(
                mContext,
                mWifiConfigManager,
                mWifiNative,
                mFacade,
                mNotificationManager,
                isTrustOnFirstUseSupported(),
                mInsecureEapNetworkHandlerCallbacksImpl,
                mInterfaceName,
                getHandler());

        addState(mConnectableState); {
            addState(mConnectingOrConnectedState, mConnectableState); {
                addState(mL2ConnectingState, mConnectingOrConnectedState);
                addState(mL2ConnectedState, mConnectingOrConnectedState); {
                    addState(mL3ProvisioningState, mL2ConnectedState);
                    addState(mL3ConnectedState, mL2ConnectedState);
                    addState(mRoamingState, mL2ConnectedState);
                }
            }
            addState(mDisconnectedState, mConnectableState);
        }

        setInitialState(mDisconnectedState);

        setLogOnlyTransitions(false);

        // Start the StateMachine
        start();

        // update with initial role for ConcreteClientModeManager
        onRoleChanged();
    }

    private static final int[] WIFI_MONITOR_EVENTS = {
            WifiMonitor.TARGET_BSSID_EVENT,
            WifiMonitor.ASSOCIATED_BSSID_EVENT,
            WifiMonitor.ANQP_DONE_EVENT,
            WifiMonitor.ASSOCIATION_REJECTION_EVENT,
            WifiMonitor.AUTHENTICATION_FAILURE_EVENT,
            WifiMonitor.GAS_QUERY_DONE_EVENT,
            WifiMonitor.GAS_QUERY_START_EVENT,
            WifiMonitor.HS20_REMEDIATION_EVENT,
            WifiMonitor.HS20_DEAUTH_IMMINENT_EVENT,
            WifiMonitor.HS20_TERMS_AND_CONDITIONS_ACCEPTANCE_REQUIRED_EVENT,
            WifiMonitor.NETWORK_CONNECTION_EVENT,
            WifiMonitor.NETWORK_DISCONNECTION_EVENT,
            WifiMonitor.RX_HS20_ANQP_ICON_EVENT,
            WifiMonitor.SUPPLICANT_STATE_CHANGE_EVENT,
            WifiMonitor.SUP_REQUEST_IDENTITY,
            WifiMonitor.SUP_REQUEST_SIM_AUTH,
            WifiMonitor.MBO_OCE_BSS_TM_HANDLING_DONE,
            WifiMonitor.TRANSITION_DISABLE_INDICATION,
            WifiMonitor.NETWORK_NOT_FOUND_EVENT,
            WifiMonitor.TOFU_ROOT_CA_CERTIFICATE,
    };

    private void registerForWifiMonitorEvents()  {
        for (int event : WIFI_MONITOR_EVENTS) {
            mWifiMonitor.registerHandler(mInterfaceName, event, getHandler());
        }

        mWifiMetrics.registerForWifiMonitorEvents(mInterfaceName);
        mWifiLastResortWatchdog.registerForWifiMonitorEvents(mInterfaceName);
    }

    private void deregisterForWifiMonitorEvents()  {
        for (int event : WIFI_MONITOR_EVENTS) {
            mWifiMonitor.deregisterHandler(mInterfaceName, event, getHandler());
        }

        mWifiMetrics.deregisterForWifiMonitorEvents(mInterfaceName);
        mWifiLastResortWatchdog.deregisterForWifiMonitorEvents(mInterfaceName);
    }

    private static boolean isValidBssid(String bssidStr) {
        try {
            MacAddress bssid = MacAddress.fromString(bssidStr);
            return !bssid.equals(WifiManager.ALL_ZEROS_MAC_ADDRESS);
        } catch (IllegalArgumentException e) {
            return false;
        }
    }

    private void setMulticastFilter(boolean enabled) {
        if (mIpClient != null) {
            mIpClient.setMulticastFilter(enabled);
        }
    }

    /**
     * Class to implement the MulticastLockManager.FilterController callback.
     */
    class McastLockManagerFilterController implements WifiMulticastLockManager.FilterController {
        /**
         * Start filtering Multicast v4 packets
         */
        public void startFilteringMulticastPackets() {
            setMulticastFilter(true);
        }

        /**
         * Stop filtering Multicast v4 packets
         */
        public void stopFilteringMulticastPackets() {
            setMulticastFilter(false);
        }
    }

    class IpClientCallbacksImpl extends IpClientCallbacks {
        private final ConditionVariable mWaitForCreationCv = new ConditionVariable(false);
        private final ConditionVariable mWaitForStopCv = new ConditionVariable(false);

        @Override
        public void onIpClientCreated(IIpClient ipClient) {
            // IpClient may take a very long time (many minutes) to start at boot time. But after
            // that IpClient should start pretty quickly (a few seconds).
            // Blocking wait for 5 seconds first (for when the wait is short)
            // If IpClient is still not ready after blocking wait, async wait (for when wait is
            // long). Will drop all connection requests until IpClient is ready. Other requests
            // will still be processed.
            sendMessageAtFrontOfQueue(CMD_CONNECTABLE_STATE_SETUP,
                    new IpClientManager(ipClient, getName()));
            mWaitForCreationCv.open();
        }

        @Override
        public void onPreDhcpAction() {
            sendMessage(CMD_PRE_DHCP_ACTION);
        }

        @Override
        public void onPostDhcpAction() {
            sendMessage(CMD_POST_DHCP_ACTION);
        }

        @Override
        public void onNewDhcpResults(DhcpResultsParcelable dhcpResults) {
            if (dhcpResults != null) {
                sendMessage(CMD_IPV4_PROVISIONING_SUCCESS, dhcpResults);
            } else {
                sendMessage(CMD_IPV4_PROVISIONING_FAILURE);
            }
        }

        @Override
        public void onProvisioningSuccess(LinkProperties newLp) {
            addPasspointInfoToLinkProperties(newLp);
            mWifiMetrics.logStaEvent(mInterfaceName, StaEvent.TYPE_CMD_IP_CONFIGURATION_SUCCESSFUL);
            sendMessage(CMD_UPDATE_LINKPROPERTIES, newLp);
            sendMessage(CMD_IP_CONFIGURATION_SUCCESSFUL);
        }

        @Override
        public void onProvisioningFailure(LinkProperties newLp) {
            mWifiMetrics.logStaEvent(mInterfaceName, StaEvent.TYPE_CMD_IP_CONFIGURATION_LOST);
            sendMessage(CMD_IP_CONFIGURATION_LOST);
        }

        @Override
        public void onLinkPropertiesChange(LinkProperties newLp) {
            addPasspointInfoToLinkProperties(newLp);
            sendMessage(CMD_UPDATE_LINKPROPERTIES, newLp);
        }

        @Override
        public void onReachabilityLost(String logMsg) {
            mWifiMetrics.logStaEvent(mInterfaceName, StaEvent.TYPE_CMD_IP_REACHABILITY_LOST);
            sendMessage(CMD_IP_REACHABILITY_LOST, logMsg);
        }

        @Override
        public void installPacketFilter(byte[] filter) {
            sendMessage(CMD_INSTALL_PACKET_FILTER, filter);
        }

        @Override
        public void startReadPacketFilter() {
            sendMessage(CMD_READ_PACKET_FILTER);
        }

        @Override
        public void setFallbackMulticastFilter(boolean enabled) {
            sendMessage(CMD_SET_FALLBACK_PACKET_FILTERING, enabled);
        }

        @Override
        public void setNeighborDiscoveryOffload(boolean enabled) {
            sendMessage(CMD_CONFIG_ND_OFFLOAD, (enabled ? 1 : 0));
        }

        @Override
        public void onPreconnectionStart(List<Layer2PacketParcelable> packets) {
            sendMessage(CMD_START_FILS_CONNECTION, 0, 0, packets);
        }

        @Override
        public void onQuit() {
            mWaitForStopCv.open();
        }

        boolean awaitCreation() {
            return mWaitForCreationCv.block(IPCLIENT_STARTUP_TIMEOUT_MS);
        }

        boolean awaitShutdown() {
            return mWaitForStopCv.block(IPCLIENT_SHUTDOWN_TIMEOUT_MS);
        }
    }

    private void stopIpClient() {
        if (mVerboseLoggingEnabled) {
            Log.v(getTag(), "stopIpClient IpClientWithPreConnection: "
                    + mIpClientWithPreConnection);
        }
        if (mIpClient != null) {
            if (mIpClientWithPreConnection) {
                mIpClient.notifyPreconnectionComplete(false);
            }
            mIpClient.stop();
        }
        mIpClientWithPreConnection = false;
        mSentHLPs = false;
    }

    private void stopDhcpSetup() {
        /* Restore power save and suspend optimizations */
        handlePostDhcpSetup();
        stopIpClient();
    }

    /**
     * Listener for config manager network config related events.
     * TODO (b/117601161) : Move some of the existing handling in WifiConnectivityManager's listener
     * for the same events.
     */
    private class OnNetworkUpdateListener implements
            WifiConfigManager.OnNetworkUpdateListener {
        @Override
        public void onNetworkRemoved(WifiConfiguration config) {
            // The current connected or connecting network has been removed, trigger a disconnect.
            if (config.networkId == mTargetNetworkId || config.networkId == mLastNetworkId) {
                // Disconnect and let autojoin reselect a new network
                sendMessage(CMD_DISCONNECT, StaEvent.DISCONNECT_NETWORK_REMOVED);
            } else {
                WifiConfiguration currentConfig = getConnectedWifiConfiguration();
                if (currentConfig != null && currentConfig.isLinked(config)) {
                    logi("current network linked config removed, update allowlist networks");
                    updateLinkedNetworks(currentConfig);
                }
            }
            mWifiNative.removeNetworkCachedData(config.networkId);
        }

        @Override
        public void onNetworkUpdated(WifiConfiguration newConfig, WifiConfiguration oldConfig) {
            // Clear invalid cached data.
            mWifiNative.removeNetworkCachedData(oldConfig.networkId);

            if (WifiConfigurationUtil.hasCredentialChanged(oldConfig, newConfig)) {
                mWifiBlocklistMonitor.handleNetworkRemoved(newConfig.SSID);
            }

            if (newConfig.networkId != mLastNetworkId)  {
                // nothing to do.
                return;
            }
            boolean isMetered = WifiConfiguration.isMetered(newConfig, mWifiInfo);
            boolean wasMetered = WifiConfiguration.isMetered(oldConfig, mWifiInfo);
            // Check if user/app change meteredOverride or trusted for connected network.
            if (isMetered == wasMetered
                    && (!SdkLevel.isAtLeastT() || newConfig.trusted == oldConfig.trusted)) {
                return;
            }

            if (SdkLevel.isAtLeastT()) {
                mWifiInfo.setTrusted(newConfig.trusted);
                if (!newConfig.trusted) {
                    Log.w(getTag(), "Network marked untrusted, triggering disconnect");
                    sendMessage(CMD_DISCONNECT, StaEvent.DISCONNECT_NETWORK_UNTRUSTED);
                    return;
                }
            }

            if (isMetered) {
                Log.w(getTag(), "Network marked metered, triggering disconnect");
                sendMessage(CMD_DISCONNECT, StaEvent.DISCONNECT_NETWORK_METERED);
                return;
            }

            Log.i(getTag(), "Network marked metered=" + isMetered
                    + " trusted=" + newConfig.trusted + ", triggering capabilities update");
            updateCapabilities(newConfig);
        }

        @Override
        public void onNetworkTemporarilyDisabled(WifiConfiguration config, int disableReason) {
            if (disableReason == DISABLED_NO_INTERNET_TEMPORARY) return;
            if (config.networkId == mTargetNetworkId || config.networkId == mLastNetworkId) {
                // Disconnect and let autojoin reselect a new network
                sendMessage(CMD_DISCONNECT, StaEvent.DISCONNECT_NETWORK_TEMPORARY_DISABLED);
            }

        }

        @Override
        public void onNetworkPermanentlyDisabled(WifiConfiguration config, int disableReason) {
            // For DISABLED_NO_INTERNET_PERMANENT we do not need to remove the network
            // because supplicant won't be trying to reconnect. If this is due to a
            // preventAutomaticReconnect request from ConnectivityService, that service
            // will disconnect as appropriate.
            if (disableReason == DISABLED_NO_INTERNET_PERMANENT) return;
            if (config.networkId == mTargetNetworkId || config.networkId == mLastNetworkId) {
                // Disconnect and let autojoin reselect a new network
                sendMessage(CMD_DISCONNECT, StaEvent.DISCONNECT_NETWORK_PERMANENT_DISABLED);
            }
        }
    }

    private class OnCarrierOffloadDisabledListener implements
            WifiCarrierInfoManager.OnCarrierOffloadDisabledListener {

        @Override
        public void onCarrierOffloadDisabled(int subscriptionId, boolean merged) {
            int networkId = mTargetNetworkId == WifiConfiguration.INVALID_NETWORK_ID
                    ? mLastNetworkId : mTargetNetworkId;
            if (networkId == WifiConfiguration.INVALID_NETWORK_ID) {
                return;
            }
            WifiConfiguration configuration = mWifiConfigManager.getConfiguredNetwork(networkId);
            if (configuration.subscriptionId == subscriptionId
                    && configuration.carrierMerged == merged) {
                Log.i(getTag(), "Carrier network offload disabled, triggering disconnect");
                sendMessage(CMD_DISCONNECT, StaEvent.DISCONNECT_CARRIER_OFFLOAD_DISABLED);
            }
        }
    }

    /**
     * Method to update logging level in wifi service related classes.
     *
     * @param verbose int logging level to use
     */
    public void enableVerboseLogging(boolean verbose) {
        if (verbose) {
            mVerboseLoggingEnabled = true;
            setLogRecSize(mActivityManager.isLowRamDevice()
                    ? NUM_LOG_RECS_VERBOSE_LOW_MEMORY : NUM_LOG_RECS_VERBOSE);
        } else {
            mVerboseLoggingEnabled = false;
            setLogRecSize(mWifiGlobals.getClientModeImplNumLogRecs());
        }

        mWifiScoreReport.enableVerboseLogging(mVerboseLoggingEnabled);
        mSupplicantStateTracker.enableVerboseLogging(mVerboseLoggingEnabled);
    }

    /**
     * If there is only SAE-only networks with this auto-upgrade type,
     * this auto-upgrade SAE type is considered to be added explicitly.
     *
     * For R, Settings/WifiTrackerLib maps WPA3 SAE to WPA2, so there is
     * no chance to add or update a WPA3 SAE configuration to update
     * the auto-upgrade flag.
     */
    private void updateSaeAutoUpgradeFlagForUserSelectNetwork(int networkId) {
        if (SdkLevel.isAtLeastS()) return;
        if (mWifiGlobals.isWpa3SaeUpgradeEnabled()) return;

        WifiConfiguration config = mWifiConfigManager.getConfiguredNetwork(networkId);
        if (null == config) return;
        SecurityParams params = config.getSecurityParams(WifiConfiguration.SECURITY_TYPE_SAE);
        if (null == params || !params.isAddedByAutoUpgrade()) return;

        if (!mScanRequestProxy.isWpa3PersonalOnlyNetworkInRange(config.SSID)) return;
        if (mScanRequestProxy.isWpa2PersonalOnlyNetworkInRange(config.SSID)) return;
        if (mScanRequestProxy.isWpa2Wpa3PersonalTransitionNetworkInRange(config.SSID)) return;

        logd("update auto-upgrade flag for SAE");
        mWifiConfigManager.updateIsAddedByAutoUpgradeFlag(
                config.networkId, WifiConfiguration.SECURITY_TYPE_SAE, false);
    }

    /**
     * Initiates connection to a network specified by the user/app. This method checks if the
     * requesting app holds the NETWORK_SETTINGS permission.
     *
     * @param netId Id network to initiate connection.
     * @param uid UID of the app requesting the connection.
     * @param forceReconnect Whether to force a connection even if we're connected to the same
     *                       network currently.
     */
    private void connectToUserSelectNetwork(int netId, int uid, boolean forceReconnect) {
        logd("connectToUserSelectNetwork netId " + netId + ", uid " + uid
                + ", forceReconnect = " + forceReconnect);
        if (mWifiPermissionsUtil.checkNetworkSettingsPermission(uid)
                || mWifiPermissionsUtil.checkNetworkSetupWizardPermission(uid)) {
            mIsUserSelected = true;
        }
        updateSaeAutoUpgradeFlagForUserSelectNetwork(netId);
        if (!forceReconnect && (mLastNetworkId == netId || mTargetNetworkId == netId)) {
            // We're already connecting/connected to the user specified network, don't trigger a
            // reconnection unless it was forced.
            logi("connectToUserSelectNetwork already connecting/connected=" + netId);
        } else {
            mWifiConnectivityManager.prepareForForcedConnection(netId);
            if (uid == Process.SYSTEM_UID) {
                mWifiMetrics.setNominatorForNetwork(netId,
                        WifiMetricsProto.ConnectionEvent.NOMINATOR_MANUAL);
            }
            startConnectToNetwork(netId, uid, SUPPLICANT_BSSID_ANY);
        }
    }

    /**
     * ******************************************************
     * Methods exposed for public use
     * ******************************************************
     */

    /**
     * Retrieve a Messenger for the ClientModeImpl Handler
     *
     * @return Messenger
     */
    public Messenger getMessenger() {
        return new Messenger(getHandler());
    }

    // For debugging, keep track of last message status handling
    // TODO, find an equivalent mechanism as part of parent class
    private static final int MESSAGE_HANDLING_STATUS_PROCESSED = 2;
    private static final int MESSAGE_HANDLING_STATUS_OK = 1;
    private static final int MESSAGE_HANDLING_STATUS_UNKNOWN = 0;
    private static final int MESSAGE_HANDLING_STATUS_REFUSED = -1;
    private static final int MESSAGE_HANDLING_STATUS_FAIL = -2;
    private static final int MESSAGE_HANDLING_STATUS_OBSOLETE = -3;
    private static final int MESSAGE_HANDLING_STATUS_DEFERRED = -4;
    private static final int MESSAGE_HANDLING_STATUS_DISCARD = -5;
    private static final int MESSAGE_HANDLING_STATUS_LOOPED = -6;
    private static final int MESSAGE_HANDLING_STATUS_HANDLING_ERROR = -7;

    private int mMessageHandlingStatus = 0;

    private int mOnTime = 0;
    private int mTxTime = 0;
    private int mRxTime = 0;

    private int mOnTimeScreenStateChange = 0;
    private long mLastOntimeReportTimeStamp = 0;
    private long mLastScreenStateChangeTimeStamp = 0;
    private int mOnTimeLastReport = 0;
    private int mTxTimeLastReport = 0;
    private int mRxTimeLastReport = 0;

    private WifiLinkLayerStats mLastLinkLayerStats;
    private long mLastLinkLayerStatsUpdate = 0;

    String reportOnTime() {
        long now = mClock.getWallClockMillis();
        StringBuilder sb = new StringBuilder();
        // Report stats since last report
        int on = mOnTime - mOnTimeLastReport;
        mOnTimeLastReport = mOnTime;
        int tx = mTxTime - mTxTimeLastReport;
        mTxTimeLastReport = mTxTime;
        int rx = mRxTime - mRxTimeLastReport;
        mRxTimeLastReport = mRxTime;
        int period = (int) (now - mLastOntimeReportTimeStamp);
        mLastOntimeReportTimeStamp = now;
        sb.append(String.format("[on:%d tx:%d rx:%d period:%d]", on, tx, rx, period));
        // Report stats since Screen State Changed
        on = mOnTime - mOnTimeScreenStateChange;
        period = (int) (now - mLastScreenStateChangeTimeStamp);
        sb.append(String.format(" from screen [on:%d period:%d]", on, period));
        return sb.toString();
    }

    /**
     * receives changes in the interface up/down events for the interface associated with this
     * ClientModeImpl. This is expected to be called from the ClientModeManager running on the
     * wifi handler thread.
     */
    public void onUpChanged(boolean isUp) {
        if (isUp && mFailedToResetMacAddress) {
            // When the firmware does a subsystem restart, wifi will disconnect but we may fail to
            // re-randomize the MAC address of the interface since it's undergoing recovery. Thus,
            // check every time the interface goes up and re-randomize if the failure was detected.
            if (mWifiGlobals.isConnectedMacRandomizationEnabled()) {
                mFailedToResetMacAddress = !mWifiNative.setStaMacAddress(
                        mInterfaceName, MacAddressUtils.createRandomUnicastAddress());
                if (mFailedToResetMacAddress) {
                    Log.e(getTag(), "Failed to set random MAC address on interface up");
                }
            }
        }
        // No need to handle interface down since it's already handled in the ClientModeManager.
    }

    public WifiLinkLayerStats getWifiLinkLayerStats() {
        if (mInterfaceName == null) {
            loge("getWifiLinkLayerStats called without an interface");
            return null;
        }
        mLastLinkLayerStatsUpdate = mClock.getWallClockMillis();
        WifiLinkLayerStats stats = null;
        if (isPrimary()) {
            stats = mWifiNative.getWifiLinkLayerStats(mInterfaceName);
        } else {
            if (mVerboseLoggingEnabled) {
                Log.w(getTag(), "Can't getWifiLinkLayerStats on secondary iface");
            }
        }
        if (stats != null) {
            mOnTime = stats.on_time;
            mTxTime = stats.tx_time;
            mRxTime = stats.rx_time;
            mRunningBeaconCount = stats.beacon_rx;
            mWifiInfo.updatePacketRates(stats, mLastLinkLayerStatsUpdate);
        } else {
            long mTxPkts = mFacade.getTxPackets(mInterfaceName);
            long mRxPkts = mFacade.getRxPackets(mInterfaceName);
            mWifiInfo.updatePacketRates(mTxPkts, mRxPkts, mLastLinkLayerStatsUpdate);
        }
        mWifiMetrics.incrementWifiLinkLayerUsageStats(mInterfaceName, stats);
        return stats;
    }

    /**
     * Update interface capabilities
     * This method is used to update some of interface capabilities defined in overlay
     */
    private void updateInterfaceCapabilities() {
        DeviceWiphyCapabilities cap = getDeviceWiphyCapabilities();
        if (cap != null) {
            // Some devices don't have support of 11ax indicated by the chip,
            // so an override config value is used
            if (mContext.getResources().getBoolean(R.bool.config_wifi11axSupportOverride)) {
                cap.setWifiStandardSupport(ScanResult.WIFI_STANDARD_11AX, true);
            }

            mWifiNative.setDeviceWiphyCapabilities(mInterfaceName, cap);
        }
    }

    @Override
    public DeviceWiphyCapabilities getDeviceWiphyCapabilities() {
        return mWifiNative.getDeviceWiphyCapabilities(mInterfaceName);
    }

    /**
     * Check if a Wi-Fi standard is supported
     *
     * @param standard A value from {@link ScanResult}'s {@code WIFI_STANDARD_}
     * @return {@code true} if standard is supported, {@code false} otherwise.
     */
    public boolean isWifiStandardSupported(@WifiStandard int standard) {
        return mWifiNative.isWifiStandardSupported(mInterfaceName, standard);
    }

    private byte[] getDstMacForKeepalive(KeepalivePacketData packetData)
            throws InvalidPacketException {
        try {
            InetAddress gateway = NetUtils.selectBestRoute(
                    mLinkProperties.getRoutes(), packetData.getDstAddress()).getGateway();
            String dstMacStr = macAddressFromRoute(gateway.getHostAddress());
            return NativeUtil.macAddressToByteArray(dstMacStr);
        } catch (NullPointerException | IllegalArgumentException e) {
            throw new InvalidPacketException(InvalidPacketException.ERROR_INVALID_IP_ADDRESS);
        }
    }

    private static int getEtherProtoForKeepalive(KeepalivePacketData packetData)
            throws InvalidPacketException {
        if (packetData.getDstAddress() instanceof Inet4Address) {
            return OsConstants.ETH_P_IP;
        } else if (packetData.getDstAddress() instanceof Inet6Address) {
            return OsConstants.ETH_P_IPV6;
        } else {
            throw new InvalidPacketException(InvalidPacketException.ERROR_INVALID_IP_ADDRESS);
        }
    }

    private int startWifiIPPacketOffload(int slot, KeepalivePacketData packetData,
            int intervalSeconds) {
        byte[] packet = null;
        byte[] dstMac = null;
        int proto = 0;

        try {
            packet = packetData.getPacket();
            dstMac = getDstMacForKeepalive(packetData);
            proto = getEtherProtoForKeepalive(packetData);
        } catch (InvalidPacketException e) {
            return e.getError();
        }

        int ret = mWifiNative.startSendingOffloadedPacket(
                mInterfaceName, slot, dstMac, packet, proto, intervalSeconds * 1000);
        if (ret != 0) {
            loge("startWifiIPPacketOffload(" + slot + ", " + intervalSeconds
                    + "): hardware error " + ret);
            return SocketKeepalive.ERROR_HARDWARE_ERROR;
        } else {
            return SocketKeepalive.SUCCESS;
        }
    }

    private int stopWifiIPPacketOffload(int slot) {
        int ret = mWifiNative.stopSendingOffloadedPacket(mInterfaceName, slot);
        if (ret != 0) {
            loge("stopWifiIPPacketOffload(" + slot + "): hardware error " + ret);
            return SocketKeepalive.ERROR_HARDWARE_ERROR;
        } else {
            return SocketKeepalive.SUCCESS;
        }
    }

    private int startRssiMonitoringOffload(byte maxRssi, byte minRssi,
            WifiNative.WifiRssiEventHandler rssiHandler) {
        return mWifiNative.startRssiMonitoring(mInterfaceName, maxRssi, minRssi, rssiHandler);
    }

    private int stopRssiMonitoringOffload() {
        return mWifiNative.stopRssiMonitoring(mInterfaceName);
    }

    @Override
    public boolean isConnected() {
        return getCurrentState() == mL3ConnectedState;
    }

    @Override
    public boolean isConnecting() {
        IState state = getCurrentState();
        return state == mL2ConnectingState || state == mL2ConnectedState
                || state == mL3ProvisioningState;
    }

    @Override
    public boolean isRoaming() {
        return getCurrentState() == mRoamingState;
    }

    @Override
    public boolean isDisconnected() {
        return getCurrentState() == mDisconnectedState;
    }

    /**
     * Method checking if supplicant is in a transient state
     *
     * @return boolean true if in transient state
     */
    public boolean isSupplicantTransientState() {
        SupplicantState supplicantState = mWifiInfo.getSupplicantState();
        if (supplicantState == SupplicantState.ASSOCIATING
                || supplicantState == SupplicantState.AUTHENTICATING
                || supplicantState == SupplicantState.FOUR_WAY_HANDSHAKE
                || supplicantState == SupplicantState.GROUP_HANDSHAKE) {

            if (mVerboseLoggingEnabled) {
                Log.d(getTag(), "Supplicant is under transient state: " + supplicantState);
            }
            return true;
        } else {
            if (mVerboseLoggingEnabled) {
                Log.d(getTag(), "Supplicant is under steady state: " + supplicantState);
            }
        }

        return false;
    }

    /**
     * Get status information for the current connection, if any.
     * Note: This call is synchronized and hence safe to call from any thread (if called from wifi
     * thread, will execute synchronously).
     *
     * @return a {@link WifiInfo} object containing information about the current connection
     * TODO (b/173551144): Change to direct call. Let callers use WifiThreadRunner if necessary.
     */
    @Override
    public WifiInfo syncRequestConnectionInfo() {
        return mWifiThreadRunner.call(() -> new WifiInfo(mWifiInfo), new WifiInfo());
    }

    /**
     * Blocking call to get the current DHCP results
     *
     * @return DhcpResultsParcelable current results
     */
    @NonNull
    public DhcpResultsParcelable syncGetDhcpResultsParcelable() {
        synchronized (mDhcpResultsParcelableLock) {
            return mDhcpResultsParcelable;
        }
    }

    /**
     * When the underlying interface is destroyed, we must immediately tell connectivity service to
     * mark network agent as disconnected and stop the ip client.
     */
    public void handleIfaceDestroyed() {
        handleNetworkDisconnect(false,
                WifiStatsLog.WIFI_DISCONNECT_REPORTED__FAILURE_CODE__IFACE_DESTROYED);
    }

    /** Stop this ClientModeImpl. Do not interact with ClientModeImpl after it has been stopped. */
    public void stop() {
        mSupplicantStateTracker.stop();
        mWifiScoreCard.noteWifiDisabled(mWifiInfo);
        // capture StateMachine LogRecs since we will lose them after we call quitNow()
        // This is used for debugging.
        mObituary = new StateMachineObituary(this);

        // quit discarding all unprocessed messages - this is to preserve the legacy behavior of
        // using sendMessageAtFrontOfQueue(CMD_SET_OPERATIONAL_MODE) which would force a state
        // transition immediately
        quitNow();

        mWifiConfigManager.removeOnNetworkUpdateListener(mOnNetworkUpdateListener);
        mWifiCarrierInfoManager
                .removeOnCarrierOffloadDisabledListener(mOnCarrierOffloadDisabledListener);
        if (mVcnPolicyChangeListener != null) {
            mVcnManager.removeVcnNetworkPolicyChangeListener(mVcnPolicyChangeListener);
            mVcnPolicyChangeListener = null;
        }
    }

    private void checkAbnormalConnectionFailureAndTakeBugReport(String ssid) {
        if (mDeviceConfigFacade.isAbnormalConnectionFailureBugreportEnabled()) {
            int reasonCode = mWifiScoreCard.detectAbnormalConnectionFailure(ssid);
            if (reasonCode != WifiHealthMonitor.REASON_NO_FAILURE) {
                String bugTitle = "Wi-Fi BugReport";
                String bugDetail = "Detect abnormal "
                        + WifiHealthMonitor.FAILURE_REASON_NAME[reasonCode];
                mWifiDiagnostics.takeBugReport(bugTitle, bugDetail);
            }
        }
    }

    private void checkAbnormalDisconnectionAndTakeBugReport() {
        if (mDeviceConfigFacade.isAbnormalDisconnectionBugreportEnabled()) {
            int reasonCode = mWifiScoreCard.detectAbnormalDisconnection(mInterfaceName);
            if (reasonCode != WifiHealthMonitor.REASON_NO_FAILURE) {
                String bugTitle = "Wi-Fi BugReport";
                String bugDetail = "Detect abnormal "
                        + WifiHealthMonitor.FAILURE_REASON_NAME[reasonCode];
                mWifiDiagnostics.takeBugReport(bugTitle, bugDetail);
            }
        }
    }

    /**
     * Retrieve the WifiMulticastLockManager.FilterController callback for registration.
     */
    public WifiMulticastLockManager.FilterController getMcastLockManagerFilterController() {
        return mMcastLockManagerFilterController;
    }

    /**
     * Blocking method to retrieve the passpoint icon.
     *
     * @param bssid representation of the bssid as a long
     * @param fileName name of the file
     *
     * @return boolean returning the result of the call
     */
    public boolean syncQueryPasspointIcon(long bssid, String fileName) {
        return mWifiThreadRunner.call(
                () -> mPasspointManager.queryPasspointIcon(bssid, fileName), false);
    }

    @Override
    public boolean requestAnqp(String bssid, Set<Integer> anqpIds, Set<Integer> hs20Subtypes) {
        return mWifiNative.requestAnqp(mInterfaceName, bssid, anqpIds, hs20Subtypes);
    }

    @Override
    public boolean requestVenueUrlAnqp(String bssid) {
        return mWifiNative.requestVenueUrlAnqp(mInterfaceName, bssid);
    }

    @Override
    public boolean requestIcon(String bssid, String fileName) {
        return mWifiNative.requestIcon(mInterfaceName, bssid, fileName);
    }

    /**
     * Disconnect from Access Point
     */
    public void disconnect() {
        sendMessage(CMD_DISCONNECT, StaEvent.DISCONNECT_GENERIC);
    }

    /**
     * Initiate a reconnection to AP
     */
    public void reconnect(WorkSource workSource) {
        sendMessage(CMD_RECONNECT, workSource);
    }

    /**
     * Initiate a re-association to AP
     */
    public void reassociate() {
        sendMessage(CMD_REASSOCIATE);
    }

    /**
     * Start subscription provisioning synchronously
     *
     * @param provider {@link OsuProvider} the provider to provision with
     * @param callback {@link IProvisioningCallback} callback for provisioning status
     * @return boolean true indicates provisioning was started, false otherwise
     */
    public boolean syncStartSubscriptionProvisioning(int callingUid, OsuProvider provider,
            IProvisioningCallback callback) {
        return mWifiThreadRunner.call(
                () -> mPasspointManager.startSubscriptionProvisioning(
                        callingUid, provider, callback), false);
    }

    /**
     * Get the supported feature set synchronously
     */
    public long getSupportedFeatures() {
        return mWifiNative.getSupportedFeatureSet(mInterfaceName);
    }

    /**
     * Method to enable/disable RSSI polling
     * @param enabled boolean idicating if polling should start
     */
    @VisibleForTesting
    public void enableRssiPolling(boolean enabled) {
        sendMessage(CMD_ENABLE_RSSI_POLL, enabled ? 1 : 0, 0);
    }

    /**
     * reset cached SIM credential data
     */
    public void resetSimAuthNetworks(@ResetSimReason int resetReason) {
        sendMessage(CMD_RESET_SIM_NETWORKS, resetReason);
    }

    /**
     * Should only be used internally.
     * External callers should use {@link #syncGetCurrentNetwork()}.
     */
    private Network getCurrentNetwork() {
        if (mNetworkAgent != null) {
            return mNetworkAgent.getNetwork();
        } else {
            return null;
        }
    }

    /**
     * Get Network object of currently connected wifi network, or null if not connected.
     * @return Network object of current wifi network
     */
    public Network syncGetCurrentNetwork() {
        return mWifiThreadRunner.call(
                () -> {
                    if (getCurrentState() == mL3ConnectedState
                            || getCurrentState() == mRoamingState) {
                        return getCurrentNetwork();
                    }
                    return null;
                }, null);
    }

    /**
     * Enable TDLS for a specific MAC address
     */
    public void enableTdls(String remoteMacAddress, boolean enable) {
        mWifiNative.startTdls(mInterfaceName, remoteMacAddress, enable);
    }

    /** Send a message indicating bluetooth connection state changed, e.g. connected/disconnected */
    public void onBluetoothConnectionStateChanged() {
        sendMessage(CMD_BLUETOOTH_CONNECTION_STATE_CHANGE);
    }

    /**
     * Trigger dump on the class IpClient object.
     */
    public void dumpIpClient(FileDescriptor fd, PrintWriter pw, String[] args) {
        if (mIpClient != null) {
            // All dumpIpClient does is print this log message.
            // TODO: consider deleting this, since it's not useful.
            pw.println("IpClient logs have moved to dumpsys network_stack");
        }
    }

    private static String dhcpResultsParcelableToString(DhcpResultsParcelable dhcpResults) {
        return new StringBuilder()
                .append("baseConfiguration ").append(dhcpResults.baseConfiguration)
                .append("leaseDuration ").append(dhcpResults.leaseDuration)
                .append("mtu ").append(dhcpResults.mtu)
                .append("serverAddress ").append(dhcpResults.serverAddress)
                .append("serverHostName ").append(dhcpResults.serverHostName)
                .append("vendorInfo ").append(dhcpResults.vendorInfo)
                .toString();
    }

    @Override
    public void dump(FileDescriptor fd, PrintWriter pw, String[] args) {
        pw.println("Dump of ClientModeImpl id=" + mId);
        if (mObituary == null) {
            // StateMachine hasn't quit yet, dump `this` via StateMachineObituary's dump()
            // method for consistency with `else` branch.
            new StateMachineObituary(this).dump(fd, pw, args);
        } else {
            // StateMachine has quit and cleared all LogRecs.
            // Get them from the obituary instead.
            mObituary.dump(fd, pw, args);
        }
        mSupplicantStateTracker.dump(fd, pw, args);
        // Polls link layer stats and RSSI. This allows the stats to show up in
        // WifiScoreReport's dump() output when taking a bug report even if the screen is off.
        updateLinkLayerStatsRssiAndScoreReport();
        pw.println("mLinkProperties " + mLinkProperties);
        pw.println("mWifiInfo " + mWifiInfo);
        pw.println("mDhcpResultsParcelable "
                + dhcpResultsParcelableToString(mDhcpResultsParcelable));
        pw.println("mLastSignalLevel " + mLastSignalLevel);
        pw.println("mLastTxKbps " + mLastTxKbps);
        pw.println("mLastRxKbps " + mLastRxKbps);
        pw.println("mLastBssid " + mLastBssid);
        pw.println("mLastNetworkId " + mLastNetworkId);
        pw.println("mLastSubId " + mLastSubId);
        pw.println("mLastSimBasedConnectionCarrierName " + mLastSimBasedConnectionCarrierName);
        pw.println("mSuspendOptimizationsEnabled " + mContext.getResources().getBoolean(
                R.bool.config_wifiSuspendOptimizationsEnabled));
        pw.println("mSuspendOptNeedsDisabled " + mSuspendOptNeedsDisabled);
        pw.println("mPowerSaveDisableRequests " + mPowerSaveDisableRequests);
        dumpIpClient(fd, pw, args);
        pw.println("WifiScoreReport:");
        mWifiScoreReport.dump(fd, pw, args);
        pw.println();
    }

    /**
     * ******************************************************
     * Internal private functions
     * ******************************************************
     */

    private void logStateAndMessage(Message message, State state) {
        mMessageHandlingStatus = 0;
        if (mVerboseLoggingEnabled) {
            logd(" " + state.getClass().getSimpleName() + " " + getLogRecString(message));
        }
    }

    @Override
    protected boolean recordLogRec(Message msg) {
        switch (msg.what) {
            case CMD_RSSI_POLL:
                return mVerboseLoggingEnabled;
            default:
                return true;
        }
    }

    /**
     * Return the additional string to be logged by LogRec, default
     *
     * @param msg that was processed
     * @return information to be logged as a String
     */
    @Override
    protected String getLogRecString(Message msg) {
        WifiConfiguration config;
        Long now;
        String report;
        String key;
        StringBuilder sb = new StringBuilder();
        sb.append("screen=").append(mScreenOn ? "on" : "off");
        if (mMessageHandlingStatus != MESSAGE_HANDLING_STATUS_UNKNOWN) {
            sb.append("(").append(mMessageHandlingStatus).append(")");
        }
        if (msg.sendingUid > 0 && msg.sendingUid != Process.WIFI_UID) {
            sb.append(" uid=" + msg.sendingUid);
        }
        switch (msg.what) {
            case WifiMonitor.SUPPLICANT_STATE_CHANGE_EVENT:
                sb.append(" ");
                sb.append(Integer.toString(msg.arg1));
                sb.append(" ");
                sb.append(Integer.toString(msg.arg2));
                StateChangeResult stateChangeResult = (StateChangeResult) msg.obj;
                if (stateChangeResult != null) {
                    sb.append(stateChangeResult.toString());
                }
                break;
            case CMD_CONNECT_NETWORK:
            case CMD_SAVE_NETWORK: {
                ConnectNetworkMessage cnm = (ConnectNetworkMessage) msg.obj;
                sb.append(" ");
                sb.append(cnm.result.getNetworkId());
                config = mWifiConfigManager.getConfiguredNetwork(cnm.result.getNetworkId());
                if (config != null) {
                    sb.append(" ").append(config.getProfileKey());
                    sb.append(" nid=").append(config.networkId);
                    if (config.hiddenSSID) {
                        sb.append(" hidden");
                    }
                    if (config.preSharedKey != null
                            && !config.preSharedKey.equals("*")) {
                        sb.append(" hasPSK");
                    }
                    if (config.ephemeral) {
                        sb.append(" ephemeral");
                    }
                    sb.append(" cuid=").append(config.creatorUid);
                    sb.append(" suid=").append(config.lastUpdateUid);
                }
                break;
            }
            case WifiMonitor.ASSOCIATION_REJECTION_EVENT:
                if (msg.obj != null) {
                    sb.append(" ").append((AssocRejectEventInfo) msg.obj);
                }
                break;
            case WifiMonitor.NETWORK_CONNECTION_EVENT: {
                NetworkConnectionEventInfo connectionInfo = (NetworkConnectionEventInfo) msg.obj;
                sb.append(" ");
                sb.append(connectionInfo.networkId);
                sb.append(" ");
                sb.append(connectionInfo.isFilsConnection);
                sb.append(" ").append(mLastBssid);
                sb.append(" nid=").append(mLastNetworkId);
                config = getConnectedWifiConfigurationInternal();
                if (config != null) {
                    sb.append(" ").append(config.getProfileKey());
                }
                key = mWifiConfigManager.getLastSelectedNetworkConfigKey();
                if (key != null) {
                    sb.append(" last=").append(key);
                }
                break;
            }
            case WifiMonitor.TARGET_BSSID_EVENT:
            case WifiMonitor.ASSOCIATED_BSSID_EVENT:
                sb.append(" ");
                sb.append(Integer.toString(msg.arg1));
                sb.append(" ");
                sb.append(Integer.toString(msg.arg2));
                if (msg.obj != null) {
                    sb.append(" BSSID=").append((String) msg.obj);
                }
                if (mTargetBssid != null) {
                    sb.append(" Target=").append(mTargetBssid);
                }
                sb.append(" roam=").append(Boolean.toString(mIsAutoRoaming));
                break;
            case WifiMonitor.NETWORK_DISCONNECTION_EVENT:
                if (msg.obj != null) {
                    sb.append(" ").append((DisconnectEventInfo) msg.obj);
                }
                if (mLastBssid != null) {
                    sb.append(" lastbssid=").append(mLastBssid);
                }
                if (mWifiInfo.getFrequency() != -1) {
                    sb.append(" freq=").append(mWifiInfo.getFrequency());
                    sb.append(" rssi=").append(mWifiInfo.getRssi());
                }
                break;
            case CMD_RSSI_POLL:
            case CMD_ONESHOT_RSSI_POLL:
            case CMD_UNWANTED_NETWORK:
                sb.append(" ");
                sb.append(Integer.toString(msg.arg1));
                sb.append(" ");
                sb.append(Integer.toString(msg.arg2));
                if (mWifiInfo.getSSID() != null) {
                    if (mWifiInfo.getSSID() != null) {
                        sb.append(" ").append(mWifiInfo.getSSID());
                    }
                }
                if (mWifiInfo.getBSSID() != null) {
                    sb.append(" ").append(mWifiInfo.getBSSID());
                }
                sb.append(" rssi=").append(mWifiInfo.getRssi());
                sb.append(" f=").append(mWifiInfo.getFrequency());
                sb.append(" sc=").append(mWifiInfo.getScore());
                sb.append(" link=").append(mWifiInfo.getLinkSpeed());
                sb.append(String.format(" tx=%.1f,", mWifiInfo.getSuccessfulTxPacketsPerSecond()));
                sb.append(String.format(" %.1f,", mWifiInfo.getRetriedTxPacketsPerSecond()));
                sb.append(String.format(" %.1f ", mWifiInfo.getLostTxPacketsPerSecond()));
                sb.append(String.format(" rx=%.1f", mWifiInfo.getSuccessfulRxPacketsPerSecond()));
                sb.append(String.format(" bcn=%d", mRunningBeaconCount));
                report = reportOnTime();
                if (report != null) {
                    sb.append(" ").append(report);
                }
                sb.append(String.format(" score=%d", mWifiInfo.getScore()));
                break;
            case CMD_START_CONNECT:
                sb.append(" ");
                sb.append(Integer.toString(msg.arg1));
                sb.append(" ");
                sb.append(Integer.toString(msg.arg2));
                config = mWifiConfigManager.getConfiguredNetwork(msg.arg1);
                if (config != null) {
                    sb.append(" targetConfigKey=").append(config.getProfileKey());
                    sb.append(" BSSID=" + config.BSSID);
                }
                if (mTargetBssid != null) {
                    sb.append(" targetBssid=").append(mTargetBssid);
                }
                sb.append(" roam=").append(Boolean.toString(mIsAutoRoaming));
                config = getConnectedWifiConfigurationInternal();
                if (config != null) {
                    sb.append(" currentConfigKey=").append(config.getProfileKey());
                }
                break;
            case CMD_START_ROAM:
                sb.append(" ");
                sb.append(Integer.toString(msg.arg1));
                sb.append(" ");
                sb.append(Integer.toString(msg.arg2));
                String bssid = (String) msg.obj;
                sb.append(" bssid=").append(bssid);
                if (mTargetBssid != null) {
                    sb.append(" ").append(mTargetBssid);
                }
                sb.append(" roam=").append(Boolean.toString(mIsAutoRoaming));
                sb.append(" fail count=").append(Integer.toString(mRoamFailCount));
                break;
            case CMD_PRE_DHCP_ACTION:
                sb.append(" ");
                sb.append(Integer.toString(msg.arg1));
                sb.append(" ");
                sb.append(Integer.toString(msg.arg2));
                sb.append(" txpkts=").append(mWifiInfo.txSuccess);
                sb.append(",").append(mWifiInfo.txBad);
                sb.append(",").append(mWifiInfo.txRetries);
                break;
            case CMD_POST_DHCP_ACTION:
                if (mLinkProperties != null) {
                    sb.append(" ");
                    sb.append(getLinkPropertiesSummary(mLinkProperties));
                }
                break;
            case WifiP2pServiceImpl.P2P_CONNECTION_CHANGED:
                sb.append(" ");
                sb.append(Integer.toString(msg.arg1));
                sb.append(" ");
                sb.append(Integer.toString(msg.arg2));
                if (msg.obj != null) {
                    NetworkInfo info = (NetworkInfo) msg.obj;
                    NetworkInfo.State state = info.getState();
                    NetworkInfo.DetailedState detailedState = info.getDetailedState();
                    if (state != null) {
                        sb.append(" st=").append(state);
                    }
                    if (detailedState != null) {
                        sb.append("/").append(detailedState);
                    }
                }
                break;
            case CMD_IP_CONFIGURATION_LOST:
                int count = -1;
                WifiConfiguration c = getConnectedWifiConfigurationInternal();
                if (c != null) {
                    count = c.getNetworkSelectionStatus().getDisableReasonCounter(
                            WifiConfiguration.NetworkSelectionStatus.DISABLED_DHCP_FAILURE);
                }
                sb.append(" ");
                sb.append(Integer.toString(msg.arg1));
                sb.append(" ");
                sb.append(Integer.toString(msg.arg2));
                sb.append(" failures: ");
                sb.append(Integer.toString(count));
                sb.append("/");
                sb.append(Integer.toString(mFacade.getIntegerSetting(
                        mContext, Settings.Global.WIFI_MAX_DHCP_RETRY_COUNT, 0)));
                if (mWifiInfo.getBSSID() != null) {
                    sb.append(" ").append(mWifiInfo.getBSSID());
                }
                sb.append(String.format(" bcn=%d", mRunningBeaconCount));
                break;
            case CMD_UPDATE_LINKPROPERTIES:
                sb.append(" ");
                sb.append(Integer.toString(msg.arg1));
                sb.append(" ");
                sb.append(Integer.toString(msg.arg2));
                if (mLinkProperties != null) {
                    sb.append(" ");
                    sb.append(getLinkPropertiesSummary(mLinkProperties));
                }
                break;
            case CMD_IP_REACHABILITY_LOST:
                if (msg.obj != null) {
                    sb.append(" ").append((String) msg.obj);
                }
                break;
            case CMD_INSTALL_PACKET_FILTER:
                sb.append(" len=" + ((byte[]) msg.obj).length);
                break;
            case CMD_SET_FALLBACK_PACKET_FILTERING:
                sb.append(" enabled=" + (boolean) msg.obj);
                break;
            case CMD_ROAM_WATCHDOG_TIMER:
                sb.append(" ");
                sb.append(Integer.toString(msg.arg1));
                sb.append(" ");
                sb.append(Integer.toString(msg.arg2));
                sb.append(" cur=").append(mRoamWatchdogCount);
                break;
            case CMD_CONNECTING_WATCHDOG_TIMER:
                sb.append(" ");
                sb.append(Integer.toString(msg.arg1));
                sb.append(" ");
                sb.append(Integer.toString(msg.arg2));
                sb.append(" cur=").append(mConnectingWatchdogCount);
                break;
            case CMD_START_RSSI_MONITORING_OFFLOAD:
            case CMD_STOP_RSSI_MONITORING_OFFLOAD:
            case CMD_RSSI_THRESHOLD_BREACHED:
                sb.append(" rssi=");
                sb.append(Integer.toString(msg.arg1));
                sb.append(" thresholds=");
                sb.append(Arrays.toString(mRssiRanges));
                break;
            case CMD_IPV4_PROVISIONING_SUCCESS:
                sb.append(" ");
                sb.append(/* DhcpResultsParcelable */ msg.obj);
                break;
            case WifiMonitor.MBO_OCE_BSS_TM_HANDLING_DONE:
                BtmFrameData frameData = (BtmFrameData) msg.obj;
                if (frameData != null) {
                    sb.append(" ").append(frameData.toString());
                }
                break;
            case WifiMonitor.NETWORK_NOT_FOUND_EVENT:
                sb.append(" ssid=" + msg.obj);
                break;
            case CMD_IP_REACHABILITY_SESSION_END:
                if (msg.obj != null) {
                    sb.append(" ").append((String) msg.obj);
                }
                break;
            default:
                sb.append(" ");
                sb.append(Integer.toString(msg.arg1));
                sb.append(" ");
                sb.append(Integer.toString(msg.arg2));
                break;
        }

        return sb.toString();
    }

    @Override
    protected String getWhatToString(int what) {
        switch (what) {
            case CMD_ACCEPT_UNVALIDATED:
                return "CMD_ACCEPT_UNVALIDATED";
            case CMD_ADD_KEEPALIVE_PACKET_FILTER_TO_APF:
                return "CMD_ADD_KEEPALIVE_PACKET_FILTER_TO_APF";
            case CMD_BLUETOOTH_CONNECTION_STATE_CHANGE:
                return "CMD_BLUETOOTH_CONNECTION_STATE_CHANGE";
            case CMD_CONFIG_ND_OFFLOAD:
                return "CMD_CONFIG_ND_OFFLOAD";
            case CMD_CONNECTING_WATCHDOG_TIMER:
                return "CMD_CONNECTING_WATCHDOG_TIMER";
            case CMD_CONNECT_NETWORK:
                return "CMD_CONNECT_NETWORK";
            case CMD_DIAGS_CONNECT_TIMEOUT:
                return "CMD_DIAGS_CONNECT_TIMEOUT";
            case CMD_DISCONNECT:
                return "CMD_DISCONNECT";
            case CMD_ENABLE_RSSI_POLL:
                return "CMD_ENABLE_RSSI_POLL";
            case CMD_INSTALL_PACKET_FILTER:
                return "CMD_INSTALL_PACKET_FILTER";
            case CMD_IP_CONFIGURATION_LOST:
                return "CMD_IP_CONFIGURATION_LOST";
            case CMD_IP_CONFIGURATION_SUCCESSFUL:
                return "CMD_IP_CONFIGURATION_SUCCESSFUL";
            case CMD_IP_REACHABILITY_LOST:
                return "CMD_IP_REACHABILITY_LOST";
            case CMD_IPV4_PROVISIONING_FAILURE:
                return "CMD_IPV4_PROVISIONING_FAILURE";
            case CMD_IPV4_PROVISIONING_SUCCESS:
                return "CMD_IPV4_PROVISIONING_SUCCESS";
            case CMD_NETWORK_STATUS:
                return "CMD_NETWORK_STATUS";
            case CMD_ONESHOT_RSSI_POLL:
                return "CMD_ONESHOT_RSSI_POLL";
            case CMD_POST_DHCP_ACTION:
                return "CMD_POST_DHCP_ACTION";
            case CMD_PRE_DHCP_ACTION:
                return "CMD_PRE_DHCP_ACTION";
            case CMD_PRE_DHCP_ACTION_COMPLETE:
                return "CMD_PRE_DHCP_ACTION_COMPLETE";
            case CMD_READ_PACKET_FILTER:
                return "CMD_READ_PACKET_FILTER";
            case CMD_REASSOCIATE:
                return "CMD_REASSOCIATE";
            case CMD_RECONNECT:
                return "CMD_RECONNECT";
            case CMD_REMOVE_KEEPALIVE_PACKET_FILTER_FROM_APF:
                return "CMD_REMOVE_KEEPALIVE_PACKET_FILTER_FROM_APF";
            case CMD_RESET_SIM_NETWORKS:
                return "CMD_RESET_SIM_NETWORKS";
            case CMD_ROAM_WATCHDOG_TIMER:
                return "CMD_ROAM_WATCHDOG_TIMER";
            case CMD_RSSI_POLL:
                return "CMD_RSSI_POLL";
            case CMD_RSSI_THRESHOLD_BREACHED:
                return "CMD_RSSI_THRESHOLD_BREACHED";
            case CMD_SAVE_NETWORK:
                return "CMD_SAVE_NETWORK";
            case CMD_SCREEN_STATE_CHANGED:
                return "CMD_SCREEN_STATE_CHANGED";
            case CMD_SET_FALLBACK_PACKET_FILTERING:
                return "CMD_SET_FALLBACK_PACKET_FILTERING";
            case CMD_SET_SUSPEND_OPT_ENABLED:
                return "CMD_SET_SUSPEND_OPT_ENABLED";
            case CMD_START_CONNECT:
                return "CMD_START_CONNECT";
            case CMD_START_FILS_CONNECTION:
                return "CMD_START_FILS_CONNECTION";
            case CMD_START_IP_PACKET_OFFLOAD:
                return "CMD_START_IP_PACKET_OFFLOAD";
            case CMD_START_ROAM:
                return "CMD_START_ROAM";
            case CMD_START_RSSI_MONITORING_OFFLOAD:
                return "CMD_START_RSSI_MONITORING_OFFLOAD";
            case CMD_STOP_IP_PACKET_OFFLOAD:
                return "CMD_STOP_IP_PACKET_OFFLOAD";
            case CMD_STOP_RSSI_MONITORING_OFFLOAD:
                return "CMD_STOP_RSSI_MONITORING_OFFLOAD";
            case CMD_UNWANTED_NETWORK:
                return "CMD_UNWANTED_NETWORK";
            case CMD_UPDATE_LINKPROPERTIES:
                return "CMD_UPDATE_LINKPROPERTIES";
            case CMD_ACCEPT_EAP_SERVER_CERTIFICATE:
                return "CMD_ACCEPT_EAP_SERVER_CERTIFICATE";
            case CMD_REJECT_EAP_SERVER_CERTIFICATE:
                return "CMD_REJECT_EAP_SERVER_CERTIFICATE";
            case WifiMonitor.SUPPLICANT_STATE_CHANGE_EVENT:
                return "SUPPLICANT_STATE_CHANGE_EVENT";
            case WifiMonitor.AUTHENTICATION_FAILURE_EVENT:
                return "AUTHENTICATION_FAILURE_EVENT";
            case WifiMonitor.SUP_REQUEST_IDENTITY:
                return "SUP_REQUEST_IDENTITY";
            case WifiMonitor.NETWORK_CONNECTION_EVENT:
                return "NETWORK_CONNECTION_EVENT";
            case WifiMonitor.NETWORK_DISCONNECTION_EVENT:
                return "NETWORK_DISCONNECTION_EVENT";
            case WifiMonitor.ASSOCIATION_REJECTION_EVENT:
                return "ASSOCIATION_REJECTION_EVENT";
            case WifiMonitor.ANQP_DONE_EVENT:
                return "ANQP_DONE_EVENT";
            case WifiMonitor.RX_HS20_ANQP_ICON_EVENT:
                return "RX_HS20_ANQP_ICON_EVENT";
            case WifiMonitor.GAS_QUERY_DONE_EVENT:
                return "GAS_QUERY_DONE_EVENT";
            case WifiMonitor.HS20_REMEDIATION_EVENT:
                return "HS20_REMEDIATION_EVENT";
            case WifiMonitor.HS20_DEAUTH_IMMINENT_EVENT:
                return "HS20_DEAUTH_IMMINENT_EVENT";
            case WifiMonitor.HS20_TERMS_AND_CONDITIONS_ACCEPTANCE_REQUIRED_EVENT:
                return "HS20_TERMS_AND_CONDITIONS_ACCEPTANCE_REQUIRED_EVENT";
            case WifiMonitor.GAS_QUERY_START_EVENT:
                return "GAS_QUERY_START_EVENT";
            case WifiMonitor.MBO_OCE_BSS_TM_HANDLING_DONE:
                return "MBO_OCE_BSS_TM_HANDLING_DONE";
            case WifiMonitor.TRANSITION_DISABLE_INDICATION:
                return "TRANSITION_DISABLE_INDICATION";
            case WifiP2pServiceImpl.GROUP_CREATING_TIMED_OUT:
                return "GROUP_CREATING_TIMED_OUT";
            case WifiP2pServiceImpl.P2P_CONNECTION_CHANGED:
                return "P2P_CONNECTION_CHANGED";
            case WifiP2pServiceImpl.DISCONNECT_WIFI_REQUEST:
                return "DISCONNECT_WIFI_REQUEST";
            case WifiP2pServiceImpl.DISCONNECT_WIFI_RESPONSE:
                return "DISCONNECT_WIFI_RESPONSE";
            case WifiP2pServiceImpl.SET_MIRACAST_MODE:
                return "SET_MIRACAST_MODE";
            case WifiP2pServiceImpl.BLOCK_DISCOVERY:
                return "BLOCK_DISCOVERY";
            case WifiMonitor.NETWORK_NOT_FOUND_EVENT:
                return "NETWORK_NOT_FOUND_EVENT";
            case WifiMonitor.TOFU_ROOT_CA_CERTIFICATE:
                return "TOFU_ROOT_CA_CERTIFICATE";
            default:
                return "what:" + what;
        }
    }

    /** Check whether this connection is the primary connection on the device. */
    private boolean isPrimary() {
        return mClientModeManager.getRole() == ROLE_CLIENT_PRIMARY;
    }

    /** Check whether this connection is the secondary internet wifi connection. */
    private boolean isSecondaryInternet() {
        return mClientModeManager.getRole() == ROLE_CLIENT_SECONDARY_LONG_LIVED
                && mClientModeManager.isSecondaryInternet();
    }

    private void handleScreenStateChanged(boolean screenOn) {
        mScreenOn = screenOn;
        if (mVerboseLoggingEnabled) {
            logd(" handleScreenStateChanged Enter: screenOn=" + screenOn
                    + " mSuspendOptimizationsEnabled="
                    + mContext.getResources().getBoolean(
                            R.bool.config_wifiSuspendOptimizationsEnabled)
                    + " state " + getCurrentState().getName());
        }
        if (isPrimary() || isSecondaryInternet()) {
            // Only enable RSSI polling on primary STA, none of the secondary STA use-cases
            // can become the default route when other networks types that provide internet
            // connectivity (e.g. cellular) are available. So, no point in scoring
            // these connections for the purpose of switching between wifi and other network
            // types.
            // TODO(b/179518316): Enable this for secondary transient STA also if external scorer
            // is in charge of MBB.
            enableRssiPolling(screenOn);
        }
        if (mContext.getResources().getBoolean(R.bool.config_wifiSuspendOptimizationsEnabled)) {
            int shouldReleaseWakeLock = 0;
            if (screenOn) {
                sendMessage(CMD_SET_SUSPEND_OPT_ENABLED, 0, shouldReleaseWakeLock);
            } else {
                if (isConnected()) {
                    // Allow 2s for suspend optimizations to be set
                    mSuspendWakeLock.acquire(2000);
                    shouldReleaseWakeLock = 1;
                }
                sendMessage(CMD_SET_SUSPEND_OPT_ENABLED, 1, shouldReleaseWakeLock);
            }
        }

        getWifiLinkLayerStats();
        mOnTimeScreenStateChange = mOnTime;
        mLastScreenStateChangeTimeStamp = mLastLinkLayerStatsUpdate;

        if (mVerboseLoggingEnabled) log("handleScreenStateChanged Exit: " + screenOn);
    }

    private void setSuspendOptimizationsNative(int reason, boolean enabled) {
        if (mVerboseLoggingEnabled) {
            log("setSuspendOptimizationsNative: " + reason + " " + enabled
                    + " -want " + mContext.getResources().getBoolean(
                            R.bool.config_wifiSuspendOptimizationsEnabled)
                    + " stack:" + Thread.currentThread().getStackTrace()[2].getMethodName()
                    + " - " + Thread.currentThread().getStackTrace()[3].getMethodName()
                    + " - " + Thread.currentThread().getStackTrace()[4].getMethodName()
                    + " - " + Thread.currentThread().getStackTrace()[5].getMethodName());
        }
        //mWifiNative.setSuspendOptimizations(enabled);

        if (enabled) {
            mSuspendOptNeedsDisabled &= ~reason;
            /* None of dhcp, screen or highperf need it disabled and user wants it enabled */
            if (mSuspendOptNeedsDisabled == 0
                    && mContext.getResources().getBoolean(
                            R.bool.config_wifiSuspendOptimizationsEnabled)) {
                if (mVerboseLoggingEnabled) {
                    log("setSuspendOptimizationsNative do it " + reason + " " + enabled
                            + " stack:" + Thread.currentThread().getStackTrace()[2].getMethodName()
                            + " - " + Thread.currentThread().getStackTrace()[3].getMethodName()
                            + " - " + Thread.currentThread().getStackTrace()[4].getMethodName()
                            + " - " + Thread.currentThread().getStackTrace()[5].getMethodName());
                }
                mWifiNative.setSuspendOptimizations(mInterfaceName, true);
            }
        } else {
            mSuspendOptNeedsDisabled |= reason;
            mWifiNative.setSuspendOptimizations(mInterfaceName, false);
        }
    }

    /**
     * Makes a record of the user intent about suspend optimizations.
     */
    private void setSuspendOptimizations(int reason, boolean enabled) {
        if (mVerboseLoggingEnabled) log("setSuspendOptimizations: " + reason + " " + enabled);
        if (enabled) {
            mSuspendOptNeedsDisabled &= ~reason;
        } else {
            mSuspendOptNeedsDisabled |= reason;
        }
        if (mVerboseLoggingEnabled) log("mSuspendOptNeedsDisabled " + mSuspendOptNeedsDisabled);
    }

    /*
     * Fetch link layer stats, RSSI, linkspeed, and frequency on current connection
     * and update Network capabilities
     */
    private WifiLinkLayerStats updateLinkLayerStatsRssiSpeedFrequencyCapabilities() {
        WifiLinkLayerStats stats = getWifiLinkLayerStats();
        WifiNl80211Manager.SignalPollResult pollResult = mWifiNative.signalPoll(mInterfaceName);
        if (pollResult == null) {
            return stats;
        }

        int newRssi = pollResult.currentRssiDbm;
        int newTxLinkSpeed = pollResult.txBitrateMbps;
        int newFrequency = pollResult.associationFrequencyMHz;
        int newRxLinkSpeed = pollResult.rxBitrateMbps;

        if (mVerboseLoggingEnabled) {
            logd("updateLinkLayerStatsRssiSpeedFrequencyCapabilities rssi=" + newRssi
                    + " TxLinkspeed=" + newTxLinkSpeed + " freq=" + newFrequency
                    + " RxLinkSpeed=" + newRxLinkSpeed);
        }

        /*
         * set Tx link speed only if it is valid
         */
        if (newTxLinkSpeed > 0) {
            mWifiInfo.setLinkSpeed(newTxLinkSpeed);
            mWifiInfo.setTxLinkSpeedMbps(newTxLinkSpeed);
        }
        /*
         * set Rx link speed only if it is valid
         */
        if (newRxLinkSpeed > 0) {
            mWifiInfo.setRxLinkSpeedMbps(newRxLinkSpeed);
        }
        if (newFrequency > 0) {
            mWifiInfo.setFrequency(newFrequency);
        }
        // updateLinkBandwidth() requires the latest frequency information
        if (newRssi > WifiInfo.INVALID_RSSI && newRssi < WifiInfo.MAX_RSSI) {
            /*
             * Positive RSSI is possible when devices are close(~0m apart) to each other.
             * And there are some driver/firmware implementation, where they avoid
             * reporting large negative rssi values by adding 256.
             * so adjust the valid rssi reports for such implementations.
             */
            if (newRssi > (WifiInfo.INVALID_RSSI + 256)) {
                Log.wtf(getTag(), "Error! +ve value RSSI: " + newRssi);
                newRssi -= 256;
            }
            mWifiInfo.setRssi(newRssi);
            /*
             * Rather then sending the raw RSSI out every time it
             * changes, we precalculate the signal level that would
             * be displayed in the status bar, and only send the
             * broadcast if that much more coarse-grained number
             * changes. This cuts down greatly on the number of
             * broadcasts, at the cost of not informing others
             * interested in RSSI of all the changes in signal
             * level.
             */
            int newSignalLevel = RssiUtil.calculateSignalLevel(mContext, newRssi);
            if (newSignalLevel != mLastSignalLevel) {
                // TODO (b/162602799): Do we need to change the update frequency?
                sendRssiChangeBroadcast(newRssi);
            }
            updateLinkBandwidthAndCapabilities(stats, newSignalLevel != mLastSignalLevel);
            mLastSignalLevel = newSignalLevel;
        } else {
            mWifiInfo.setRssi(WifiInfo.INVALID_RSSI);
            updateCapabilities();
        }
        mWifiConfigManager.updateScanDetailCacheFromWifiInfo(mWifiInfo);
        /*
         * Increment various performance metrics
         */
        mWifiMetrics.handlePollResult(mInterfaceName, mWifiInfo);
        return stats;
    }

    // Update the link bandwidth. If the link bandwidth changes by a large amount or signal level
    // changes, also update network capabilities.
    private void updateLinkBandwidthAndCapabilities(WifiLinkLayerStats stats,
            boolean hasSignalLevelChanged) {
        WifiScoreCard.PerNetwork network = mWifiScoreCard.lookupNetwork(mWifiInfo.getSSID());
        network.updateLinkBandwidth(mLastLinkLayerStats, stats, mWifiInfo);
        int newTxKbps = network.getTxLinkBandwidthKbps();
        int newRxKbps = network.getRxLinkBandwidthKbps();
        int txDeltaKbps = Math.abs(newTxKbps - mLastTxKbps);
        int rxDeltaKbps = Math.abs(newRxKbps - mLastRxKbps);
        int bwUpdateThresholdPercent = mContext.getResources().getInteger(
                R.integer.config_wifiLinkBandwidthUpdateThresholdPercent);
        if ((txDeltaKbps * 100  >  bwUpdateThresholdPercent * mLastTxKbps)
                || (rxDeltaKbps * 100  >  bwUpdateThresholdPercent * mLastRxKbps)
                || hasSignalLevelChanged) {
            mLastTxKbps = newTxKbps;
            mLastRxKbps = newRxKbps;
            updateCapabilities();
        }

        int l2TxKbps = mWifiDataStall.getTxThroughputKbps();
        int l2RxKbps = mWifiDataStall.getRxThroughputKbps();
        if (l2RxKbps < 0 && l2TxKbps > 0) {
            l2RxKbps = l2TxKbps;
        }
        int [] reportedKbps = {mLastTxKbps, mLastRxKbps};
        int [] l2Kbps = {l2TxKbps, l2RxKbps};
        network.updateBwMetrics(reportedKbps, l2Kbps);
    }

    // Polling has completed, hence we won't have a score anymore
    private void cleanWifiScore() {
        mWifiInfo.setLostTxPacketsPerSecond(0);
        mWifiInfo.setSuccessfulTxPacketsPerSecond(0);
        mWifiInfo.setRetriedTxPacketsRate(0);
        mWifiInfo.setSuccessfulRxPacketsPerSecond(0);
        mWifiScoreReport.reset();
        mLastLinkLayerStats = null;
    }

    private void updateLinkProperties(LinkProperties newLp) {
        if (mVerboseLoggingEnabled) {
            log("Link configuration changed for netId: " + mLastNetworkId
                    + " old: " + mLinkProperties + " new: " + newLp);
        }
        // We own this instance of LinkProperties because IpClient passes us a copy.
        mLinkProperties = newLp;

        if (mNetworkAgent != null) {
            mNetworkAgent.sendLinkProperties(mLinkProperties);
        }

        if (mNetworkAgentState == DetailedState.CONNECTED) {
            // If anything has changed and we're already connected, send out a notification.
            // TODO: Update all callers to use NetworkCallbacks and delete this.
            sendLinkConfigurationChangedBroadcast();
        }

        if (mVerboseLoggingEnabled) {
            StringBuilder sb = new StringBuilder();
            sb.append("updateLinkProperties nid: " + mLastNetworkId);
            sb.append(" state: " + mNetworkAgentState);

            if (mLinkProperties != null) {
                sb.append(" ");
                sb.append(getLinkPropertiesSummary(mLinkProperties));
            }
            logd(sb.toString());
        }
    }

    /**
     * Clears all our link properties.
     */
    private void clearLinkProperties() {
        // Clear the link properties obtained from DHCP. The only caller of this
        // function has already called IpClient#stop(), which clears its state.
        synchronized (mDhcpResultsParcelableLock) {
            mDhcpResultsParcelable = new DhcpResultsParcelable();
        }

        // Now clear the merged link properties.
        mLinkProperties.clear();
        if (mNetworkAgent != null) mNetworkAgent.sendLinkProperties(mLinkProperties);
    }

    private void sendRssiChangeBroadcast(final int newRssi) {
        mBatteryStatsManager.reportWifiRssiChanged(newRssi);
        WifiStatsLog.write(WifiStatsLog.WIFI_SIGNAL_STRENGTH_CHANGED,
                RssiUtil.calculateSignalLevel(mContext, newRssi));

        Intent intent = new Intent(WifiManager.RSSI_CHANGED_ACTION);
        intent.addFlags(Intent.FLAG_RECEIVER_REGISTERED_ONLY_BEFORE_BOOT);
        intent.putExtra(WifiManager.EXTRA_NEW_RSSI, newRssi);
        mBroadcastQueue.queueOrSendBroadcast(
                mClientModeManager,
                () -> mContext.sendBroadcastAsUser(intent, UserHandle.ALL,
                        android.Manifest.permission.ACCESS_WIFI_STATE));
    }

    private void sendLinkConfigurationChangedBroadcast() {
        Intent intent = new Intent(WifiManager.ACTION_LINK_CONFIGURATION_CHANGED);
        intent.addFlags(Intent.FLAG_RECEIVER_REGISTERED_ONLY_BEFORE_BOOT);
        String summary = "broadcast=ACTION_LINK_CONFIGURATION_CHANGED";
        if (mVerboseLoggingEnabled) Log.d(getTag(), "Queuing " + summary);
        mBroadcastQueue.queueOrSendBroadcast(
                mClientModeManager,
                () -> {
                    if (mVerboseLoggingEnabled) Log.d(getTag(), "Sending " + summary);
                    mContext.sendBroadcastAsUser(intent, UserHandle.ALL);
                });
    }

    /**
     * Helper method used to send state about supplicant - This is NOT information about the current
     * wifi connection state.
     *
     * TODO: b/79504296 This broadcast has been deprecated and should be removed
     */
    private void sendSupplicantConnectionChangedBroadcast(boolean connected) {
        Intent intent = new Intent(WifiManager.SUPPLICANT_CONNECTION_CHANGE_ACTION);
        intent.addFlags(Intent.FLAG_RECEIVER_REGISTERED_ONLY_BEFORE_BOOT);
        intent.putExtra(WifiManager.EXTRA_SUPPLICANT_CONNECTED, connected);
        String summary = "broadcast=SUPPLICANT_CONNECTION_CHANGE_ACTION"
                + " EXTRA_SUPPLICANT_CONNECTED=" + connected;
        if (mVerboseLoggingEnabled) Log.d(getTag(), "Queuing " + summary);
        mBroadcastQueue.queueOrSendBroadcast(
                mClientModeManager,
                () -> {
                    if (mVerboseLoggingEnabled) Log.d(getTag(), "Sending " + summary);
                    mContext.sendBroadcastAsUser(intent, UserHandle.ALL);
                });
    }

    /**
     * Record the detailed state of a network.
     *
     * @param state the new {@code DetailedState}
     */
    private void sendNetworkChangeBroadcast(NetworkInfo.DetailedState state) {
        boolean hidden = false;

        if (mIsAutoRoaming) {
            // There is generally a confusion in the system about colluding
            // WiFi Layer 2 state (as reported by supplicant) and the Network state
            // which leads to multiple confusion.
            //
            // If link is roaming, we already have an IP address
            // as well we were connected and are doing L2 cycles of
            // reconnecting or renewing IP address to check that we still have it
            // This L2 link flapping should not be reflected into the Network state
            // which is the state of the WiFi Network visible to Layer 3 and applications
            // Note that once roaming is completed, we will
            // set the Network state to where it should be, or leave it as unchanged
            //
            hidden = true;
        }
        if (mVerboseLoggingEnabled) {
            log("sendNetworkChangeBroadcast"
                    + " oldState=" + mNetworkAgentState
                    + " newState=" + state
                    + " hidden=" + hidden);
        }
        if (hidden || state == mNetworkAgentState) return;
        mNetworkAgentState = state;
        sendNetworkChangeBroadcastWithCurrentState();
    }

    private void sendNetworkChangeBroadcastWithCurrentState() {
        // copy into local variables to force lambda to capture by value and not reference, since
        // mNetworkAgentState is mutable and can change
        final DetailedState networkAgentState = mNetworkAgentState;
        if (mVerboseLoggingEnabled) {
            Log.d(getTag(), "Queueing broadcast=NETWORK_STATE_CHANGED_ACTION"
                    + " networkAgentState=" + networkAgentState);
        }
        mBroadcastQueue.queueOrSendBroadcast(
                mClientModeManager,
                () -> sendNetworkChangeBroadcast(
                        mContext, networkAgentState, mVerboseLoggingEnabled));
    }

    /** Send a NETWORK_STATE_CHANGED_ACTION broadcast. */
    public static void sendNetworkChangeBroadcast(
            Context context, DetailedState networkAgentState, boolean verboseLoggingEnabled) {
        Intent intent = new Intent(WifiManager.NETWORK_STATE_CHANGED_ACTION);
        intent.addFlags(Intent.FLAG_RECEIVER_REGISTERED_ONLY_BEFORE_BOOT);
        NetworkInfo networkInfo = makeNetworkInfo(networkAgentState);
        intent.putExtra(WifiManager.EXTRA_NETWORK_INFO, networkInfo);
        if (verboseLoggingEnabled) {
            Log.d(TAG, "Sending broadcast=NETWORK_STATE_CHANGED_ACTION"
                    + " networkAgentState=" + networkAgentState);
        }
        //TODO(b/69974497) This should be non-sticky, but settings needs fixing first.
        context.sendStickyBroadcastAsUser(intent, UserHandle.ALL);
    }

    private static NetworkInfo makeNetworkInfo(DetailedState networkAgentState) {
        final NetworkInfo ni = new NetworkInfo(ConnectivityManager.TYPE_WIFI, 0, NETWORKTYPE, "");
        ni.setDetailedState(networkAgentState, null, null);
        return ni;
    }

    private List<ScanResult.InformationElement> findMatchingInfoElements(@Nullable String bssid) {
        if (bssid == null) return null;
        ScanResult matchingScanResult = mScanRequestProxy.getScanResult(bssid);
        if (matchingScanResult == null || matchingScanResult.informationElements == null) {
            return null;
        }
        return Arrays.asList(matchingScanResult.informationElements);
    }

    private SupplicantState handleSupplicantStateChange(StateChangeResult stateChangeResult) {
        SupplicantState state = stateChangeResult.state;
        mWifiScoreCard.noteSupplicantStateChanging(mWifiInfo, state);
        // Supplicant state change
        // [31-13] Reserved for future use
        // [8 - 0] Supplicant state (as defined in SupplicantState.java)
        // 50023 supplicant_state_changed (custom|1|5)
        mWifiInfo.setSupplicantState(state);
        // Network id and SSID are only valid when we start connecting
        if (SupplicantState.isConnecting(state)) {
            mWifiInfo.setNetworkId(stateChangeResult.networkId);
            mWifiInfo.setBSSID(stateChangeResult.bssid);
            mWifiInfo.setSSID(stateChangeResult.wifiSsid);
            if (state == SupplicantState.ASSOCIATED) {
                updateWifiInfoLinkParamsAfterAssociation();
            }
            mWifiInfo.setInformationElements(findMatchingInfoElements(stateChangeResult.bssid));
        } else {
            // Reset parameters according to WifiInfo.reset()
            mWifiInfo.setNetworkId(WifiConfiguration.INVALID_NETWORK_ID);
            mWifiInfo.setBSSID(null);
            mWifiInfo.setSSID(null);
            mWifiInfo.setWifiStandard(ScanResult.WIFI_STANDARD_UNKNOWN);
            mWifiInfo.setInformationElements(null);
            mWifiInfo.clearCurrentSecurityType();
        }
        updateLayer2Information();
        // SSID might have been updated, so call updateCapabilities
        updateCapabilities();

        WifiConfiguration config = getConnectedWifiConfigurationInternal();
        if (config == null) {
            // If not connected, this should be non-null.
            config = getConnectingWifiConfigurationInternal();
        }
        if (config != null && config.networkId == mWifiInfo.getNetworkId()) {
            updateWifiInfoWhenConnected(config);

            // Set meteredHint if scan result says network is expensive
            ScanDetailCache scanDetailCache = mWifiConfigManager.getScanDetailCacheForNetwork(
                    config.networkId);
            if (scanDetailCache != null) {
                ScanDetail scanDetail = scanDetailCache.getScanDetail(stateChangeResult.bssid);
                if (scanDetail != null) {
                    mWifiInfo.setFrequency(scanDetail.getScanResult().frequency);
                    NetworkDetail networkDetail = scanDetail.getNetworkDetail();
                    if (networkDetail != null
                            && networkDetail.getAnt() == NetworkDetail.Ant.ChargeablePublic) {
                        mWifiInfo.setMeteredHint(true);
                    }
                }
            }
        }
        mWifiScoreCard.noteSupplicantStateChanged(mWifiInfo);
        return state;
    }

    private void updateWifiInfoWhenConnected(@NonNull WifiConfiguration config) {
        mWifiInfo.setHiddenSSID(config.hiddenSSID);
        mWifiInfo.setEphemeral(config.ephemeral);
        mWifiInfo.setTrusted(config.trusted);
        mWifiInfo.setOemPaid(config.oemPaid);
        mWifiInfo.setOemPrivate(config.oemPrivate);
        mWifiInfo.setCarrierMerged(config.carrierMerged);
        mWifiInfo.setSubscriptionId(config.subscriptionId);
        mWifiInfo.setOsuAp(config.osu);
        mWifiInfo.setRestricted(config.restricted);
        if (config.fromWifiNetworkSpecifier || config.fromWifiNetworkSuggestion) {
            mWifiInfo.setRequestingPackageName(config.creatorName);
        }
        mWifiInfo.setIsPrimary(isPrimary());
        SecurityParams securityParams = config.getNetworkSelectionStatus()
                .getCandidateSecurityParams();
        if (securityParams != null) {
            mWifiInfo.setCurrentSecurityType(securityParams.getSecurityType());
        } else {
            mWifiInfo.clearCurrentSecurityType();
            Log.e(TAG, "Network connection candidate with no security parameters");
        }
    }

    private void updateWifiInfoLinkParamsAfterAssociation() {
        mLastConnectionCapabilities = mWifiNative.getConnectionCapabilities(mInterfaceName);
        int maxTxLinkSpeedMbps = mThroughputPredictor.predictMaxTxThroughput(
                mLastConnectionCapabilities);
        int maxRxLinkSpeedMbps = mThroughputPredictor.predictMaxRxThroughput(
                mLastConnectionCapabilities);
        mWifiInfo.setWifiStandard(mLastConnectionCapabilities.wifiStandard);
        mWifiInfo.setMaxSupportedTxLinkSpeedMbps(maxTxLinkSpeedMbps);
        mWifiInfo.setMaxSupportedRxLinkSpeedMbps(maxRxLinkSpeedMbps);
        mWifiMetrics.setConnectionMaxSupportedLinkSpeedMbps(mInterfaceName,
                maxTxLinkSpeedMbps, maxRxLinkSpeedMbps);
        if (mVerboseLoggingEnabled) {
            StringBuilder sb = new StringBuilder();
            logd(sb.append("WifiStandard: ").append(mLastConnectionCapabilities.wifiStandard)
                    .append(" maxTxSpeed: ").append(maxTxLinkSpeedMbps)
                    .append(" maxRxSpeed: ").append(maxRxLinkSpeedMbps)
                    .toString());
        }
    }

    /**
     * Tells IpClient what BSSID, L2Key and GroupHint to use for IpMemoryStore.
     */
    private void updateLayer2Information() {
        if (mIpClient != null) {
            Pair<String, String> p = mWifiScoreCard.getL2KeyAndGroupHint(mWifiInfo);
            if (!p.equals(mLastL2KeyAndGroupHint)) {
                final MacAddress currentBssid = getMacAddressFromBssidString(mWifiInfo.getBSSID());
                final Layer2Information l2Information = new Layer2Information(
                        p.first, p.second, currentBssid);
                // Update current BSSID on IpClient side whenever l2Key and groupHint
                // pair changes (i.e. the initial connection establishment or L2 roaming
                // happened). If we have COMPLETED the roaming to a different BSSID, start
                // doing DNAv4/DNAv6 -style probing for on-link neighbors of interest (e.g.
                // routers/DNS servers/default gateway).
                if (mIpClient.updateLayer2Information(l2Information)) {
                    mLastL2KeyAndGroupHint = p;
                } else {
                    mLastL2KeyAndGroupHint = null;
                }
            }
        }
    }
    private @Nullable Pair<String, String> mLastL2KeyAndGroupHint = null;

    /**
     * Resets the Wi-Fi Connections by clearing any state, resetting any sockets
     * using the interface, stopping DHCP & disabling interface
     *
     * @param disconnectReason must be one of WifiDisconnectReported.FailureReason values
     *                         defined in /frameworks/proto_logging/stats/atoms.proto
     */
    private void handleNetworkDisconnect(boolean newConnectionInProgress, int disconnectReason) {
        mWifiMetrics.reportNetworkDisconnect(mInterfaceName, disconnectReason,
                mWifiInfo.getRssi(),
                mWifiInfo.getLinkSpeed());

        if (mVerboseLoggingEnabled) {
            Log.v(getTag(), "handleNetworkDisconnect: newConnectionInProgress: "
                    + newConnectionInProgress, new Throwable());
        }

        WifiConfiguration wifiConfig = getConnectedWifiConfigurationInternal();
        if (wifiConfig != null) {
            ScanResultMatchInfo matchInfo = ScanResultMatchInfo.fromWifiConfiguration(wifiConfig);
            // WakeupController should only care about the primary, internet providing network
            if (isPrimary()) {
                mWakeupController.setLastDisconnectInfo(matchInfo);
            }
        }
        stopRssiMonitoringOffload();

        clearTargetBssid("handleNetworkDisconnect");

        // Don't stop DHCP if Fils connection is in progress.
        if (newConnectionInProgress && mIpClientWithPreConnection) {
            if (mVerboseLoggingEnabled) {
                log("handleNetworkDisconnect: Don't stop IpClient as fils connection in progress: "
                        + " mLastNetworkId: " + mLastNetworkId
                        + " mTargetNetworkId" + mTargetNetworkId);
            }
        } else {
            stopDhcpSetup();
        }

        // DISASSOC_AP_BUSY could be received in both after L3 connection is successful or right
        // after BSSID association if the AP can't accept more stations.
        if (disconnectReason == StaIfaceReasonCode.DISASSOC_AP_BUSY) {
            mWifiConfigManager.setRecentFailureAssociationStatus(
                    mWifiInfo.getNetworkId(),
                    WifiConfiguration.RECENT_FAILURE_DISCONNECTION_AP_BUSY);
        }

        mWifiScoreReport.stopConnectedNetworkScorer();
        /* Reset data structures */
        mWifiScoreReport.reset();
        mWifiInfo.reset();
        /* Reset roaming parameters */
        mIsAutoRoaming = false;

        sendNetworkChangeBroadcast(DetailedState.DISCONNECTED);
        if (mNetworkAgent != null) {
            mNetworkAgent.unregister();
            mNetworkAgent = null;
        }

        /* Clear network properties */
        clearLinkProperties();

        mLastBssid = null;
        mLastLinkLayerStats = null;
        registerDisconnected();
        mLastNetworkId = WifiConfiguration.INVALID_NETWORK_ID;
        mLastSubId = SubscriptionManager.INVALID_SUBSCRIPTION_ID;
        mCurrentConnectionDetectedCaptivePortal = false;
        mLastSimBasedConnectionCarrierName = null;
        checkAbnormalDisconnectionAndTakeBugReport();
        mWifiScoreCard.resetConnectionState(mInterfaceName);
        updateLayer2Information();
        mInsecureEapNetworkHandler.clearConnection();
        mIsUserSelected = false;
    }

    void handlePreDhcpSetup() {
        if (!mWifiGlobals.isBluetoothConnected()) {
            /*
             * There are problems setting the Wi-Fi driver's power
             * mode to active when bluetooth coexistence mode is
             * enabled or sense.
             * <p>
             * We set Wi-Fi to active mode when
             * obtaining an IP address because we've found
             * compatibility issues with some routers with low power
             * mode.
             * <p>
             * In order for this active power mode to properly be set,
             * we disable coexistence mode until we're done with
             * obtaining an IP address.  One exception is if we
             * are currently connected to a headset, since disabling
             * coexistence would interrupt that connection.
             */
            // Disable the coexistence mode
            mWifiNative.setBluetoothCoexistenceMode(
                    mInterfaceName, WifiNative.BLUETOOTH_COEXISTENCE_MODE_DISABLED);
        }

        // Disable power save and suspend optimizations during DHCP
        // Note: The order here is important for now. Brcm driver changes
        // power settings when we control suspend mode optimizations.
        // TODO: Remove this comment when the driver is fixed.
        setSuspendOptimizationsNative(SUSPEND_DUE_TO_DHCP, false);
        setPowerSave(POWER_SAVE_CLIENT_DHCP, false);

        // Update link layer stats
        getWifiLinkLayerStats();

        if (mWifiP2pConnection.isConnected()) {
            // P2P discovery breaks DHCP, so shut it down in order to get through this.
            // Once P2P service receives this message and processes it accordingly, it is supposed
            // to send arg2 (i.e. CMD_PRE_DHCP_ACTION_COMPLETE) in a new Message.what back to
            // ClientModeImpl so that we can continue.
            // TODO(b/159060934): Need to ensure that CMD_PRE_DHCP_ACTION_COMPLETE is sent back to
            //  the ClientModeImpl instance that originally sent it. Right now it is sent back to
            //  all ClientModeImpl instances by WifiP2pConnection.
            mWifiP2pConnection.sendMessage(
                    WifiP2pServiceImpl.BLOCK_DISCOVERY,
                    WifiP2pServiceImpl.ENABLED,
                    CMD_PRE_DHCP_ACTION_COMPLETE);
        } else {
            // If the p2p service is not running, we can proceed directly.
            sendMessage(CMD_PRE_DHCP_ACTION_COMPLETE);
        }
    }

    void addLayer2PacketsToHlpReq(List<Layer2PacketParcelable> packets) {
        List<Layer2PacketParcelable> mLayer2Packet = packets;
        if ((mLayer2Packet != null) && (mLayer2Packet.size() > 0)) {
            mWifiNative.flushAllHlp(mInterfaceName);

            for (int j = 0; j < mLayer2Packet.size(); j++) {
                byte [] bytes = mLayer2Packet.get(j).payload;
                byte [] payloadBytes = Arrays.copyOfRange(bytes, 12, bytes.length);
                MacAddress dstAddress = mLayer2Packet.get(j).dstMacAddress;

                mWifiNative.addHlpReq(mInterfaceName, dstAddress, payloadBytes);
            }
        }
    }

    void handlePostDhcpSetup() {
        /* Restore power save and suspend optimizations */
        setSuspendOptimizationsNative(SUSPEND_DUE_TO_DHCP, true);
        setPowerSave(POWER_SAVE_CLIENT_DHCP, true);

        mWifiP2pConnection.sendMessage(
                WifiP2pServiceImpl.BLOCK_DISCOVERY, WifiP2pServiceImpl.DISABLED);

        // Set the coexistence mode back to its default value
        mWifiNative.setBluetoothCoexistenceMode(
                mInterfaceName, WifiNative.BLUETOOTH_COEXISTENCE_MODE_SENSE);
    }

    /**
     * Set power save mode
     *
     * @param ps true to enable power save (default behavior)
     *           false to disable power save.
     * @return true for success, false for failure
     */
    public boolean setPowerSave(@PowerSaveClientType int client, boolean ps) {
        if (mInterfaceName != null) {
            if (mVerboseLoggingEnabled) {
                Log.d(getTag(), "Request to set power save for: " + mInterfaceName + " to: " + ps
                        + " requested by: " + client + ", mPowerSaveDisableRequests = "
                        + mPowerSaveDisableRequests);
            }
            if (ps) {
                mPowerSaveDisableRequests &= ~client;
            } else {
                mPowerSaveDisableRequests |= client;
            }
            boolean actualPs = mPowerSaveDisableRequests == 0;
            if (mVerboseLoggingEnabled) {
                Log.d(getTag(), "Setting power save to: " + actualPs
                        + ", mPowerSaveDisableRequests = " + mPowerSaveDisableRequests);
            }

            mWifiNative.setPowerSave(mInterfaceName, actualPs);
        } else {
            Log.e(getTag(), "Failed to setPowerSave, interfaceName is null");
            return false;
        }
        return true;
    }

    /**
     * Enable power save.
     *
     * @return true for success, false for failure.
     */
    public boolean enablePowerSave() {
        return setPowerSave(~0, true);
    }

    /**
     * Set low latency mode
     *
     * @param enabled true to enable low latency
     *                false to disable low latency (default behavior).
     * @return true for success, false for failure
     */
    public boolean setLowLatencyMode(boolean enabled) {
        if (mVerboseLoggingEnabled) {
            Log.d(getTag(), "Setting low latency mode to " + enabled);
        }
        if (!mWifiNative.setLowLatencyMode(enabled)) {
            Log.e(getTag(), "Failed to setLowLatencyMode");
            return false;
        }
        return true;
    }

    @VisibleForTesting
    public static final long DIAGS_CONNECT_TIMEOUT_MILLIS = 60 * 1000;
    /**
     * Inform other components that a new connection attempt is starting.
     */
    private void reportConnectionAttemptStart(
            WifiConfiguration config, String targetBSSID, int roamType) {
        int overlapWithLastConnectionMs =
                mWifiMetrics.startConnectionEvent(mInterfaceName, config, targetBSSID, roamType);
        if (mDeviceConfigFacade.isOverlappingConnectionBugreportEnabled()
                && overlapWithLastConnectionMs
                > mDeviceConfigFacade.getOverlappingConnectionDurationThresholdMs()) {
            String bugTitle = "Wi-Fi BugReport";
            String bugDetail = "Detect abnormal overlapping connection";
            mWifiDiagnostics.takeBugReport(bugTitle, bugDetail);
        }
        mWifiDiagnostics.reportConnectionEvent(WifiDiagnostics.CONNECTION_EVENT_STARTED,
                mClientModeManager);
        if (isPrimary()) {
            mWrongPasswordNotifier.onNewConnectionAttempt();
        }
        removeMessages(CMD_DIAGS_CONNECT_TIMEOUT);
        sendMessageDelayed(CMD_DIAGS_CONNECT_TIMEOUT, DIAGS_CONNECT_TIMEOUT_MILLIS);
    }

    private void handleConnectionAttemptEndForDiagnostics(int level2FailureCode) {
        switch (level2FailureCode) {
            case WifiMetrics.ConnectionEvent.FAILURE_NONE:
                break;
            case WifiMetrics.ConnectionEvent.FAILURE_CONNECT_NETWORK_FAILED:
                // WifiDiagnostics doesn't care about pre-empted connections, or cases
                // where we failed to initiate a connection attempt with supplicant.
                break;
            default:
                removeMessages(CMD_DIAGS_CONNECT_TIMEOUT);
                mWifiDiagnostics.reportConnectionEvent(WifiDiagnostics.CONNECTION_EVENT_FAILED,
                        mClientModeManager);
        }
    }

    /**
     * Inform other components (WifiMetrics, WifiDiagnostics, WifiConnectivityManager, etc.) that
     * the current connection attempt has concluded.
     */
    private void reportConnectionAttemptEnd(int level2FailureCode, int connectivityFailureCode,
            int level2FailureReason) {
        // if connected, this should be non-null.
        WifiConfiguration configuration = getConnectedWifiConfigurationInternal();
        if (configuration == null) {
            // If not connected, this should be non-null.
            configuration = getConnectingWifiConfigurationInternal();
        }

        String bssid = mLastBssid == null ? mTargetBssid : mLastBssid;
        String ssid = mWifiInfo.getSSID();
        if (WifiManager.UNKNOWN_SSID.equals(ssid)) {
            ssid = getConnectingSsidInternal();
        }
        if (level2FailureCode != WifiMetrics.ConnectionEvent.FAILURE_NONE) {
            int blocklistReason = convertToWifiBlocklistMonitorFailureReason(
                    level2FailureCode, level2FailureReason);
            if (blocklistReason != -1) {
                mWifiScoreCard.noteConnectionFailure(mWifiInfo, mLastScanRssi, ssid,
                        blocklistReason);
                checkAbnormalConnectionFailureAndTakeBugReport(ssid);
                mWifiBlocklistMonitor.handleBssidConnectionFailure(bssid, configuration,
                        blocklistReason, mLastScanRssi);
                WifiScoreCard.NetworkConnectionStats recentStats = mWifiScoreCard.lookupNetwork(
                        ssid).getRecentStats();
                if (recentStats.getCount(WifiScoreCard.CNT_CONSECUTIVE_CONNECTION_FAILURE)
                        >= WifiBlocklistMonitor.NUM_CONSECUTIVE_FAILURES_PER_NETWORK_EXP_BACKOFF) {
                    mWifiConfigManager.updateNetworkSelectionStatus(mTargetNetworkId,
                            WifiConfiguration.NetworkSelectionStatus.DISABLED_CONSECUTIVE_FAILURES);
                }
                if (recentStats.getCount(WifiScoreCard.CNT_CONSECUTIVE_WRONG_PASSWORD_FAILURE)
                        >= THRESHOLD_TO_PERM_WRONG_PASSWORD) {
                    mWifiConfigManager.updateNetworkSelectionStatus(mTargetNetworkId,
                            WifiConfiguration.NetworkSelectionStatus.DISABLED_BY_WRONG_PASSWORD);
                }
            }
        }

        if (configuration != null
                && configuration.carrierId != TelephonyManager.UNKNOWN_CARRIER_ID) {
            if (level2FailureCode == WifiMetrics.ConnectionEvent.FAILURE_NONE) {
                mWifiMetrics.incrementNumOfCarrierWifiConnectionSuccess();
            } else if (level2FailureCode
                            == WifiMetrics.ConnectionEvent.FAILURE_AUTHENTICATION_FAILURE
                    && level2FailureReason
                            != WifiMetricsProto.ConnectionEvent.AUTH_FAILURE_NONE) {
                mWifiMetrics.incrementNumOfCarrierWifiConnectionAuthFailure();
            } else {
                mWifiMetrics.incrementNumOfCarrierWifiConnectionNonAuthFailure();
            }
        }

        boolean isAssociationRejection = level2FailureCode
                == WifiMetrics.ConnectionEvent.FAILURE_ASSOCIATION_REJECTION;
        boolean isAuthenticationFailure = level2FailureCode
                == WifiMetrics.ConnectionEvent.FAILURE_AUTHENTICATION_FAILURE
                && level2FailureReason != WifiMetricsProto.ConnectionEvent.AUTH_FAILURE_WRONG_PSWD;
        if ((isAssociationRejection || isAuthenticationFailure)
                && mWifiConfigManager.isInFlakyRandomizationSsidHotlist(mTargetNetworkId)
                && isPrimary()) {
            mConnectionFailureNotifier
                    .showFailedToConnectDueToNoRandomizedMacSupportNotification(mTargetNetworkId);
        }

        mWifiMetrics.endConnectionEvent(mInterfaceName, level2FailureCode,
                connectivityFailureCode, level2FailureReason, mWifiInfo.getFrequency());
        if (configuration != null) {
            mWifiConnectivityManager.handleConnectionAttemptEnded(
                    mClientModeManager, level2FailureCode, bssid, configuration);
            mNetworkFactory.handleConnectionAttemptEnded(level2FailureCode, configuration, bssid);
            mWifiNetworkSuggestionsManager.handleConnectionAttemptEnded(
                    level2FailureCode, configuration, getConnectedBssidInternal());
            ScanResult candidate = configuration.getNetworkSelectionStatus().getCandidate();
            if (candidate != null
                    && !TextUtils.equals(candidate.BSSID, getConnectedBssidInternal())) {
                mWifiMetrics.incrementNumBssidDifferentSelectionBetweenFrameworkAndFirmware();
            }
        }
        handleConnectionAttemptEndForDiagnostics(level2FailureCode);
    }

    /* If this connection attempt fails after 802.1x stage, clear intermediate cached data. */
    void clearNetworkCachedDataIfNeeded(WifiConfiguration config, int reason) {
        if (config == null) return;

        switch(reason) {
            case StaIfaceReasonCode.UNSPECIFIED:
            case StaIfaceReasonCode.DEAUTH_LEAVING:
                logi("Keep PMK cache for network disconnection reason " + reason);
                break;
            default:
                mWifiNative.removeNetworkCachedData(config.networkId);
                break;
        }
    }

    /**
     * Returns the sufficient RSSI for the frequency that this network is last seen on.
     */
    private int getSufficientRssi(int networkId, String bssid) {
        ScanDetailCache scanDetailCache =
                mWifiConfigManager.getScanDetailCacheForNetwork(networkId);
        if (scanDetailCache == null) {
            return WifiInfo.INVALID_RSSI;
        }
        ScanResult scanResult = scanDetailCache.getScanResult(bssid);
        if (scanResult == null) {
            return WifiInfo.INVALID_RSSI;
        }
        return mScoringParams.getSufficientRssi(scanResult.frequency);
    }

    private int convertToWifiBlocklistMonitorFailureReason(
            int level2FailureCode, int failureReason) {
        switch (level2FailureCode) {
            case WifiMetrics.ConnectionEvent.FAILURE_ASSOCIATION_TIMED_OUT:
                return WifiBlocklistMonitor.REASON_ASSOCIATION_TIMEOUT;
            case WifiMetrics.ConnectionEvent.FAILURE_ASSOCIATION_REJECTION:
                if (failureReason == WifiMetricsProto.ConnectionEvent
                        .ASSOCIATION_REJECTION_AP_UNABLE_TO_HANDLE_NEW_STA) {
                    return WifiBlocklistMonitor.REASON_AP_UNABLE_TO_HANDLE_NEW_STA;
                }
                return WifiBlocklistMonitor.REASON_ASSOCIATION_REJECTION;
            case WifiMetrics.ConnectionEvent.FAILURE_AUTHENTICATION_FAILURE:
                if (failureReason == WifiMetricsProto.ConnectionEvent.AUTH_FAILURE_WRONG_PSWD) {
                    return WifiBlocklistMonitor.REASON_WRONG_PASSWORD;
                } else if (failureReason == WifiMetricsProto.ConnectionEvent
                        .AUTH_FAILURE_EAP_FAILURE) {
                    return WifiBlocklistMonitor.REASON_EAP_FAILURE;
                }
                return WifiBlocklistMonitor.REASON_AUTHENTICATION_FAILURE;
            case WifiMetrics.ConnectionEvent.FAILURE_DHCP:
                return WifiBlocklistMonitor.REASON_DHCP_FAILURE;
            case WifiMetrics.ConnectionEvent.FAILURE_NETWORK_DISCONNECTION:
                if (failureReason == WifiMetricsProto.ConnectionEvent.DISCONNECTION_NON_LOCAL) {
                    return WifiBlocklistMonitor.REASON_NONLOCAL_DISCONNECT_CONNECTING;
                }
                return -1;
            default:
                return -1;
        }
    }

    private void handleIPv4Success(DhcpResultsParcelable dhcpResults) {
        if (mVerboseLoggingEnabled) {
            logd("handleIPv4Success <" + dhcpResults.toString() + ">");
            logd("link address " + dhcpResults.baseConfiguration.getIpAddress());
        }

        Inet4Address addr;
        synchronized (mDhcpResultsParcelableLock) {
            mDhcpResultsParcelable = dhcpResults;
            addr = (Inet4Address) dhcpResults.baseConfiguration.getIpAddress().getAddress();
        }

        if (mIsAutoRoaming) {
            int previousAddress = mWifiInfo.getIpAddress();
            int newAddress = Inet4AddressUtils.inet4AddressToIntHTL(addr);
            if (previousAddress != newAddress) {
                logd("handleIPv4Success, roaming and address changed"
                        + mWifiInfo + " got: " + addr);
            }
        }

        mWifiInfo.setInetAddress(addr);

        final WifiConfiguration config = getConnectedWifiConfigurationInternal();
        if (config != null) {
            updateWifiInfoWhenConnected(config);
            mWifiConfigManager.updateRandomizedMacExpireTime(config, dhcpResults.leaseDuration);
            mWifiBlocklistMonitor.handleDhcpProvisioningSuccess(mLastBssid, mWifiInfo.getSSID());
        }

        // Set meteredHint if DHCP result says network is metered
        if (dhcpResults.vendorInfo != null && dhcpResults.vendorInfo.contains("ANDROID_METERED")) {
            mWifiInfo.setMeteredHint(true);
            mWifiMetrics.addMeteredStat(config, true);
        } else {
            mWifiMetrics.addMeteredStat(config, false);
        }

        updateCapabilities();
    }

    private void handleSuccessfulIpConfiguration() {
        mLastSignalLevel = -1; // Force update of signal strength
        WifiConfiguration c = getConnectedWifiConfigurationInternal();
        if (c != null) {
            // Reset IP failure tracking
            c.getNetworkSelectionStatus().clearDisableReasonCounter(
                    WifiConfiguration.NetworkSelectionStatus.DISABLED_DHCP_FAILURE);
        }
    }

    private void handleIPv4Failure() {
        // TODO: Move this to provisioning failure, not DHCP failure.
        // DHCPv4 failure is expected on an IPv6-only network.
        mWifiDiagnostics.triggerBugReportDataCapture(WifiDiagnostics.REPORT_REASON_DHCP_FAILURE);
        if (mVerboseLoggingEnabled) {
            int count = -1;
            WifiConfiguration config = getConnectedWifiConfigurationInternal();
            if (config != null) {
                count = config.getNetworkSelectionStatus().getDisableReasonCounter(
                        WifiConfiguration.NetworkSelectionStatus.DISABLED_DHCP_FAILURE);
            }
            log("DHCP failure count=" + count);
        }
        reportConnectionAttemptEnd(
                WifiMetrics.ConnectionEvent.FAILURE_DHCP,
                WifiMetricsProto.ConnectionEvent.HLF_DHCP,
                WifiMetricsProto.ConnectionEvent.FAILURE_REASON_UNKNOWN);
        synchronized (mDhcpResultsParcelableLock) {
            mDhcpResultsParcelable = new DhcpResultsParcelable();
        }
        if (mVerboseLoggingEnabled) {
            logd("handleIPv4Failure");
        }
    }

    private void handleIpConfigurationLost() {
        mWifiInfo.setInetAddress(null);
        mWifiInfo.setMeteredHint(false);

        mWifiConfigManager.updateNetworkSelectionStatus(mLastNetworkId,
                WifiConfiguration.NetworkSelectionStatus.DISABLED_DHCP_FAILURE);

        /* DHCP times out after about 30 seconds, we do a
         * disconnect thru supplicant, we will let autojoin retry connecting to the network
         */
        mWifiNative.disconnect(mInterfaceName);
    }

    private void handleIpReachabilityLost() {
        mWifiScoreCard.noteIpReachabilityLost(mWifiInfo);
        mWifiInfo.setInetAddress(null);
        mWifiInfo.setMeteredHint(false);

        // Disconnect via supplicant, and let autojoin retry connecting to the network.
        mWifiNative.disconnect(mInterfaceName);
    }

    /*
     * Read a MAC address in /proc/net/arp, used by ClientModeImpl
     * so as to record MAC address of default gateway.
     **/
    private String macAddressFromRoute(String ipAddress) {
        String macAddress = null;
        BufferedReader reader = null;
        try {
            reader = mWifiInjector.createBufferedReader(ARP_TABLE_PATH);

            // Skip over the line bearing column titles
            String line = reader.readLine();

            while ((line = reader.readLine()) != null) {
                String[] tokens = line.split("[ ]+");
                if (tokens.length < 6) {
                    continue;
                }

                // ARP column format is
                // IPAddress HWType Flags HWAddress Mask Device
                String ip = tokens[0];
                String mac = tokens[3];

                if (ipAddress.equals(ip)) {
                    macAddress = mac;
                    break;
                }
            }

            if (macAddress == null) {
                loge("Did not find remoteAddress {" + ipAddress + "} in /proc/net/arp");
            }

        } catch (FileNotFoundException e) {
            loge("Could not open /proc/net/arp to lookup mac address");
        } catch (IOException e) {
            loge("Could not read /proc/net/arp to lookup mac address");
        } finally {
            try {
                if (reader != null) {
                    reader.close();
                }
            } catch (IOException e) {
                // Do nothing
            }
        }
        return macAddress;

    }

    /**
     * Determine if the specified auth failure is considered to be a permanent wrong password
     * failure. The criteria for such failure is when wrong password error is detected
     * and the network had never been connected before.
     *
     * For networks that have previously connected successfully, we consider wrong password
     * failures to be temporary, to be on the conservative side.  Since this might be the
     * case where we are trying to connect to a wrong network (e.g. A network with same SSID
     * but different password).
     */
    private boolean isPermanentWrongPasswordFailure(int networkId, int reasonCode) {
        if (reasonCode != WifiManager.ERROR_AUTH_FAILURE_WRONG_PSWD) {
            return false;
        }
        WifiConfiguration network = mWifiConfigManager.getConfiguredNetwork(networkId);
        if (network != null && network.getNetworkSelectionStatus().hasEverConnected()) {
            return false;
        }
        return true;
    }

     /**
     * Dynamically change the MAC address to use the locally randomized
     * MAC address generated for each network.
     * @param config WifiConfiguration with mRandomizedMacAddress to change into. If the address
     * is masked out or not set, it will generate a new random MAC address.
     */
    private void configureRandomizedMacAddress(WifiConfiguration config) {
        if (config == null) {
            Log.e(getTag(), "No config to change MAC address to");
            return;
        }
        String currentMacString = mWifiNative.getMacAddress(mInterfaceName);
        MacAddress currentMac = getMacAddressFromBssidString(currentMacString);
        MacAddress newMac = isSecondaryInternet() && mClientModeManager.isSecondaryInternetDbsAp()
                ? MacAddressUtils.createRandomUnicastAddress()
                : mWifiConfigManager.getRandomizedMacAndUpdateIfNeeded(config);
        if (!WifiConfiguration.isValidMacAddressForRandomization(newMac)) {
            Log.wtf(getTag(), "Config generated an invalid MAC address");
        } else if (newMac.equals(currentMac)) {
            Log.d(getTag(), "No changes in MAC address");
        } else {
            mWifiMetrics.logStaEvent(mInterfaceName, StaEvent.TYPE_MAC_CHANGE, config);
            boolean setMacSuccess =
                    mWifiNative.setStaMacAddress(mInterfaceName, newMac);
            if (setMacSuccess) {
                mWifiNative.removeNetworkCachedDataIfNeeded(config.networkId, newMac);
            }
            Log.d(getTag(), "ConnectedMacRandomization SSID(" + config.getPrintableSsid()
                    + "). setMacAddress(" + newMac.toString() + ") from "
                    + currentMacString + " = " + setMacSuccess);
        }
    }

    /**
     * Sets the current MAC to the factory MAC address.
     */
    private void setCurrentMacToFactoryMac(WifiConfiguration config) {
        MacAddress factoryMac = retrieveFactoryMacAddressAndStoreIfNecessary();
        if (factoryMac == null) {
            Log.e(getTag(), "Fail to set factory MAC address. Factory MAC is null.");
            return;
        }
        String currentMacStr = mWifiNative.getMacAddress(mInterfaceName);
        if (!TextUtils.equals(currentMacStr, factoryMac.toString())) {
            if (mWifiNative.setStaMacAddress(mInterfaceName, factoryMac)) {
                mWifiNative.removeNetworkCachedDataIfNeeded(config.networkId, factoryMac);
                mWifiMetrics.logStaEvent(mInterfaceName, StaEvent.TYPE_MAC_CHANGE, config);
            } else {
                Log.e(getTag(), "Failed to set MAC address to " + "'"
                        + factoryMac.toString() + "'");
            }
        }
    }

    /**
     * Helper method to start other services and get state ready for client mode
     */
    private void setupClientMode() {
        Log.d(getTag(), "setupClientMode() ifacename = " + mInterfaceName);

        setMulticastFilter(true);
        registerForWifiMonitorEvents();
        if (isPrimary()) {
            mWifiLastResortWatchdog.clearAllFailureCounts();
        }

        // Initialize data structures
        mTargetBssid = SUPPLICANT_BSSID_ANY;
        mTargetNetworkId = WifiConfiguration.INVALID_NETWORK_ID;
        mLastBssid = null;
        mLastNetworkId = WifiConfiguration.INVALID_NETWORK_ID;
        mLastSubId = SubscriptionManager.INVALID_SUBSCRIPTION_ID;
        mLastSimBasedConnectionCarrierName = null;
        mLastSignalLevel = -1;
        if (mWifiGlobals.isConnectedMacRandomizationEnabled()) {
            mFailedToResetMacAddress = !mWifiNative.setStaMacAddress(
                    mInterfaceName, MacAddressUtils.createRandomUnicastAddress());
            if (mFailedToResetMacAddress) {
                Log.e(getTag(), "Failed to set random MAC address on ClientMode creation");
            }
        }
        mWifiInfo.setMacAddress(mWifiNative.getMacAddress(mInterfaceName));
        mWifiConnectivityManager.handleConnectionStateChanged(mClientModeManager,
                WifiConnectivityManager.WIFI_STATE_DISCONNECTED);
        // TODO: b/79504296 This broadcast has been deprecated and should be removed
        sendSupplicantConnectionChangedBroadcast(true);

        mWifiNative.setExternalSim(mInterfaceName, true);

        mWifiDiagnostics.startPktFateMonitoring(mInterfaceName);
        mWifiDiagnostics.startLogging(mInterfaceName);

        mMboOceController.enable();

        // Enable bluetooth coexistence scan mode when bluetooth connection is active.
        // When this mode is on, some of the low-level scan parameters used by the
        // driver are changed to reduce interference with bluetooth
        mWifiNative.setBluetoothCoexistenceScanMode(
                mInterfaceName, mWifiGlobals.isBluetoothConnected());
        sendNetworkChangeBroadcast(DetailedState.DISCONNECTED);

        // Disable legacy multicast filtering, which on some chipsets defaults to enabled.
        // Legacy IPv6 multicast filtering blocks ICMPv6 router advertisements which breaks IPv6
        // provisioning. Legacy IPv4 multicast filtering may be re-enabled later via
        // IpClient.Callback.setFallbackMulticastFilter()
        mWifiNative.stopFilteringMulticastV4Packets(mInterfaceName);
        mWifiNative.stopFilteringMulticastV6Packets(mInterfaceName);

        // Set the right suspend mode settings
        mWifiNative.setSuspendOptimizations(mInterfaceName, mSuspendOptNeedsDisabled == 0
                && mContext.getResources().getBoolean(
                        R.bool.config_wifiSuspendOptimizationsEnabled));

        enablePowerSave();

        // Disable wpa_supplicant from auto reconnecting.
        mWifiNative.enableStaAutoReconnect(mInterfaceName, false);
        // STA has higher priority over P2P
        mWifiNative.setConcurrencyPriority(true);

        // Retrieve and store the factory MAC address (on first bootup).
        retrieveFactoryMacAddressAndStoreIfNecessary();
        isClientSetupCompleted = true;
    }

    /**
     * Helper method to stop external services and clean up state from client mode.
     */
    private void stopClientMode() {
        handleNetworkDisconnect(false,
                WifiStatsLog.WIFI_DISCONNECT_REPORTED__FAILURE_CODE__WIFI_DISABLED);
        // exiting supplicant started state is now only applicable to client mode
        mWifiDiagnostics.stopLogging(mInterfaceName);

        mMboOceController.disable();
        if (mIpClient != null && mIpClient.shutdown()) {
            // Block to make sure IpClient has really shut down, lest cleanup
            // race with, say, bringup code over in tethering.
            mIpClientCallbacks.awaitShutdown();
            mIpClientCallbacks = null;
            mIpClient = null;
        }
        deregisterForWifiMonitorEvents(); // uses mInterfaceName, must call before nulling out
        // TODO: b/79504296 This broadcast has been deprecated and should be removed
        sendSupplicantConnectionChangedBroadcast(false);
        isClientSetupCompleted = false;
    }

    /**
     * Helper method called when a L3 connection is successfully established to a network.
     */
    void registerConnected() {
        if (mLastNetworkId != WifiConfiguration.INVALID_NETWORK_ID) {
            WifiConfiguration config = getConnectedWifiConfigurationInternal();
            boolean shouldSetUserConnectChoice = config != null
                    && isRecentlySelectedByTheUser(config)
                    && (config.getNetworkSelectionStatus().hasEverConnected()
                    || config.isEphemeral())
                    && mWifiPermissionsUtil.checkNetworkSettingsPermission(config.lastConnectUid);
            mWifiConfigManager.updateNetworkAfterConnect(mLastNetworkId,
                    shouldSetUserConnectChoice, mWifiInfo.getRssi());
            // Notify PasspointManager of Passpoint network connected event.
            WifiConfiguration currentNetwork = getConnectedWifiConfigurationInternal();
            if (currentNetwork != null && currentNetwork.isPasspoint()) {
                mPasspointManager.onPasspointNetworkConnected(
                        currentNetwork.getProfileKey());
            }
        }
    }

    void registerDisconnected() {
        if (mLastNetworkId != WifiConfiguration.INVALID_NETWORK_ID) {
            mWifiConfigManager.updateNetworkAfterDisconnect(mLastNetworkId);
        }
    }

    /**
     * Returns WifiConfiguration object corresponding to the currently connected network, null if
     * not connected.
     */
    @Nullable private WifiConfiguration getConnectedWifiConfigurationInternal() {
        if (mLastNetworkId == WifiConfiguration.INVALID_NETWORK_ID) {
            return null;
        }
        return mWifiConfigManager.getConfiguredNetwork(mLastNetworkId);
    }

    /**
     * Returns WifiConfiguration object corresponding to the currently connecting network, null if
     * not connecting.
     */
    @Nullable private WifiConfiguration getConnectingWifiConfigurationInternal() {
        if (mTargetNetworkId == WifiConfiguration.INVALID_NETWORK_ID) {
            return null;
        }
        return mWifiConfigManager.getConfiguredNetwork(mTargetNetworkId);
    }

    @Nullable private String getConnectedBssidInternal() {
        return mLastBssid;
    }

    @Nullable private String getConnectingBssidInternal() {
        return mTargetBssid;
    }

    /**
     * Returns WifiConfiguration object corresponding to the currently connected network, null if
     * not connected.
     */
    @Override
    @Nullable public WifiConfiguration getConnectedWifiConfiguration() {
        if (!isConnected()) return null;
        return getConnectedWifiConfigurationInternal();
    }

    /**
     * Returns WifiConfiguration object corresponding to the currently connecting network, null if
     * not connecting.
     */
    @Override
    @Nullable public WifiConfiguration getConnectingWifiConfiguration() {
        if (!isConnecting() && !isRoaming()) return null;
        return getConnectingWifiConfigurationInternal();
    }

    @Override
    @Nullable public String getConnectedBssid() {
        if (!isConnected()) return null;
        return getConnectedBssidInternal();
    }

    @Override
    @Nullable public String getConnectingBssid() {
        if (!isConnecting() && !isRoaming()) return null;
        return getConnectingBssidInternal();
    }

    ScanResult getCurrentScanResult() {
        WifiConfiguration config = getConnectedWifiConfigurationInternal();
        if (config == null) {
            return null;
        }
        String bssid = mWifiInfo.getBSSID();
        if (bssid == null) {
            bssid = mTargetBssid;
        }
        ScanDetailCache scanDetailCache =
                mWifiConfigManager.getScanDetailCacheForNetwork(config.networkId);

        if (scanDetailCache == null) {
            return null;
        }

        return scanDetailCache.getScanResult(bssid);
    }

    private MacAddress getMacAddressFromBssidString(@Nullable String bssidStr) {
        try {
            return (bssidStr != null) ? MacAddress.fromString(bssidStr) : null;
        } catch (IllegalArgumentException e) {
            Log.e(getTag(), "Invalid BSSID format: " + bssidStr);
            return null;
        }
    }

    private MacAddress getCurrentBssidInternalMacAddress() {
        return getMacAddressFromBssidString(mLastBssid);
    }

    private void connectToNetwork(WifiConfiguration config) {
        if ((config != null) && mWifiNative.connectToNetwork(mInterfaceName, config)) {
            mWifiLastResortWatchdog.noteStartConnectTime(config.networkId);
            mWifiMetrics.logStaEvent(mInterfaceName, StaEvent.TYPE_CMD_START_CONNECT, config);
            mIsAutoRoaming = false;
            transitionTo(mL2ConnectingState);
        } else {
            loge("CMD_START_CONNECT Failed to start connection to network " + config);
            mTargetWifiConfiguration = null;
            stopIpClient();
            reportConnectionAttemptEnd(
                    WifiMetrics.ConnectionEvent.FAILURE_CONNECT_NETWORK_FAILED,
                    WifiMetricsProto.ConnectionEvent.HLF_NONE,
                    WifiMetricsProto.ConnectionEvent.FAILURE_REASON_UNKNOWN);
        }
    }

    /********************************************************
     * HSM states
     *******************************************************/

    class ConnectableState extends State {
        private boolean mIsScreenStateChangeReceiverRegistered = false;
        BroadcastReceiver mScreenStateChangeReceiver = new BroadcastReceiver() {
            @Override
            public void onReceive(Context context, Intent intent) {
                String action = intent.getAction();
                if (action.equals(Intent.ACTION_SCREEN_ON)) {
                    sendMessage(CMD_SCREEN_STATE_CHANGED, 1);
                } else if (action.equals(Intent.ACTION_SCREEN_OFF)) {
                    sendMessage(CMD_SCREEN_STATE_CHANGED, 0);
                }
            }
        };

        @Override
        public void enter() {
            Log.d(getTag(), "entering ConnectableState: ifaceName = " + mInterfaceName);

            setSuspendOptimizationsNative(SUSPEND_DUE_TO_HIGH_PERF, true);

            mWifiStateTracker.updateState(mInterfaceName, WifiStateTracker.INVALID);
            mIpClientCallbacks = new IpClientCallbacksImpl();
            Log.d(getTag(), "Start makeIpClient ifaceName = " + mInterfaceName);
            mFacade.makeIpClient(mContext, mInterfaceName, mIpClientCallbacks);
            mIpClientCallbacks.awaitCreation();
        }

        private void continueEnterSetup(IpClientManager ipClientManager) {
            mIpClient = ipClientManager;
            setupClientMode();

            IntentFilter filter = new IntentFilter();
            filter.addAction(Intent.ACTION_SCREEN_ON);
            filter.addAction(Intent.ACTION_SCREEN_OFF);
            if (!mIsScreenStateChangeReceiverRegistered) {
                mContext.registerReceiver(mScreenStateChangeReceiver, filter);
                mIsScreenStateChangeReceiverRegistered = true;
            }
            // Learn the initial state of whether the screen is on.
            // We update this field when we receive broadcasts from the system.
            handleScreenStateChanged(mContext.getSystemService(PowerManager.class).isInteractive());

            if (!mWifiNative.removeAllNetworks(mInterfaceName)) {
                loge("Failed to remove networks on entering connect mode");
            }
            mWifiInfo.reset();
            mWifiInfo.setSupplicantState(SupplicantState.DISCONNECTED);

            sendNetworkChangeBroadcast(DetailedState.DISCONNECTED);

            // Inform metrics that Wifi is Enabled (but not yet connected)
            mWifiMetrics.setWifiState(mInterfaceName, WifiMetricsProto.WifiLog.WIFI_DISCONNECTED);
            mWifiMetrics.logStaEvent(mInterfaceName, StaEvent.TYPE_WIFI_ENABLED);
            mWifiScoreCard.noteSupplicantStateChanged(mWifiInfo);
        }

        @Override
        public void exit() {
            // Inform metrics that Wifi is being disabled (Toggled, airplane enabled, etc)
            mWifiMetrics.setWifiState(mInterfaceName, WifiMetricsProto.WifiLog.WIFI_DISABLED);
            mWifiMetrics.logStaEvent(mInterfaceName, StaEvent.TYPE_WIFI_DISABLED);

            if (!mWifiNative.removeAllNetworks(mInterfaceName)) {
                loge("Failed to remove networks on exiting connect mode");
            }
            if (mIsScreenStateChangeReceiverRegistered) {
                mContext.unregisterReceiver(mScreenStateChangeReceiver);
                mIsScreenStateChangeReceiverRegistered = false;
            }

            stopClientMode();
            mWifiScoreCard.doWrites();
        }

        @Override
        public boolean processMessage(Message message) {
            switch (message.what) {
                case CMD_CONNECTABLE_STATE_SETUP:
                    if (mIpClient != null) {
                        loge("Setup connectable state again when IpClient is ready?");
                    } else {
                        IpClientManager ipClientManager = (IpClientManager) message.obj;
                        continueEnterSetup(ipClientManager);
                    }
                    break;
                case CMD_ENABLE_RSSI_POLL: {
                    mEnableRssiPolling = (message.arg1 == 1);
                    break;
                }
                case CMD_SCREEN_STATE_CHANGED: {
                    handleScreenStateChanged(message.arg1 != 0);
                    break;
                }
                case WifiP2pServiceImpl.DISCONNECT_WIFI_REQUEST: {
                    if (mIpClient == null) {
                        logd("IpClient is not ready, "
                                + "WifiP2pServiceImpl.DISCONNECT_WIFI_REQUEST dropped");
                        break;
                    }
                    if (mWifiP2pConnection.shouldTemporarilyDisconnectWifi()) {
                        mWifiMetrics.logStaEvent(mInterfaceName, StaEvent.TYPE_FRAMEWORK_DISCONNECT,
                                StaEvent.DISCONNECT_P2P_DISCONNECT_WIFI_REQUEST);
                        mWifiNative.disconnect(mInterfaceName);
                    } else {
                        mWifiNative.reconnect(mInterfaceName);
                    }
                    break;
                }
                case CMD_RECONNECT: {
                    WorkSource workSource = (WorkSource) message.obj;
                    mWifiConnectivityManager.forceConnectivityScan(workSource);
                    break;
                }
                case CMD_REASSOCIATE: {
                    if (mIpClient != null) {
                        logd("IpClient is not ready, REASSOCIATE dropped");

                        mWifiNative.reassociate(mInterfaceName);
                    }
                    break;
                }
                case CMD_START_CONNECT: {
                    if (mIpClient == null) {
                        logd("IpClient is not ready, START_CONNECT dropped");

                        break;
                    }
                    /* connect command coming from auto-join */
                    int netId = message.arg1;
                    int uid = message.arg2;
                    String bssid = (String) message.obj;
                    mSentHLPs = false;
                    // Stop lingering (if it was lingering before) if we start a new connection.
                    // This means that the ClientModeManager was reused for another purpose, so it
                    // should no longer be in lingering mode.
                    mClientModeManager.setShouldReduceNetworkScore(false);

                    if (!hasConnectionRequests()) {
                        if (mNetworkAgent == null) {
                            loge("CMD_START_CONNECT but no requests and not connected,"
                                    + " bailing");
                            break;
                        } else if (!mWifiPermissionsUtil.checkNetworkSettingsPermission(uid)) {
                            loge("CMD_START_CONNECT but no requests and connected, but app "
                                    + "does not have sufficient permissions, bailing");
                            break;
                        }
                    }
                    WifiConfiguration config =
                            mWifiConfigManager.getConfiguredNetworkWithoutMasking(netId);
                    logd("CMD_START_CONNECT "
                            + " my state " + getCurrentState().getName()
                            + " nid=" + netId
                            + " roam=" + mIsAutoRoaming);
                    if (config == null) {
                        loge("CMD_START_CONNECT and no config, bail out...");
                        break;
                    }
                    mCurrentConnectionDetectedCaptivePortal = false;
                    mTargetNetworkId = netId;
                    // Update scorecard while there is still state from existing connection
                    mLastScanRssi = mWifiConfigManager.findScanRssi(netId,
                            mWifiHealthMonitor.getScanRssiValidTimeMs());
                    mWifiScoreCard.noteConnectionAttempt(mWifiInfo, mLastScanRssi, config.SSID);
                    mWifiBlocklistMonitor.setAllowlistSsids(config.SSID, Collections.emptyList());
                    mWifiBlocklistMonitor.updateFirmwareRoamingConfiguration(Set.of(config.SSID));

                    updateWifiConfigOnStartConnection(config, bssid);
                    reportConnectionAttemptStart(config, mTargetBssid,
                            WifiMetricsProto.ConnectionEvent.ROAM_UNRELATED);

                    String currentMacAddress = mWifiNative.getMacAddress(mInterfaceName);
                    mWifiInfo.setMacAddress(currentMacAddress);
                    Log.i(getTag(), "Connecting with " + currentMacAddress + " as the mac address");

                    mTargetWifiConfiguration = config;
                    mNetworkNotFoundEventCount = 0;
                    /* Check for FILS configuration again after updating the config */
                    if (config.isFilsSha256Enabled() || config.isFilsSha384Enabled()) {
                        boolean isIpClientStarted = startIpClient(config, true);
                        if (isIpClientStarted) {
                            mIpClientWithPreConnection = true;
                            transitionTo(mL2ConnectingState);
                            break;
                        }
                    }
                    mInsecureEapNetworkHandler.prepareConnection(mTargetWifiConfiguration);

                    connectToNetwork(config);
                    break;
                }
                case CMD_START_FILS_CONNECTION: {
                    if (mIpClient == null) {
                        logd("IpClient is not ready, START_FILS_CONNECTION dropped");
                        break;
                    }
                    mWifiMetrics.incrementConnectRequestWithFilsAkmCount();
                    List<Layer2PacketParcelable> packets;
                    packets = (List<Layer2PacketParcelable>) message.obj;
                    if (mVerboseLoggingEnabled) {
                        Log.d(getTag(), "Send HLP IEs to supplicant");
                    }
                    addLayer2PacketsToHlpReq(packets);
                    WifiConfiguration config = mTargetWifiConfiguration;
                    connectToNetwork(config);
                    break;
                }
                case CMD_CONNECT_NETWORK: {
                    ConnectNetworkMessage cnm = (ConnectNetworkMessage) message.obj;
                    if (mIpClient == null) {
                        logd("IpClient is not ready, CONNECT_NETWORK dropped");
                        cnm.listener.sendFailure(WifiManager.ActionListener.FAILURE_INTERNAL_ERROR);
                        break;
                    }
                    NetworkUpdateResult result = cnm.result;
                    int netId = result.getNetworkId();
                    connectToUserSelectNetwork(
                            netId, message.sendingUid, result.hasCredentialChanged());
                    mWifiMetrics.logStaEvent(mInterfaceName, StaEvent.TYPE_CONNECT_NETWORK,
                            mWifiConfigManager.getConfiguredNetwork(netId));
                    cnm.listener.sendSuccess();
                    break;
                }
                case CMD_SAVE_NETWORK: {
                    ConnectNetworkMessage cnm = (ConnectNetworkMessage) message.obj;
                    if (mIpClient == null) {
                        logd("IpClient is not ready, SAVE_NETWORK dropped");
                        cnm.listener.sendFailure(WifiManager.ActionListener.FAILURE_INTERNAL_ERROR);
                        break;
                    }
                    NetworkUpdateResult result = cnm.result;
                    int netId = result.getNetworkId();
                    if (mWifiInfo.getNetworkId() == netId) {
                        if (result.hasCredentialChanged()) {
                            // The network credentials changed and we're connected to this network,
                            // start a new connection with the updated credentials.
                            logi("CMD_SAVE_NETWORK credential changed for nid="
                                    + netId + ". Reconnecting.");
                            startConnectToNetwork(netId, message.sendingUid, SUPPLICANT_BSSID_ANY);
                        } else {
                            if (result.hasProxyChanged()) {
                                if (mIpClient != null) {
                                    log("Reconfiguring proxy on connection");
                                    WifiConfiguration currentConfig =
                                            getConnectedWifiConfigurationInternal();
                                    if (currentConfig != null) {
                                        mIpClient.setHttpProxy(currentConfig.getHttpProxy());
                                    } else {
                                        Log.w(getTag(),
                                                "CMD_SAVE_NETWORK proxy change - but no current "
                                                        + "Wi-Fi config");
                                    }
                                }
                            }
                            if (result.hasIpChanged()) {
                                // The current connection configuration was changed
                                // We switched from DHCP to static or from static to DHCP, or the
                                // static IP address has changed.
                                log("Reconfiguring IP on connection");
                                WifiConfiguration currentConfig =
                                        getConnectedWifiConfigurationInternal();
                                if (currentConfig != null) {
                                    transitionTo(mL3ProvisioningState);
                                } else {
                                    Log.w(getTag(), "CMD_SAVE_NETWORK Ip change - but no current "
                                            + "Wi-Fi config");
                                }
                            }
                        }
                    } else if (mWifiInfo.getNetworkId() == WifiConfiguration.INVALID_NETWORK_ID
                            && result.hasCredentialChanged()) {
                        logi("CMD_SAVE_NETWORK credential changed for nid="
                                + netId + " while disconnected. Connecting.");
                        startConnectToNetwork(netId, message.sendingUid, SUPPLICANT_BSSID_ANY);
                    } else if (result.hasCredentialChanged()) {
                        WifiConfiguration currentConfig =
                                getConnectedWifiConfigurationInternal();
                        WifiConfiguration updatedConfig =
                                mWifiConfigManager.getConfiguredNetwork(netId);
                        if (currentConfig != null && currentConfig.isLinked(updatedConfig)) {
                            logi("current network linked config saved, update linked networks");
                            updateLinkedNetworks(currentConfig);
                        }
                    }
                    cnm.listener.sendSuccess();
                    break;
                }
                case CMD_BLUETOOTH_CONNECTION_STATE_CHANGE: {
                    mWifiNative.setBluetoothCoexistenceScanMode(
                            mInterfaceName, mWifiGlobals.isBluetoothConnected());
                    break;
                }
                case CMD_SET_SUSPEND_OPT_ENABLED: {
                    if (message.arg1 == 1) {
                        setSuspendOptimizationsNative(SUSPEND_DUE_TO_SCREEN, true);
                        if (message.arg2 == 1) {
                            mSuspendWakeLock.release();
                        }
                    } else {
                        setSuspendOptimizationsNative(SUSPEND_DUE_TO_SCREEN, false);
                    }
                    break;
                }
                case WifiMonitor.ANQP_DONE_EVENT: {
                    mPasspointManager.notifyANQPDone((AnqpEvent) message.obj);
                    break;
                }
                case CMD_STOP_IP_PACKET_OFFLOAD: {
                    int slot = message.arg1;
                    int ret = stopWifiIPPacketOffload(slot);
                    if (mNetworkAgent != null) {
                        mNetworkAgent.sendSocketKeepaliveEvent(slot, ret);
                    }
                    break;
                }
                case WifiMonitor.RX_HS20_ANQP_ICON_EVENT: {
                    mPasspointManager.notifyIconDone((IconEvent) message.obj);
                    break;
                }
                case WifiMonitor.HS20_DEAUTH_IMMINENT_EVENT:
                    mPasspointManager.handleDeauthImminentEvent((WnmData) message.obj,
                            getConnectedWifiConfigurationInternal());
                    break;
                case WifiMonitor.HS20_TERMS_AND_CONDITIONS_ACCEPTANCE_REQUIRED_EVENT:
                    mWifiMetrics
                            .incrementTotalNumberOfPasspointConnectionsWithTermsAndConditionsUrl();
                    mTermsAndConditionsUrl = mPasspointManager
                            .handleTermsAndConditionsEvent((WnmData) message.obj,
                            getConnectedWifiConfigurationInternal());
                    if (mTermsAndConditionsUrl == null) {
                        loge("Disconnecting from Passpoint network due to an issue with the "
                                + "Terms and Conditions URL");
                        sendMessage(CMD_DISCONNECT, StaEvent.DISCONNECT_PASSPOINT_TAC);
                    }
                    break;
                case WifiMonitor.HS20_REMEDIATION_EVENT:
                    mPasspointManager.receivedWnmFrame((WnmData) message.obj);
                    break;
                case WifiMonitor.MBO_OCE_BSS_TM_HANDLING_DONE: {
                    handleBssTransitionRequest((BtmFrameData) message.obj);
                    break;
                }
                case CMD_CONFIG_ND_OFFLOAD: {
                    final boolean enabled = (message.arg1 > 0);
                    mWifiNative.configureNeighborDiscoveryOffload(mInterfaceName, enabled);
                    break;
                }
                // Link configuration (IP address, DNS, ...) changes notified via netlink
                case CMD_UPDATE_LINKPROPERTIES: {
                    updateLinkProperties((LinkProperties) message.obj);
                    break;
                }
                case CMD_START_IP_PACKET_OFFLOAD:
                case CMD_ADD_KEEPALIVE_PACKET_FILTER_TO_APF:
                case CMD_REMOVE_KEEPALIVE_PACKET_FILTER_FROM_APF: {
                    if (mNetworkAgent != null) {
                        mNetworkAgent.sendSocketKeepaliveEvent(message.arg1,
                                SocketKeepalive.ERROR_INVALID_NETWORK);
                    }
                    break;
                }
                case CMD_INSTALL_PACKET_FILTER: {
                    mCachedPacketFilter = (byte[]) message.obj;
                    if (mContext.getResources().getBoolean(
                            R.bool.config_wifiEnableApfOnNonPrimarySta)
                            || isPrimary()) {
                        mWifiNative.installPacketFilter(mInterfaceName, mCachedPacketFilter);
                    } else {
                        Log.v(TAG, "Not applying packet filter on non primary CMM");
                    }
                    break;
                }
                case CMD_READ_PACKET_FILTER: {
                    final byte[] packetFilter;
                    if (mContext.getResources().getBoolean(
                            R.bool.config_wifiEnableApfOnNonPrimarySta)
                            || isPrimary()) {
                        packetFilter = mWifiNative.readPacketFilter(mInterfaceName);
                    } else {
                        Log.v(TAG, "Retrieving cached packet filter on non primary CMM");
                        packetFilter = mCachedPacketFilter;
                    }
                    if (mIpClient != null) {
                        mIpClient.readPacketFilterComplete(packetFilter);
                    }
                    break;
                }
                case CMD_SET_FALLBACK_PACKET_FILTERING: {
                    if ((boolean) message.obj) {
                        mWifiNative.startFilteringMulticastV4Packets(mInterfaceName);
                    } else {
                        mWifiNative.stopFilteringMulticastV4Packets(mInterfaceName);
                    }
                    break;
                }
                case CMD_DIAGS_CONNECT_TIMEOUT: {
                    mWifiDiagnostics.reportConnectionEvent(
                            WifiDiagnostics.CONNECTION_EVENT_TIMEOUT, mClientModeManager);
                    break;
                }
                case WifiP2pServiceImpl.P2P_CONNECTION_CHANGED:
                case CMD_RESET_SIM_NETWORKS:
                case WifiMonitor.NETWORK_CONNECTION_EVENT:
                case WifiMonitor.NETWORK_DISCONNECTION_EVENT:
                case WifiMonitor.SUPPLICANT_STATE_CHANGE_EVENT:
                case WifiMonitor.AUTHENTICATION_FAILURE_EVENT:
                case WifiMonitor.ASSOCIATION_REJECTION_EVENT:
                case CMD_RSSI_POLL:
                case CMD_ONESHOT_RSSI_POLL:
                case CMD_PRE_DHCP_ACTION:
                case CMD_PRE_DHCP_ACTION_COMPLETE:
                case CMD_POST_DHCP_ACTION:
                case WifiMonitor.SUP_REQUEST_IDENTITY:
                case WifiMonitor.SUP_REQUEST_SIM_AUTH:
                case WifiMonitor.TARGET_BSSID_EVENT:
                case WifiMonitor.ASSOCIATED_BSSID_EVENT:
                case WifiMonitor.TRANSITION_DISABLE_INDICATION:
                case CMD_UNWANTED_NETWORK:
                case CMD_CONNECTING_WATCHDOG_TIMER:
                case WifiMonitor.NETWORK_NOT_FOUND_EVENT:
                case CMD_ROAM_WATCHDOG_TIMER: {
                    // no-op: all messages must be handled in the base state in case it was missed
                    // in one of the child states.
                    break;
                }
                case CMD_ACCEPT_EAP_SERVER_CERTIFICATE:
                case CMD_REJECT_EAP_SERVER_CERTIFICATE:
                case CMD_START_ROAM:
                case CMD_START_RSSI_MONITORING_OFFLOAD:
                case CMD_STOP_RSSI_MONITORING_OFFLOAD:
                case CMD_IP_REACHABILITY_SESSION_END:
                case CMD_IP_CONFIGURATION_SUCCESSFUL:
                case CMD_IP_CONFIGURATION_LOST:
                case CMD_IP_REACHABILITY_LOST: {
                    mMessageHandlingStatus = MESSAGE_HANDLING_STATUS_DISCARD;
                    break;
                }
                case 0: {
                    // We want to notice any empty messages (with what == 0) that might crop up.
                    // For example, we may have recycled a message sent to multiple handlers.
                    Log.wtf(getTag(), "Error! empty message encountered");
                    break;
                }
                default: {
                    loge("Error! unhandled message" + message);
                    break;
                }
            }

            logStateAndMessage(message, this);
            return HANDLED;
        }
    }

    private boolean handleL3MessagesWhenNotConnected(Message message) {
        boolean handleStatus = HANDLED;

        if (!mIpClientWithPreConnection) {
            return NOT_HANDLED;
        }

        switch (message.what) {
            case CMD_PRE_DHCP_ACTION:
                handlePreDhcpSetup();
                break;
            case CMD_PRE_DHCP_ACTION_COMPLETE:
                if (mIpClient != null) {
                    mIpClient.completedPreDhcpAction();
                }
                break;
            case CMD_IPV4_PROVISIONING_FAILURE:
                stopDhcpSetup();
                deferMessage(message);
                break;
            case CMD_POST_DHCP_ACTION:
            case CMD_IPV4_PROVISIONING_SUCCESS:
            case CMD_IP_CONFIGURATION_SUCCESSFUL:
                deferMessage(message);
                break;
            default:
                return NOT_HANDLED;
        }

        return handleStatus;
    }

    private WifiNetworkAgentSpecifier createNetworkAgentSpecifier(
            @NonNull WifiConfiguration currentWifiConfiguration, @Nullable String currentBssid,
            boolean matchLocationSensitiveInformation) {
        // Defensive copy to avoid mutating the passed argument
        final WifiConfiguration conf = new WifiConfiguration(currentWifiConfiguration);
        conf.BSSID = currentBssid;
        WifiNetworkAgentSpecifier wns =
                new WifiNetworkAgentSpecifier(conf,
                        WifiNetworkSpecifier.getBand(mWifiInfo.getFrequency()),
                        matchLocationSensitiveInformation);
        return wns;
    }

    private NetworkCapabilities getCapabilities(
            WifiConfiguration currentWifiConfiguration, String currentBssid) {
        final NetworkCapabilities.Builder builder =
                new NetworkCapabilities.Builder(mNetworkCapabilitiesFilter);
        // MatchAllNetworkSpecifier set in the mNetworkCapabilitiesFilter should never be set in the
        // agent's specifier.
        builder.setNetworkSpecifier(null);
        if (currentWifiConfiguration == null) {
            return builder.build();
        }

        if (mWifiInfo.isTrusted()) {
            builder.addCapability(NetworkCapabilities.NET_CAPABILITY_TRUSTED);
        } else {
            builder.removeCapability(NetworkCapabilities.NET_CAPABILITY_TRUSTED);
        }

        if (mWifiInfo.isRestricted()) {
            builder.removeCapability(NetworkCapabilities.NET_CAPABILITY_NOT_RESTRICTED);
        }

        if (SdkLevel.isAtLeastS()) {
            if (mWifiInfo.isOemPaid()) {
                builder.addCapability(NetworkCapabilities.NET_CAPABILITY_OEM_PAID);
                builder.removeCapability(NetworkCapabilities.NET_CAPABILITY_NOT_RESTRICTED);
            } else {
                builder.removeCapability(NetworkCapabilities.NET_CAPABILITY_OEM_PAID);
            }
            if (mWifiInfo.isOemPrivate()) {
                builder.addCapability(NetworkCapabilities.NET_CAPABILITY_OEM_PRIVATE);
                builder.removeCapability(NetworkCapabilities.NET_CAPABILITY_NOT_RESTRICTED);
            } else {
                builder.removeCapability(NetworkCapabilities.NET_CAPABILITY_OEM_PRIVATE);
            }
        }

        builder.setOwnerUid(currentWifiConfiguration.creatorUid);
        builder.setAdministratorUids(new int[] {currentWifiConfiguration.creatorUid});

        if (!WifiConfiguration.isMetered(currentWifiConfiguration, mWifiInfo)) {
            builder.addCapability(NetworkCapabilities.NET_CAPABILITY_NOT_METERED);
        } else {
            builder.removeCapability(NetworkCapabilities.NET_CAPABILITY_NOT_METERED);
        }

        if (mWifiInfo.getRssi() != WifiInfo.INVALID_RSSI) {
            builder.setSignalStrength(mWifiInfo.getRssi());
        } else {
            builder.setSignalStrength(NetworkCapabilities.SIGNAL_STRENGTH_UNSPECIFIED);
        }

        if (currentWifiConfiguration.osu) {
            builder.removeCapability(NetworkCapabilities.NET_CAPABILITY_INTERNET);
        }

        if (!mWifiInfo.getSSID().equals(WifiManager.UNKNOWN_SSID)) {
            builder.setSsid(mWifiInfo.getSSID());
        }

        // Only send out WifiInfo in >= Android S devices.
        if (SdkLevel.isAtLeastS()) {
            builder.setTransportInfo(new WifiInfo(mWifiInfo));

            if (mWifiInfo.getSubscriptionId() != SubscriptionManager.INVALID_SUBSCRIPTION_ID
                    && mWifiInfo.isCarrierMerged()) {
                builder.setSubscriptionIds(Collections.singleton(mWifiInfo.getSubscriptionId()));
            }
        }

        Pair<Integer, String> specificRequestUidAndPackageName =
                mNetworkFactory.getSpecificNetworkRequestUidAndPackageName(
                        currentWifiConfiguration, currentBssid);
        // There is an active specific request.
        // TODO: Check if the specific Request is for dual band Wifi or local only.
        if (specificRequestUidAndPackageName.first != Process.INVALID_UID
                && !mWifiConnectivityManager.hasMultiInternetConnection()) {
            // Remove internet capability.
            builder.removeCapability(NetworkCapabilities.NET_CAPABILITY_INTERNET);
            // Fill up the uid/packageName for this connection.
            builder.setRequestorUid(specificRequestUidAndPackageName.first);
            builder.setRequestorPackageName(specificRequestUidAndPackageName.second);
            // Fill up the network agent specifier for this connection, allowing NetworkCallbacks
            // to match local-only specifiers in requests. TODO(b/187921303): a third-party app can
            // observe this location-sensitive information by registering a NetworkCallback.
            builder.setNetworkSpecifier(createNetworkAgentSpecifier(currentWifiConfiguration,
                    getConnectedBssidInternal(), true /* matchLocalOnlySpecifiers */));
        } else {
            // Fill up the network agent specifier for this connection, without allowing
            // NetworkCallbacks to match local-only specifiers in requests.
            builder.setNetworkSpecifier(createNetworkAgentSpecifier(currentWifiConfiguration,
                    getConnectedBssidInternal(), false /* matchLocalOnlySpecifiers */));
        }

        updateLinkBandwidth(builder);
        final NetworkCapabilities networkCapabilities = builder.build();
        if (mVcnManager == null || !currentWifiConfiguration.carrierMerged) {
            return networkCapabilities;
        }
        final VcnNetworkPolicyResult vcnNetworkPolicy =
                mVcnManager.applyVcnNetworkPolicy(networkCapabilities, mLinkProperties);
        if (vcnNetworkPolicy.isTeardownRequested()) {
            sendMessage(CMD_DISCONNECT, StaEvent.DISCONNECT_VCN_REQUEST);
        }
        final NetworkCapabilities vcnCapability = vcnNetworkPolicy.getNetworkCapabilities();
        if (!vcnCapability.hasCapability(NetworkCapabilities.NET_CAPABILITY_NOT_VCN_MANAGED)) {
            if (mVerboseLoggingEnabled) {
                logd("NET_CAPABILITY_NOT_VCN_MANAGED is removed");
            }
            builder.removeCapability(NetworkCapabilities.NET_CAPABILITY_NOT_VCN_MANAGED);
        }
        if (!vcnCapability.hasCapability(NetworkCapabilities.NET_CAPABILITY_NOT_RESTRICTED)) {
            if (mVerboseLoggingEnabled) {
                logd("NET_CAPABILITY_NOT_RESTRICTED is removed");
            }
            builder.removeCapability(NetworkCapabilities.NET_CAPABILITY_NOT_RESTRICTED);
        }
        return builder.build();
    }

    private void updateLinkBandwidth(NetworkCapabilities.Builder networkCapabilitiesBuilder) {
        int txTputKbps = 0;
        int rxTputKbps = 0;
        int currRssi = mWifiInfo.getRssi();
        if (currRssi != WifiInfo.INVALID_RSSI) {
            WifiScoreCard.PerNetwork network = mWifiScoreCard.lookupNetwork(mWifiInfo.getSSID());
            txTputKbps = network.getTxLinkBandwidthKbps();
            rxTputKbps = network.getRxLinkBandwidthKbps();
        } else {
            // Fall back to max link speed. This should rarely happen if ever
            int maxTxLinkSpeedMbps = mWifiInfo.getMaxSupportedTxLinkSpeedMbps();
            int maxRxLinkSpeedMbps = mWifiInfo.getMaxSupportedRxLinkSpeedMbps();
            txTputKbps = maxTxLinkSpeedMbps * 1000;
            rxTputKbps = maxRxLinkSpeedMbps * 1000;
        }
        if (mVerboseLoggingEnabled) {
            logd("reported txKbps " + txTputKbps + " rxKbps " + rxTputKbps);
        }
        if (txTputKbps > 0) {
            networkCapabilitiesBuilder.setLinkUpstreamBandwidthKbps(txTputKbps);
        }
        if (rxTputKbps > 0) {
            networkCapabilitiesBuilder.setLinkDownstreamBandwidthKbps(rxTputKbps);
        }
    }

    /**
     * Method to update network capabilities from the current WifiConfiguration.
     */
    public void updateCapabilities() {
        updateCapabilities(getConnectedWifiConfigurationInternal());
    }

    private void updateCapabilities(WifiConfiguration currentWifiConfiguration) {
        updateCapabilities(getCapabilities(currentWifiConfiguration, getConnectedBssidInternal()));
    }

    private void updateCapabilities(NetworkCapabilities networkCapabilities) {
        if (mNetworkAgent == null) {
            return;
        }
        mNetworkAgent.sendNetworkCapabilitiesAndCache(networkCapabilities);
    }

    private void handleEapAuthFailure(int networkId, int errorCode) {
        WifiConfiguration targetedNetwork =
                mWifiConfigManager.getConfiguredNetwork(mTargetNetworkId);
        if (targetedNetwork != null) {
            switch (targetedNetwork.enterpriseConfig.getEapMethod()) {
                case WifiEnterpriseConfig.Eap.SIM:
                case WifiEnterpriseConfig.Eap.AKA:
                case WifiEnterpriseConfig.Eap.AKA_PRIME:
                    if (errorCode == WifiNative.EAP_SIM_VENDOR_SPECIFIC_CERT_EXPIRED) {
                        mWifiCarrierInfoManager.resetCarrierKeysForImsiEncryption(targetedNetwork);
                    }
                    break;

                default:
                    // Do Nothing
            }
        }
    }

    /**
     * All callbacks are triggered on the main Wifi thread.
     * See {@link WifiNetworkAgent#WifiNetworkAgent}'s looper argument in
     * {@link WifiInjector#makeWifiNetworkAgent}.
     */
    private class WifiNetworkAgentCallback implements WifiNetworkAgent.Callback {
        private int mLastNetworkStatus = -1; // To detect when the status really changes

        private boolean isThisCallbackActive() {
            return mNetworkAgent != null && mNetworkAgent.getCallback() == this;
        }

        @Override
        public void onNetworkUnwanted() {
            // Ignore if we're not the current networkAgent.
            if (!isThisCallbackActive()) return;
            if (mVerboseLoggingEnabled) {
                logd("WifiNetworkAgent -> Wifi unwanted score " + mWifiInfo.getScore());
            }
            unwantedNetwork(NETWORK_STATUS_UNWANTED_DISCONNECT);
        }

        @Override
        public void onValidationStatus(int status, @Nullable Uri redirectUri) {
            if (!isThisCallbackActive()) return;
            if (status == mLastNetworkStatus) return;
            mLastNetworkStatus = status;
            if (status == NetworkAgent.VALIDATION_STATUS_NOT_VALID) {
                if (mVerboseLoggingEnabled) {
                    logd("WifiNetworkAgent -> Wifi networkStatus invalid, score="
                            + mWifiInfo.getScore());
                }
                unwantedNetwork(NETWORK_STATUS_UNWANTED_VALIDATION_FAILED);
            } else if (status == NetworkAgent.VALIDATION_STATUS_VALID) {
                if (mVerboseLoggingEnabled) {
                    logd("WifiNetworkAgent -> Wifi networkStatus valid, score= "
                            + mWifiInfo.getScore());
                }
                mWifiMetrics.logStaEvent(mInterfaceName, StaEvent.TYPE_NETWORK_AGENT_VALID_NETWORK);
                doNetworkStatus(status);
            }
            boolean captivePortalDetected = redirectUri != null
                    && redirectUri.toString() != null
                    && redirectUri.toString().length() > 0;
            if (captivePortalDetected) {
                Log.i(getTag(), "Captive Portal detected, status=" + status
                        + ", redirectUri=" + redirectUri);
                mWifiConfigManager.noteCaptivePortalDetected(mWifiInfo.getNetworkId());
                mCmiMonitor.onCaptivePortalDetected(mClientModeManager);
                mCurrentConnectionDetectedCaptivePortal = true;
            }
        }

        @Override
        public void onSaveAcceptUnvalidated(boolean accept) {
            if (!isThisCallbackActive()) return;
            ClientModeImpl.this.sendMessage(CMD_ACCEPT_UNVALIDATED, accept ? 1 : 0);
        }

        @Override
        public void onStartSocketKeepalive(int slot, @NonNull Duration interval,
                @NonNull KeepalivePacketData packet) {
            if (!isThisCallbackActive()) return;
            ClientModeImpl.this.sendMessage(
                    CMD_START_IP_PACKET_OFFLOAD, slot, (int) interval.getSeconds(), packet);
        }

        @Override
        public void onStopSocketKeepalive(int slot) {
            if (!isThisCallbackActive()) return;
            ClientModeImpl.this.sendMessage(CMD_STOP_IP_PACKET_OFFLOAD, slot);
        }

        @Override
        public void onAddKeepalivePacketFilter(int slot, @NonNull KeepalivePacketData packet) {
            if (!isThisCallbackActive()) return;
            ClientModeImpl.this.sendMessage(
                    CMD_ADD_KEEPALIVE_PACKET_FILTER_TO_APF, slot, 0, packet);
        }

        @Override
        public void onRemoveKeepalivePacketFilter(int slot) {
            if (!isThisCallbackActive()) return;
            ClientModeImpl.this.sendMessage(CMD_REMOVE_KEEPALIVE_PACKET_FILTER_FROM_APF, slot);
        }

        @Override
        public void onSignalStrengthThresholdsUpdated(@NonNull int[] thresholds) {
            if (!isThisCallbackActive()) return;
            // 0. If there are no thresholds, or if the thresholds are invalid,
            //    stop RSSI monitoring.
            // 1. Tell the hardware to start RSSI monitoring here, possibly adding MIN_VALUE and
            //    MAX_VALUE at the start/end of the thresholds array if necessary.
            // 2. Ensure that when the hardware event fires, we fetch the RSSI from the hardware
            //    event, call mWifiInfo.setRssi() with it, and call updateCapabilities(), and then
            //    re-arm the hardware event. This needs to be done on the state machine thread to
            //    avoid race conditions. The RSSI used to re-arm the event (and perhaps also the one
            //    sent in the NetworkCapabilities) must be the one received from the hardware event
            //    received, or we might skip callbacks.
            // 3. Ensure that when we disconnect, RSSI monitoring is stopped.
            logd("Received signal strength thresholds: " + Arrays.toString(thresholds));
            if (thresholds.length == 0) {
                ClientModeImpl.this.sendMessage(CMD_STOP_RSSI_MONITORING_OFFLOAD,
                        mWifiInfo.getRssi());
                return;
            }
            int [] rssiVals = Arrays.copyOf(thresholds, thresholds.length + 2);
            rssiVals[rssiVals.length - 2] = Byte.MIN_VALUE;
            rssiVals[rssiVals.length - 1] = Byte.MAX_VALUE;
            Arrays.sort(rssiVals);
            byte[] rssiRange = new byte[rssiVals.length];
            for (int i = 0; i < rssiVals.length; i++) {
                int val = rssiVals[i];
                if (val <= Byte.MAX_VALUE && val >= Byte.MIN_VALUE) {
                    rssiRange[i] = (byte) val;
                } else {
                    Log.e(getTag(), "Illegal value " + val + " for RSSI thresholds: "
                            + Arrays.toString(rssiVals));
                    ClientModeImpl.this.sendMessage(CMD_STOP_RSSI_MONITORING_OFFLOAD,
                            mWifiInfo.getRssi());
                    return;
                }
            }
            // TODO: Do we quash rssi values in this sorted array which are very close?
            mRssiRanges = rssiRange;
            ClientModeImpl.this.sendMessage(CMD_START_RSSI_MONITORING_OFFLOAD,
                    mWifiInfo.getRssi());
        }

        @Override
        public void onAutomaticReconnectDisabled() {
            if (!isThisCallbackActive()) return;
            unwantedNetwork(NETWORK_STATUS_UNWANTED_DISABLE_AUTOJOIN);
        }
    }

    private void unwantedNetwork(int reason) {
        sendMessage(CMD_UNWANTED_NETWORK, reason);
    }

    private void doNetworkStatus(int status) {
        sendMessage(CMD_NETWORK_STATUS, status);
    }

    class ConnectingOrConnectedState extends State {
        @Override
        public void enter() {
            if (mVerboseLoggingEnabled) Log.v(getTag(), "Entering ConnectingOrConnectedState");
            mCmiMonitor.onConnectionStart(mClientModeManager);
        }

        @Override
        public void exit() {
            if (mVerboseLoggingEnabled) Log.v(getTag(), "Exiting ConnectingOrConnectedState");
            mCmiMonitor.onConnectionEnd(mClientModeManager);

            // Not connected/connecting to any network:
            // 1. Disable the network in supplicant to prevent it from auto-connecting. We don't
            // remove the network to avoid losing any cached info in supplicant (reauth, etc) in
            // case we reconnect back to the same network.
            // 2. Set a random MAC address to ensure that we're not leaking the MAC address.
            mWifiNative.disableNetwork(mInterfaceName);
            if (mWifiGlobals.isConnectedMacRandomizationEnabled()) {
                mFailedToResetMacAddress = !mWifiNative.setStaMacAddress(
                        mInterfaceName, MacAddressUtils.createRandomUnicastAddress());
                if (mFailedToResetMacAddress) {
                    Log.e(getTag(), "Failed to set random MAC address on disconnect");
                }
            }
            mWifiInfo.reset();
            mWifiInfo.setSupplicantState(SupplicantState.DISCONNECTED);
            mWifiScoreCard.noteSupplicantStateChanged(mWifiInfo);

            // For secondary client roles, they should stop themselves upon disconnection.
            // - Primary role shouldn't because it is persistent, and should try connecting to other
            //   networks upon disconnection.
            // - ROLE_CLIENT_LOCAL_ONLY shouldn't because it has auto-retry logic if the connection
            //   fails. WifiNetworkFactory will explicitly remove the CMM when the request is
            //   complete.
            // TODO(b/160346062): Maybe clean this up by having ClientModeManager register a
            //  onExitConnectingOrConnectedState() callback with ClientModeImpl and implementing
            //  this logic in ClientModeManager. ClientModeImpl should be role-agnostic.
            ClientRole role = mClientModeManager.getRole();
            if (role == ROLE_CLIENT_SECONDARY_LONG_LIVED
                    || role == ROLE_CLIENT_SECONDARY_TRANSIENT) {
                if (mVerboseLoggingEnabled) {
                    Log.d(getTag(), "Disconnected in ROLE_CLIENT_SECONDARY_*, "
                            + "stop ClientModeManager=" + mClientModeManager);
                }
                // stop owner ClientModeManager, which will in turn stop this ClientModeImpl
                mClientModeManager.stop();
            }
        }

        @Override
        public boolean processMessage(Message message) {
            boolean handleStatus = HANDLED;
            switch (message.what) {
                case WifiMonitor.SUPPLICANT_STATE_CHANGE_EVENT: {
                    StateChangeResult stateChangeResult = (StateChangeResult) message.obj;
                    SupplicantState state = handleSupplicantStateChange(stateChangeResult);
                    // Supplicant can fail to report a NETWORK_DISCONNECTION_EVENT
                    // when authentication times out after a successful connection,
                    // we can figure this from the supplicant state. If supplicant
                    // state is DISCONNECTED, but the agent is not disconnected, we
                    // need to handle a disconnection
                    if (mVerboseLoggingEnabled) {
                        log("ConnectingOrConnectedState: Supplicant State change "
                                + stateChangeResult);
                    }
                    if (state == SupplicantState.DISCONNECTED && mNetworkAgent != null) {
                        if (mVerboseLoggingEnabled) {
                            log("Missed CTRL-EVENT-DISCONNECTED, disconnect");
                        }
                        handleNetworkDisconnect(false,
                                WIFI_DISCONNECT_REPORTED__FAILURE_CODE__SUPPLICANT_DISCONNECTED);
                        transitionTo(mDisconnectedState);
                    }
                    if (state == SupplicantState.COMPLETED) {
                        mWifiScoreReport.noteIpCheck();
                    }
                    break;
                }
                case WifiMonitor.ASSOCIATED_BSSID_EVENT: {
                    // This is where we can confirm the connection BSSID. Use it to find the
                    // right ScanDetail to populate metrics.
                    String someBssid = (String) message.obj;
                    if (someBssid != null) {
                        // Get the ScanDetail associated with this BSSID.
                        ScanDetailCache scanDetailCache =
                                mWifiConfigManager.getScanDetailCacheForNetwork(mTargetNetworkId);
                        if (scanDetailCache != null) {
                            mWifiMetrics.setConnectionScanDetail(mInterfaceName,
                                    scanDetailCache.getScanDetail(someBssid));
                        }
                        // Update last associated BSSID
                        mLastBssid = someBssid;
                    }
                    handleStatus = NOT_HANDLED;
                    break;
                }
                case WifiMonitor.NETWORK_CONNECTION_EVENT: {
                    if (mVerboseLoggingEnabled) log("Network connection established");
                    NetworkConnectionEventInfo connectionInfo =
                            (NetworkConnectionEventInfo) message.obj;
                    mLastNetworkId = connectionInfo.networkId;
                    mSentHLPs = connectionInfo.isFilsConnection;
                    if (mSentHLPs) mWifiMetrics.incrementL2ConnectionThroughFilsAuthCount();
                    mWifiConfigManager.clearRecentFailureReason(mLastNetworkId);
                    mLastBssid = connectionInfo.bssid;
                    // TODO: This check should not be needed after ClientModeImpl refactor.
                    // Currently, the last connected network configuration is left in
                    // wpa_supplicant, this may result in wpa_supplicant initiating connection
                    // to it after a config store reload. Hence the old network Id lookups may not
                    // work, so disconnect the network and let network selector reselect a new
                    // network.
                    WifiConfiguration config = getConnectedWifiConfigurationInternal();
                    if (config == null) {
                        logw("Connected to unknown networkId " + mLastNetworkId
                                + ", disconnecting...");
                        sendMessage(CMD_DISCONNECT, StaEvent.DISCONNECT_UNKNOWN_NETWORK);
                        break;
                    }
                    mWifiInfo.setBSSID(mLastBssid);
                    mWifiInfo.setNetworkId(mLastNetworkId);
                    mWifiInfo.setMacAddress(mWifiNative.getMacAddress(mInterfaceName));

                    ScanDetailCache scanDetailCache =
                            mWifiConfigManager.getScanDetailCacheForNetwork(config.networkId);
                    ScanResult scanResult = null;
                    if (scanDetailCache != null && mLastBssid != null) {
                        scanResult = scanDetailCache.getScanResult(mLastBssid);
                        if (scanResult != null) {
                            mWifiInfo.setFrequency(scanResult.frequency);
                        }
                    }

                    // We need to get the updated pseudonym from supplicant for EAP-SIM/AKA/AKA'
                    if (config.enterpriseConfig != null
                            && config.enterpriseConfig.isAuthenticationSimBased()) {
                        mLastSubId = mWifiCarrierInfoManager.getBestMatchSubscriptionId(config);
                        mLastSimBasedConnectionCarrierName =
                                mWifiCarrierInfoManager.getCarrierNameForSubId(mLastSubId);
                        String anonymousIdentity =
                                mWifiNative.getEapAnonymousIdentity(mInterfaceName);
                        if (!TextUtils.isEmpty(anonymousIdentity)
                                && !WifiCarrierInfoManager
                                .isAnonymousAtRealmIdentity(anonymousIdentity)) {
                            String decoratedPseudonym = mWifiCarrierInfoManager
                                    .decoratePseudonymWith3GppRealm(config,
                                            anonymousIdentity);
                            if (decoratedPseudonym != null) {
                                anonymousIdentity = decoratedPseudonym;
                            }
                            if (mVerboseLoggingEnabled) {
                                log("EAP Pseudonym: " + anonymousIdentity);
                            }
                            // Save the pseudonym only if it is a real one
                            config.enterpriseConfig.setAnonymousIdentity(anonymousIdentity);
                        } else {
                            // Clear any stored pseudonyms
                            config.enterpriseConfig.setAnonymousIdentity(null);
                        }
                        mWifiConfigManager.addOrUpdateNetwork(config, Process.WIFI_UID);
                        if (config.isPasspoint()) {
                            mPasspointManager.setAnonymousIdentity(config);
                        } else if (config.fromWifiNetworkSuggestion) {
                            mWifiNetworkSuggestionsManager.setAnonymousIdentity(config);
                        }
                    }
                    // When connecting to Passpoint, ask for the Venue URL
                    if (config.isPasspoint()) {
                        mTermsAndConditionsUrl = null;
                        if (scanResult == null && mLastBssid != null) {
                            // The cached scan result of connected network would be null at the
                            // first connection, try to check full scan result list again to look up
                            // matched scan result associated to the current SSID and BSSID.
                            scanResult = mScanRequestProxy.getScanResult(mLastBssid);
                        }
                        if (scanResult != null) {
                            mPasspointManager.requestVenueUrlAnqpElement(scanResult);
                        }
                    }
<<<<<<< HEAD
                    mIpReachabilityMonitorActive = true;
                    mWifiInfo.setCurrentNetworkKey(config.getNetworkKeyFromSecurityType(
=======
                    mWifiInfo.setNetworkKey(config.getNetworkKeyFromSecurityType(
>>>>>>> 0d82e28f
                            mWifiInfo.getCurrentSecurityType()));
                    transitionTo(mL3ProvisioningState);
                    break;
                }
                case WifiMonitor.SUP_REQUEST_SIM_AUTH: {
                    logd("Received SUP_REQUEST_SIM_AUTH");
                    SimAuthRequestData requestData = (SimAuthRequestData) message.obj;
                    if (requestData != null) {
                        if (requestData.protocol == WifiEnterpriseConfig.Eap.SIM) {
                            handleGsmAuthRequest(requestData);
                        } else if (requestData.protocol == WifiEnterpriseConfig.Eap.AKA
                                || requestData.protocol == WifiEnterpriseConfig.Eap.AKA_PRIME) {
                            handle3GAuthRequest(requestData);
                        }
                    } else {
                        loge("Invalid SIM auth request");
                    }
                    break;
                }
                case WifiMonitor.NETWORK_DISCONNECTION_EVENT: {
                    DisconnectEventInfo eventInfo = (DisconnectEventInfo) message.obj;
                    if (mVerboseLoggingEnabled) {
                        log("ConnectingOrConnectedState: Network disconnection " + eventInfo);
                    }
                    if (eventInfo.reasonCode
                            == StaIfaceReasonCode.FOURWAY_HANDSHAKE_TIMEOUT) {
                        String bssid = !isValidBssid(eventInfo.bssid)
                                ? mTargetBssid : eventInfo.bssid;
                        mWifiLastResortWatchdog.noteConnectionFailureAndTriggerIfNeeded(
                                getConnectingSsidInternal(), bssid,
                                WifiLastResortWatchdog.FAILURE_CODE_AUTHENTICATION,
                                isConnected());
                    }
                    clearNetworkCachedDataIfNeeded(
                            getConnectingWifiConfigurationInternal(), eventInfo.reasonCode);
                    String targetSsid = getConnectingSsidInternal();
                    // If network is removed while connecting, targetSsid can be null.
                    // The presence of a mLastNetworkId that's different from the mTargetNetworkId
                    // indicates that this network disconnection is triggered for the previously
                    // connected network as opposed to the current ongoing connection.
                    boolean newConnectionInProgress =
                            targetSsid != null
                                    && mLastNetworkId != WifiConfiguration.INVALID_NETWORK_ID
                                    && mLastNetworkId != mTargetNetworkId;
                    if (!newConnectionInProgress) {
                        int level2FailureReason = eventInfo.locallyGenerated
                                ? WifiMetricsProto.ConnectionEvent.FAILURE_REASON_UNKNOWN :
                                WifiMetricsProto.ConnectionEvent.DISCONNECTION_NON_LOCAL;
                        if (!eventInfo.locallyGenerated) {
                            mWifiScoreCard.noteNonlocalDisconnect(
                                    mInterfaceName, eventInfo.reasonCode);
                        }
                        reportConnectionAttemptEnd(
                                WifiMetrics.ConnectionEvent.FAILURE_NETWORK_DISCONNECTION,
                                WifiMetricsProto.ConnectionEvent.HLF_NONE, level2FailureReason);
                    }
                    handleNetworkDisconnect(newConnectionInProgress, eventInfo.reasonCode);
                    if (!newConnectionInProgress) {
                        transitionTo(mDisconnectedState);
                    }
                    mTermsAndConditionsUrl = null;
                    break;
                }
                case WifiMonitor.TARGET_BSSID_EVENT: {
                    // Trying to associate to this BSSID
                    if (message.obj != null) {
                        mTargetBssid = (String) message.obj;
                    }
                    break;
                }
                case CMD_DISCONNECT: {
                    mWifiMetrics.logStaEvent(mInterfaceName, StaEvent.TYPE_FRAMEWORK_DISCONNECT,
                            message.arg1);
                    mWifiNative.disconnect(mInterfaceName);
                    break;
                }
                case CMD_PRE_DHCP_ACTION:
                case CMD_PRE_DHCP_ACTION_COMPLETE:
                case CMD_POST_DHCP_ACTION:
                case CMD_IPV4_PROVISIONING_SUCCESS:
                case CMD_IP_CONFIGURATION_SUCCESSFUL:
                case CMD_IPV4_PROVISIONING_FAILURE: {
                    handleStatus = handleL3MessagesWhenNotConnected(message);
                    break;
                }
                case WifiMonitor.TRANSITION_DISABLE_INDICATION: {
                    log("Received TRANSITION_DISABLE_INDICATION: networkId=" + message.arg1
                            + ", indication=" + message.arg2);
                    mWifiConfigManager.updateNetworkTransitionDisable(message.arg1, message.arg2);
                    break;
                }
                default: {
                    handleStatus = NOT_HANDLED;
                    break;
                }
            }
            if (handleStatus == HANDLED) {
                logStateAndMessage(message, this);
            }
            return handleStatus;
        }
    }

    class L2ConnectingState extends State {
        @Override
        public void enter() {
            if (mVerboseLoggingEnabled) Log.v(getTag(), "Entering L2ConnectingState");
            // Make sure we connect: we enter this state prior to connecting to a new
            // network. In some cases supplicant ignores the connect requests (it might not
            // find the target SSID in its cache), Therefore we end up stuck that state, hence the
            // need for the watchdog.
            mConnectingWatchdogCount++;
            logd("Start Connecting Watchdog " + mConnectingWatchdogCount);
            sendMessageDelayed(obtainMessage(CMD_CONNECTING_WATCHDOG_TIMER,
                    mConnectingWatchdogCount, 0), CONNECTING_WATCHDOG_TIMEOUT_MS);
        }

        @Override
        public void exit() {
            if (mVerboseLoggingEnabled) Log.v(getTag(), "Exiting L2ConnectingState");
        }

        @Override
        public boolean processMessage(Message message) {
            boolean handleStatus = HANDLED;
            switch (message.what) {
                case WifiMonitor.NETWORK_NOT_FOUND_EVENT:
                    mNetworkNotFoundEventCount++;
                    String networkName = (String) message.obj;
                    if (networkName != null && !networkName.equals(getConnectingSsidInternal())) {
                        loge("Network not found event received, network: " + networkName
                                + " which is not the target network: "
                                + getConnectingSsidInternal());
                        break;
                    }
                    Log.d(getTag(), "Network not found event received: network: " + networkName);
                    if (mNetworkNotFoundEventCount >= NETWORK_NOT_FOUND_EVENT_THRESHOLD
                            && mTargetWifiConfiguration != null
                            && mTargetWifiConfiguration.SSID != null
                            && mTargetWifiConfiguration.SSID.equals(networkName)) {
                        stopIpClient();
                        mWifiConfigManager.updateNetworkSelectionStatus(
                                mTargetWifiConfiguration.networkId,
                                WifiConfiguration.NetworkSelectionStatus
                                        .DISABLED_NETWORK_NOT_FOUND);
                        if (SdkLevel.isAtLeastS()) {
                            mWifiConfigManager.setRecentFailureAssociationStatus(
                                    mTargetWifiConfiguration.networkId,
                                    WifiConfiguration.RECENT_FAILURE_NETWORK_NOT_FOUND);
                        }
                        reportConnectionAttemptEnd(
                                WifiMetrics.ConnectionEvent.FAILURE_NETWORK_NOT_FOUND,
                                WifiMetricsProto.ConnectionEvent.HLF_NONE,
                                WifiMetricsProto.ConnectionEvent.FAILURE_REASON_UNKNOWN);
                        handleNetworkDisconnect(false,
                                WifiStatsLog.WIFI_DISCONNECT_REPORTED__FAILURE_CODE__UNSPECIFIED);
                        transitionTo(mDisconnectedState); // End of connection attempt.
                    }
                    break;
                case WifiMonitor.ASSOCIATION_REJECTION_EVENT: {
                    AssocRejectEventInfo assocRejectEventInfo = (AssocRejectEventInfo) message.obj;
                    log("L2ConnectingState: Association rejection " + assocRejectEventInfo);
                    if (!assocRejectEventInfo.ssid.equals(getConnectingSsidInternal())) {
                        loge("Association rejection event received on not target network");
                        break;
                    }
                    stopIpClient();
                    mWifiDiagnostics.triggerBugReportDataCapture(
                            WifiDiagnostics.REPORT_REASON_ASSOC_FAILURE);
                    String bssid = assocRejectEventInfo.bssid;
                    boolean timedOut = assocRejectEventInfo.timedOut;
                    int statusCode = assocRejectEventInfo.statusCode;
                    if (!isValidBssid(bssid)) {
                        // If BSSID is null, use the target roam BSSID
                        bssid = mTargetBssid;
                    } else if (SUPPLICANT_BSSID_ANY.equals(mTargetBssid)) {
                        // This is needed by WifiBlocklistMonitor to block continuously
                        // failing BSSIDs. Need to set here because mTargetBssid is currently
                        // not being set until association success.
                        mTargetBssid = bssid;
                    }
                    mWifiConfigManager.updateNetworkSelectionStatus(mTargetNetworkId,
                            WifiConfiguration.NetworkSelectionStatus
                                    .DISABLED_ASSOCIATION_REJECTION);
                    setAssociationRejectionStatusInConfig(mTargetNetworkId, assocRejectEventInfo);
                    int level2FailureReason =
                            WifiMetricsProto.ConnectionEvent.FAILURE_REASON_UNKNOWN;
                    if (statusCode == StaIfaceStatusCode.AP_UNABLE_TO_HANDLE_NEW_STA
                            || statusCode == StaIfaceStatusCode.ASSOC_REJECTED_TEMPORARILY
                            || statusCode == StaIfaceStatusCode.DENIED_INSUFFICIENT_BANDWIDTH) {
                        level2FailureReason = WifiMetricsProto.ConnectionEvent
                                .ASSOCIATION_REJECTION_AP_UNABLE_TO_HANDLE_NEW_STA;
                    }
                    // If rejection occurred while Metrics is tracking a ConnectionEvent, end it.
                    reportConnectionAttemptEnd(
                            timedOut
                                    ? WifiMetrics.ConnectionEvent.FAILURE_ASSOCIATION_TIMED_OUT
                                    : WifiMetrics.ConnectionEvent.FAILURE_ASSOCIATION_REJECTION,
                            WifiMetricsProto.ConnectionEvent.HLF_NONE,
                            level2FailureReason);
                    if (level2FailureReason != WifiMetricsProto.ConnectionEvent
                            .ASSOCIATION_REJECTION_AP_UNABLE_TO_HANDLE_NEW_STA) {
                        mWifiLastResortWatchdog.noteConnectionFailureAndTriggerIfNeeded(
                                getConnectingSsidInternal(), bssid,
                                WifiLastResortWatchdog.FAILURE_CODE_ASSOCIATION,
                                isConnected());
                    }
                    handleNetworkDisconnect(false,
                            WifiStatsLog.WIFI_DISCONNECT_REPORTED__FAILURE_CODE__UNSPECIFIED);
                    transitionTo(mDisconnectedState); // End of connection attempt.
                    break;
                }
                case WifiMonitor.AUTHENTICATION_FAILURE_EVENT: {
                    stopIpClient();
                    mWifiDiagnostics.triggerBugReportDataCapture(
                            WifiDiagnostics.REPORT_REASON_AUTH_FAILURE);
                    int disableReason = WifiConfiguration.NetworkSelectionStatus
                            .DISABLED_AUTHENTICATION_FAILURE;
                    int reasonCode = message.arg1;
                    int errorCode = message.arg2;
                    log("L2ConnectingState: Authentication failure "
                            + " reason=" + reasonCode + " error=" + errorCode);
                    WifiConfiguration targetedNetwork =
                            mWifiConfigManager.getConfiguredNetwork(mTargetNetworkId);
                    // Check if this is a permanent wrong password failure.
                    if (isPermanentWrongPasswordFailure(mTargetNetworkId, reasonCode)) {
                        disableReason = WifiConfiguration.NetworkSelectionStatus
                                .DISABLED_BY_WRONG_PASSWORD;
                        if (targetedNetwork != null && isPrimary()) {
                            mWrongPasswordNotifier.onWrongPasswordError(targetedNetwork.SSID);
                        }
                    } else if (reasonCode == WifiManager.ERROR_AUTH_FAILURE_EAP_FAILURE) {
                        if (targetedNetwork != null && targetedNetwork.enterpriseConfig != null
                                && targetedNetwork.enterpriseConfig.isAuthenticationSimBased()) {
                            // only show EAP failure notification if primary
                            if (mEapFailureNotifier
                                    .onEapFailure(errorCode, targetedNetwork, isPrimary())) {
                                disableReason = WifiConfiguration.NetworkSelectionStatus
                                    .DISABLED_AUTHENTICATION_PRIVATE_EAP_ERROR;
                                mWifiBlocklistMonitor.loadCarrierConfigsForDisableReasonInfos();
                            }
                        }
                        handleEapAuthFailure(mTargetNetworkId, errorCode);
                        if (errorCode == WifiNative.EAP_SIM_NOT_SUBSCRIBED) {
                            disableReason = WifiConfiguration.NetworkSelectionStatus
                                    .DISABLED_AUTHENTICATION_NO_SUBSCRIPTION;
                        }
                    }
                    mWifiConfigManager.updateNetworkSelectionStatus(
                            mTargetNetworkId, disableReason);
                    mWifiConfigManager.clearRecentFailureReason(mTargetNetworkId);

                    //If failure occurred while Metrics is tracking a ConnnectionEvent, end it.
                    int level2FailureReason;
                    switch (reasonCode) {
                        case WifiManager.ERROR_AUTH_FAILURE_NONE:
                            level2FailureReason =
                                    WifiMetricsProto.ConnectionEvent.AUTH_FAILURE_NONE;
                            break;
                        case WifiManager.ERROR_AUTH_FAILURE_TIMEOUT:
                            level2FailureReason =
                                    WifiMetricsProto.ConnectionEvent.AUTH_FAILURE_TIMEOUT;
                            break;
                        case WifiManager.ERROR_AUTH_FAILURE_WRONG_PSWD:
                            level2FailureReason =
                                    WifiMetricsProto.ConnectionEvent.AUTH_FAILURE_WRONG_PSWD;
                            break;
                        case WifiManager.ERROR_AUTH_FAILURE_EAP_FAILURE:
                            level2FailureReason =
                                    WifiMetricsProto.ConnectionEvent.AUTH_FAILURE_EAP_FAILURE;
                            break;
                        default:
                            level2FailureReason =
                                    WifiMetricsProto.ConnectionEvent.FAILURE_REASON_UNKNOWN;
                            break;
                    }
                    reportConnectionAttemptEnd(
                            WifiMetrics.ConnectionEvent.FAILURE_AUTHENTICATION_FAILURE,
                            WifiMetricsProto.ConnectionEvent.HLF_NONE,
                            level2FailureReason);
                    if (reasonCode != WifiManager.ERROR_AUTH_FAILURE_WRONG_PSWD && reasonCode
                            != WifiManager.ERROR_AUTH_FAILURE_EAP_FAILURE) {
                        mWifiLastResortWatchdog.noteConnectionFailureAndTriggerIfNeeded(
                                getConnectingSsidInternal(),
                                (mLastBssid == null) ? mTargetBssid : mLastBssid,
                                WifiLastResortWatchdog.FAILURE_CODE_AUTHENTICATION,
                                isConnected());
                    }
                    handleNetworkDisconnect(false,
                            WifiStatsLog.WIFI_DISCONNECT_REPORTED__FAILURE_CODE__UNSPECIFIED);
                    transitionTo(mDisconnectedState); // End of connection attempt.
                    break;
                }
                case WifiMonitor.SUPPLICANT_STATE_CHANGE_EVENT: {
                    StateChangeResult stateChangeResult = (StateChangeResult) message.obj;
                    if (SupplicantState.isConnecting(stateChangeResult.state)) {
                        WifiConfiguration config = mWifiConfigManager.getConfiguredNetwork(
                                stateChangeResult.networkId);
                        // Update Passpoint information before setNetworkDetailedState as
                        // WifiTracker monitors NETWORK_STATE_CHANGED_ACTION to update UI.
                        mWifiInfo.setFQDN(null);
                        mWifiInfo.setPasspointUniqueId(null);
                        mWifiInfo.setOsuAp(false);
                        mWifiInfo.setProviderFriendlyName(null);
                        if (config != null && (config.isPasspoint() || config.osu)) {
                            if (config.isPasspoint()) {
                                mWifiInfo.setFQDN(config.FQDN);
                                mWifiInfo.setPasspointUniqueId(config.getPasspointUniqueId());
                            } else {
                                mWifiInfo.setOsuAp(true);
                            }
                            mWifiInfo.setProviderFriendlyName(config.providerFriendlyName);
                            mWifiInfo.setNetworkKey(
                                    config.getNetworkKeyFromSecurityType(
                                            mWifiInfo.getCurrentSecurityType()));
                        }
                    }
                    sendNetworkChangeBroadcast(
                            WifiInfo.getDetailedStateOf(stateChangeResult.state));
                    // Let the parent state handle the rest of the state changed.
                    handleStatus = NOT_HANDLED;
                    break;
                }
                case WifiMonitor.SUP_REQUEST_IDENTITY: {
                    int netId = message.arg2;
                    boolean identitySent = false;
                    // For SIM & AKA/AKA' EAP method Only, get identity from ICC
                    if (mTargetWifiConfiguration != null
                            && mTargetWifiConfiguration.networkId == netId
                            && mTargetWifiConfiguration.enterpriseConfig != null
                            && mTargetWifiConfiguration.enterpriseConfig
                            .isAuthenticationSimBased()) {
                        // Pair<identity, encrypted identity>
                        Pair<String, String> identityPair = mWifiCarrierInfoManager
                                .getSimIdentity(mTargetWifiConfiguration);
                        if (identityPair != null && identityPair.first != null) {
                            Log.i(getTag(), "SUP_REQUEST_IDENTITY: identityPair=["
                                    + ((identityPair.first.length() >= 7)
                                    ? identityPair.first.substring(0, 7 /* Prefix+PLMN ID */)
                                    + "****"
                                    : identityPair.first) + ", "
                                    + (!TextUtils.isEmpty(identityPair.second) ? identityPair.second
                                    : "<NONE>") + "]");
                            mWifiNative.simIdentityResponse(mInterfaceName, identityPair.first,
                                    identityPair.second);
                            identitySent = true;
                        } else {
                            Log.e(getTag(), "Unable to retrieve identity from Telephony");
                        }
                    }

                    if (!identitySent) {
                        // Supplicant lacks credentials to connect to that network, hence block list
                        String ssid = (String) message.obj;
                        if (mTargetWifiConfiguration != null && ssid != null
                                && mTargetWifiConfiguration.SSID != null
                                && mTargetWifiConfiguration.SSID.equals("\"" + ssid + "\"")) {
                            mWifiConfigManager.updateNetworkSelectionStatus(
                                    mTargetWifiConfiguration.networkId,
                                    WifiConfiguration.NetworkSelectionStatus
                                            .DISABLED_AUTHENTICATION_NO_CREDENTIALS);
                        }
                        mWifiMetrics.logStaEvent(mInterfaceName, StaEvent.TYPE_FRAMEWORK_DISCONNECT,
                                StaEvent.DISCONNECT_GENERIC);
                        mWifiNative.disconnect(mInterfaceName);
                    }
                    break;
                }
                case CMD_CONNECTING_WATCHDOG_TIMER: {
                    if (mConnectingWatchdogCount == message.arg1) {
                        if (mVerboseLoggingEnabled) log("Connecting watchdog! -> disconnect");
                        handleNetworkDisconnect(false,
                                WifiStatsLog.WIFI_DISCONNECT_REPORTED__FAILURE_CODE__CONNECTING_WATCHDOG_TIMER);
                        transitionTo(mDisconnectedState);
                    }
                    break;
                }
                case WifiMonitor.NETWORK_CONNECTION_EVENT: {
                    NetworkConnectionEventInfo connectionInfo =
                            (NetworkConnectionEventInfo) message.obj;
                    String quotedOrHexConnectingSsid = getConnectingSsidInternal();
                    String quotedOrHexConnectedSsid = NativeUtil.encodeSsid(
                            NativeUtil.byteArrayToArrayList(connectionInfo.wifiSsid.getBytes()));
                    if (quotedOrHexConnectingSsid != null
                            && !quotedOrHexConnectingSsid.equals(quotedOrHexConnectedSsid)) {
                        // possibly a NETWORK_CONNECTION_EVENT for a successful roam on the previous
                        // network while connecting to a new network, ignore it.
                        Log.d(TAG, "Connecting to ssid=" + quotedOrHexConnectingSsid + ", but got "
                                + "NETWORK_CONNECTION_EVENT for ssid=" + quotedOrHexConnectedSsid
                                + ", ignoring");
                        break;
                    }
                    handleStatus = NOT_HANDLED;
                    break;
                }
                case WifiMonitor.TOFU_ROOT_CA_CERTIFICATE:
                    if (null == mTargetWifiConfiguration) break;
                    if (!mInsecureEapNetworkHandler.setPendingCaCertificate(
                            mTargetWifiConfiguration.SSID,
                            (X509Certificate) message.obj)) {
                        Log.d(TAG, "Cannot set pending Root CA cert.");
                    }
                    break;
                default: {
                    handleStatus = NOT_HANDLED;
                    break;
                }
            }
            if (handleStatus == HANDLED) {
                logStateAndMessage(message, this);
            }
            return handleStatus;
        }
    }

    class L2ConnectedState extends State {
        class RssiEventHandler implements WifiNative.WifiRssiEventHandler {
            @Override
            public void onRssiThresholdBreached(byte curRssi) {
                if (mVerboseLoggingEnabled) {
                    Log.e(getTag(), "onRssiThresholdBreach event. Cur Rssi = " + curRssi);
                }
                sendMessage(CMD_RSSI_THRESHOLD_BREACHED, curRssi);
            }
        }

        RssiEventHandler mRssiEventHandler = new RssiEventHandler();

        @Override
        public void enter() {
            mRssiPollToken++;
            if (mEnableRssiPolling) {
                if (isPrimary()) {
                    mLinkProbeManager.resetOnNewConnection();
                }
                sendMessage(CMD_RSSI_POLL, mRssiPollToken, 0);
            }
            sendNetworkChangeBroadcast(DetailedState.CONNECTING);

            // If this network was explicitly selected by the user, evaluate whether to inform
            // ConnectivityService of that fact so the system can treat it appropriately.
            final WifiConfiguration config = getConnectedWifiConfigurationInternal();

            final boolean explicitlySelected;
            // Non primary CMMs is never user selected. This prevents triggering the No Internet
            // dialog for those networks, which is difficult to handle.
            if (isPrimary() && isRecentlySelectedByTheUser(config)) {
                // If explicitlySelected is true, the network was selected by the user via Settings
                // or QuickSettings. If this network has Internet access, switch to it. Otherwise,
                // switch to it only if the user confirms that they really want to switch, or has
                // already confirmed and selected "Don't ask again".
                explicitlySelected =
                        mWifiPermissionsUtil.checkNetworkSettingsPermission(config.lastConnectUid);
                if (mVerboseLoggingEnabled) {
                    log("Network selected by UID " + config.lastConnectUid + " explicitlySelected="
                            + explicitlySelected);
                }
            } else {
                explicitlySelected = false;
            }

            if (mVerboseLoggingEnabled) {
                log("explicitlySelected=" + explicitlySelected + " acceptUnvalidated="
                        + config.noInternetAccessExpected);
            }

            NetworkAgentConfig.Builder naConfigBuilder = new NetworkAgentConfig.Builder()
                    .setLegacyType(ConnectivityManager.TYPE_WIFI)
                    .setLegacyTypeName(NETWORKTYPE)
                    .setExplicitlySelected(explicitlySelected)
                    .setUnvalidatedConnectivityAcceptable(
                            explicitlySelected && config.noInternetAccessExpected)
                    .setPartialConnectivityAcceptable(config.noInternetAccessExpected);
            if (config.carrierMerged) {
                String subscriberId = null;
                TelephonyManager subMgr = mTelephonyManager.createForSubscriptionId(
                        config.subscriptionId);
                if (subMgr != null) {
                    subscriberId = subMgr.getSubscriberId();
                }
                if (subscriberId != null) {
                    naConfigBuilder.setSubscriberId(subscriberId);
                }
            }
            if (mVcnManager == null && SdkLevel.isAtLeastS()) {
                mVcnManager = mContext.getSystemService(VcnManager.class);
            }
            if (mVcnManager != null && mVcnPolicyChangeListener == null) {
                mVcnPolicyChangeListener = new WifiVcnNetworkPolicyChangeListener();
                mVcnManager.addVcnNetworkPolicyChangeListener(new HandlerExecutor(getHandler()),
                        mVcnPolicyChangeListener);
            }
            final NetworkAgentConfig naConfig = naConfigBuilder.build();
            final NetworkCapabilities nc = getCapabilities(
                    getConnectedWifiConfigurationInternal(), getConnectedBssidInternal());
            // This should never happen.
            if (mNetworkAgent != null) {
                Log.wtf(getTag(), "mNetworkAgent is not null: " + mNetworkAgent);
                mNetworkAgent.unregister();
            }
            mNetworkAgent = mWifiInjector.makeWifiNetworkAgent(nc, mLinkProperties, naConfig,
                    mNetworkFactory.getProvider(), new WifiNetworkAgentCallback());
            mWifiScoreReport.setNetworkAgent(mNetworkAgent);

            // We must clear the config BSSID, as the wifi chipset may decide to roam
            // from this point on and having the BSSID specified in the network block would
            // cause the roam to faile and the device to disconnect
            clearTargetBssid("L2ConnectedState");
            mWifiMetrics.setWifiState(mInterfaceName, WifiMetricsProto.WifiLog.WIFI_ASSOCIATED);
            mWifiScoreCard.noteNetworkAgentCreated(mWifiInfo,
                    mNetworkAgent.getNetwork().getNetId());
            mWifiBlocklistMonitor.handleBssidConnectionSuccess(mLastBssid, mWifiInfo.getSSID());
            // too many places to record connection failure with too many failure reasons.
            // So only record success here.
            mWifiMetrics.noteFirstL2ConnectionAfterBoot(true);
            mCmiMonitor.onL2Connected(mClientModeManager);
            mIsLinkedNetworkRoaming = false;
        }

        @Override
        public void exit() {
            // This is handled by receiving a NETWORK_DISCONNECTION_EVENT in ConnectableState
            // Bug: 15347363
            // For paranoia's sake, call handleNetworkDisconnect
            // only if BSSID is null or last networkId
            // is not invalid.
            if (mVerboseLoggingEnabled) {
                StringBuilder sb = new StringBuilder();
                sb.append("leaving L2ConnectedState state nid=" + Integer.toString(mLastNetworkId));
                if (mLastBssid != null) {
                    sb.append(" ").append(mLastBssid);
                }
            }
            mWifiMetrics.setWifiState(mInterfaceName, WifiMetricsProto.WifiLog.WIFI_DISCONNECTED);
            mWifiStateTracker.updateState(mInterfaceName, WifiStateTracker.DISCONNECTED);
            // Inform WifiLockManager
            mWifiLockManager.updateWifiClientConnected(mClientModeManager, false);
            mLastConnectionCapabilities = null;
        }

        @Override
        public boolean processMessage(Message message) {
            boolean handleStatus = HANDLED;

            switch (message.what) {
                case CMD_PRE_DHCP_ACTION: {
                    handlePreDhcpSetup();
                    break;
                }
                case CMD_PRE_DHCP_ACTION_COMPLETE: {
                    if (mIpClient != null) {
                        mIpClient.completedPreDhcpAction();
                    }
                    break;
                }
                case CMD_POST_DHCP_ACTION: {
                    handlePostDhcpSetup();
                    // We advance to mL3ConnectedState because IpClient will also send a
                    // CMD_IPV4_PROVISIONING_SUCCESS message, which calls handleIPv4Success(),
                    // which calls updateLinkProperties, which then sends
                    // CMD_IP_CONFIGURATION_SUCCESSFUL.
                    break;
                }
                case CMD_IPV4_PROVISIONING_SUCCESS: {
                    handleIPv4Success((DhcpResultsParcelable) message.obj);
                    sendNetworkChangeBroadcastWithCurrentState();
                    break;
                }
                case CMD_IPV4_PROVISIONING_FAILURE: {
                    handleIPv4Failure();
                    mWifiLastResortWatchdog.noteConnectionFailureAndTriggerIfNeeded(
                            getConnectingSsidInternal(),
                            (mLastBssid == null) ? mTargetBssid : mLastBssid,
                            WifiLastResortWatchdog.FAILURE_CODE_DHCP,
                            isConnected());
                    break;
                }
                case CMD_IP_CONFIGURATION_SUCCESSFUL: {
                    if (getConnectedWifiConfigurationInternal() == null || mNetworkAgent == null) {
                        // The current config may have been removed while we were connecting,
                        // trigger a disconnect to clear up state.
                        reportConnectionAttemptEnd(
                                WifiMetrics.ConnectionEvent.FAILURE_NETWORK_DISCONNECTION,
                                WifiMetricsProto.ConnectionEvent.HLF_NONE,
                                WifiMetricsProto.ConnectionEvent.FAILURE_REASON_UNKNOWN);
                        mWifiNative.disconnect(mInterfaceName);
                    } else {
                        handleSuccessfulIpConfiguration();
                        sendConnectedState();
                        transitionTo(mL3ConnectedState);
                    }
                    break;
                }
                case CMD_IP_CONFIGURATION_LOST: {
                    // Get Link layer stats so that we get fresh tx packet counters.
                    getWifiLinkLayerStats();
                    handleIpConfigurationLost();
                    reportConnectionAttemptEnd(
                            WifiMetrics.ConnectionEvent.FAILURE_DHCP,
                            WifiMetricsProto.ConnectionEvent.HLF_NONE,
                            WifiMetricsProto.ConnectionEvent.FAILURE_REASON_UNKNOWN);
                    mWifiLastResortWatchdog.noteConnectionFailureAndTriggerIfNeeded(
                            getConnectingSsidInternal(),
                            (mLastBssid == null) ? mTargetBssid : mLastBssid,
                            WifiLastResortWatchdog.FAILURE_CODE_DHCP,
                            isConnected());
                    break;
                }
                case CMD_IP_REACHABILITY_LOST: {
                    if (mVerboseLoggingEnabled && message.obj != null) log((String) message.obj);
                    mWifiDiagnostics.triggerBugReportDataCapture(
                            WifiDiagnostics.REPORT_REASON_REACHABILITY_LOST);
                    mWifiMetrics.logWifiIsUnusableEvent(mInterfaceName,
                            WifiIsUnusableEvent.TYPE_IP_REACHABILITY_LOST);
                    mWifiMetrics.addToWifiUsabilityStatsList(mInterfaceName,
                            WifiUsabilityStats.LABEL_BAD,
                            WifiUsabilityStats.TYPE_IP_REACHABILITY_LOST, -1);
                    if (mWifiGlobals.getIpReachabilityDisconnectEnabled()) {
                        if (mWifiGlobals.getDisconnectOnlyOnInitialIpReachability() && !mIpReachabilityMonitorActive) {
                            logd("CMD_IP_REACHABILITY_LOST Connect session is over, skip ip reachability lost indication.");
                            break;
                        }
                        handleIpReachabilityLost();
                    } else {
                        logd("CMD_IP_REACHABILITY_LOST but disconnect disabled -- ignore");
                    }
                    break;
                }
                case WifiP2pServiceImpl.DISCONNECT_WIFI_REQUEST: {
                    if (mWifiP2pConnection.shouldTemporarilyDisconnectWifi()) {
                        mWifiMetrics.logStaEvent(mInterfaceName, StaEvent.TYPE_FRAMEWORK_DISCONNECT,
                                StaEvent.DISCONNECT_P2P_DISCONNECT_WIFI_REQUEST);
                        mWifiNative.disconnect(mInterfaceName);
                    }
                    break;
                }
                case WifiMonitor.NETWORK_CONNECTION_EVENT: {
                    NetworkConnectionEventInfo connectionInfo =
                            (NetworkConnectionEventInfo) message.obj;
                    mWifiInfo.setBSSID(connectionInfo.bssid);
                    mLastNetworkId = connectionInfo.networkId;
                    mWifiInfo.setNetworkId(mLastNetworkId);
                    mWifiInfo.setMacAddress(mWifiNative.getMacAddress(mInterfaceName));
                    if (!Objects.equals(mLastBssid, connectionInfo.bssid)) {
                        mLastBssid = connectionInfo.bssid;
                        sendNetworkChangeBroadcastWithCurrentState();
                    }
                    if (mIsLinkedNetworkRoaming) {
                        mIsLinkedNetworkRoaming = false;
                        mTargetNetworkId = WifiConfiguration.INVALID_NETWORK_ID;
                        mTargetWifiConfiguration = null;
                        clearTargetBssid("AllowlistRoamingCompleted");
                        sendNetworkChangeBroadcast(DetailedState.CONNECTED);
                    }
                    mIpReachabilityMonitorActive = true;
                    sendMessageDelayed(obtainMessage(CMD_IP_REACHABILITY_SESSION_END, 0, 0), 10000);
                    break;
                }
                case CMD_ONESHOT_RSSI_POLL: {
                    if (!mEnableRssiPolling) {
                        updateLinkLayerStatsRssiDataStallScoreReport();
                    }
                    break;
                }
                case CMD_RSSI_POLL: {
                    // TODO(b/179792830): getBSSID() shouldn't be null in L2ConnectedState,
                    //  add debug logs in the meantime. Remove once root cause identified.
                    if (mWifiInfo.getBSSID() == null) {
                        Log.wtf(getTag(), "WifiInfo.getBSSID() is null in L2ConnectedState!");
                        break;
                    }
                    if (message.arg1 == mRssiPollToken) {
                        updateLinkLayerStatsRssiDataStallScoreReport();
                        mWifiScoreCard.noteSignalPoll(mWifiInfo);
                        if (isPrimary()) {
                            mLinkProbeManager.updateConnectionStats(mWifiInfo, mInterfaceName);
                        }
                        sendMessageDelayed(obtainMessage(CMD_RSSI_POLL, mRssiPollToken, 0),
                                mWifiGlobals.getPollRssiIntervalMillis());
                        if (mVerboseLoggingEnabled) sendRssiChangeBroadcast(mWifiInfo.getRssi());
                        if (isPrimary()) {
                            mWifiTrafficPoller.notifyOnDataActivity(
                                    mWifiInfo.txSuccess, mWifiInfo.rxSuccess);
                        }
                    } else {
                        // Polling has completed
                    }
                    break;
                }
                case CMD_ENABLE_RSSI_POLL: {
                    cleanWifiScore();
                    mEnableRssiPolling = (message.arg1 == 1);
                    mRssiPollToken++;
                    if (mEnableRssiPolling) {
                        // First poll
                        mLastSignalLevel = -1;
                        if (isPrimary()) {
                            mLinkProbeManager.resetOnScreenTurnedOn();
                        }
                        updateLinkLayerStatsRssiSpeedFrequencyCapabilities();
                        sendMessageDelayed(obtainMessage(CMD_RSSI_POLL, mRssiPollToken, 0),
                                mWifiGlobals.getPollRssiIntervalMillis());
                    }
                    break;
                }
                case WifiMonitor.ASSOCIATED_BSSID_EVENT: {
                    if ((String) message.obj == null) {
                        logw("Associated command w/o BSSID");
                        break;
                    }
                    mLastBssid = (String) message.obj;
                    if (checkAndHandleLinkedNetworkRoaming(mLastBssid)) {
                        Log.i(TAG, "Driver initiated allowlist SSID roaming");
                        break;
                    }
                    if (mLastBssid != null && (mWifiInfo.getBSSID() == null
                            || !mLastBssid.equals(mWifiInfo.getBSSID()))) {
                        mWifiInfo.setBSSID(mLastBssid);
                        WifiConfiguration config = getConnectedWifiConfigurationInternal();
                        if (config != null) {
                            ScanDetailCache scanDetailCache = mWifiConfigManager
                                    .getScanDetailCacheForNetwork(config.networkId);
                            if (scanDetailCache != null) {
                                ScanResult scanResult = scanDetailCache.getScanResult(mLastBssid);
                                if (scanResult != null) {
                                    mWifiInfo.setFrequency(scanResult.frequency);
                                }
                            }
                        }
                        sendNetworkChangeBroadcastWithCurrentState();
                        mMultiInternetManager.notifyBssidAssociatedEvent(mClientModeManager);
                    }
                    break;
                }
                case CMD_START_RSSI_MONITORING_OFFLOAD:
                case CMD_RSSI_THRESHOLD_BREACHED: {
                    byte currRssi = (byte) message.arg1;
                    processRssiThreshold(currRssi, message.what, mRssiEventHandler);
                    break;
                }
                case CMD_STOP_RSSI_MONITORING_OFFLOAD: {
                    stopRssiMonitoringOffload();
                    break;
                }
                case CMD_RECONNECT: {
                    log(" Ignore CMD_RECONNECT request because wifi is already connected");
                    break;
                }
                case CMD_RESET_SIM_NETWORKS: {
                    if (message.arg1 != RESET_SIM_REASON_SIM_INSERTED
                            && mLastNetworkId != WifiConfiguration.INVALID_NETWORK_ID) {
                        WifiConfiguration config =
                                mWifiConfigManager.getConfiguredNetwork(mLastNetworkId);
                        if (config != null
                            && ((message.arg1 == RESET_SIM_REASON_DEFAULT_DATA_SIM_CHANGED
                                && config.carrierId != TelephonyManager.UNKNOWN_CARRIER_ID)
                                || (config.enterpriseConfig != null
                                && config.enterpriseConfig.isAuthenticationSimBased()
                                && !mWifiCarrierInfoManager.isSimReady(mLastSubId)))) {
                            mWifiMetrics.logStaEvent(mInterfaceName,
                                    StaEvent.TYPE_FRAMEWORK_DISCONNECT,
                                    StaEvent.DISCONNECT_RESET_SIM_NETWORKS);
                            // remove local PMKSA cache in framework
                            mWifiNative.removeNetworkCachedData(mLastNetworkId);
                            // remove network so that supplicant's PMKSA cache is cleared
                            mWifiNative.removeAllNetworks(mInterfaceName);
                            if (isPrimary() && !mWifiCarrierInfoManager.isSimReady(mLastSubId)) {
                                mSimRequiredNotifier.showSimRequiredNotification(
                                        config, mLastSimBasedConnectionCarrierName);
                            }
                        }
                    }
                    break;
                }
                case CMD_START_IP_PACKET_OFFLOAD: {
                    int slot = message.arg1;
                    int intervalSeconds = message.arg2;
                    KeepalivePacketData pkt = (KeepalivePacketData) message.obj;
                    int result = startWifiIPPacketOffload(slot, pkt, intervalSeconds);
                    if (mNetworkAgent != null) {
                        mNetworkAgent.sendSocketKeepaliveEvent(slot, result);
                    }
                    break;
                }
                case CMD_ADD_KEEPALIVE_PACKET_FILTER_TO_APF: {
                    if (mIpClient != null) {
                        final int slot = message.arg1;
                        if (message.obj instanceof NattKeepalivePacketData) {
                            final NattKeepalivePacketData pkt =
                                    (NattKeepalivePacketData) message.obj;
                            mIpClient.addKeepalivePacketFilter(slot, pkt);
                        } else if (SdkLevel.isAtLeastS()) {
                            if (message.obj instanceof TcpKeepalivePacketData) {
                                final TcpKeepalivePacketData pkt =
                                        (TcpKeepalivePacketData) message.obj;
                                mIpClient.addKeepalivePacketFilter(slot, pkt);
                            }
                            // Otherwise unsupported keepalive data class: skip
                        } else {
                            // Before S, non-NattKeepalivePacketData KeepalivePacketData would be
                            // the not-yet-SystemApi android.net.TcpKeepalivePacketData.
                            // Attempt to parse TcpKeepalivePacketDataParcelable from the
                            // KeepalivePacketData superclass.
                            final TcpKeepalivePacketDataParcelable p =
                                    parseTcpKeepalivePacketData((KeepalivePacketData) message.obj);
                            if (p != null) {
                                mIpClient.addKeepalivePacketFilter(slot, p);
                            }
                        }
                    }
                    break;
                }
                case CMD_REMOVE_KEEPALIVE_PACKET_FILTER_FROM_APF: {
                    if (mIpClient != null) {
                        mIpClient.removeKeepalivePacketFilter(message.arg1);
                    }
                    break;
                }
                default: {
                    handleStatus = NOT_HANDLED;
                    break;
                }
            }

            if (handleStatus == HANDLED) {
                logStateAndMessage(message, this);
            }

            return handleStatus;
        }

        /**
         * Fetches link stats, updates Wifi Data Stall, Score Card and Score Report.
         */
        private WifiLinkLayerStats updateLinkLayerStatsRssiDataStallScoreReport() {
            // Get Info and continue polling
            WifiLinkLayerStats stats = updateLinkLayerStatsRssiSpeedFrequencyCapabilities();
            mWifiMetrics.updateWifiUsabilityStatsEntries(mInterfaceName, mWifiInfo, stats);
            // checkDataStallAndThroughputSufficiency() should be called before
            // mWifiScoreReport.calculateAndReportScore() which needs the latest throughput
            int statusDataStall = mWifiDataStall.checkDataStallAndThroughputSufficiency(
                    mInterfaceName, mLastConnectionCapabilities, mLastLinkLayerStats, stats,
                    mWifiInfo);
            if (mDataStallTriggerTimeMs == -1
                    && statusDataStall != WifiIsUnusableEvent.TYPE_UNKNOWN) {
                mDataStallTriggerTimeMs = mClock.getElapsedSinceBootMillis();
                mLastStatusDataStall = statusDataStall;
            }
            if (mDataStallTriggerTimeMs != -1) {
                long elapsedTime =  mClock.getElapsedSinceBootMillis()
                        - mDataStallTriggerTimeMs;
                if (elapsedTime >= DURATION_TO_WAIT_ADD_STATS_AFTER_DATA_STALL_MS) {
                    mDataStallTriggerTimeMs = -1;
                    mWifiMetrics.addToWifiUsabilityStatsList(mInterfaceName,
                            WifiUsabilityStats.LABEL_BAD,
                            convertToUsabilityStatsTriggerType(mLastStatusDataStall),
                            -1);
                    mLastStatusDataStall = WifiIsUnusableEvent.TYPE_UNKNOWN;
                }
            }
            // Send the update score to network agent.
            mWifiScoreReport.calculateAndReportScore();

            if (mWifiScoreReport.shouldCheckIpLayer()) {
                if (mIpClient != null) {
                    mIpClient.confirmConfiguration();
                }
                mWifiScoreReport.noteIpCheck();
            }

            mLastLinkLayerStats = stats;
            return stats;
        }
    }

    /**
     * Fetches link stats and updates Wifi Score Report.
     */
    private void updateLinkLayerStatsRssiAndScoreReport() {
        sendMessage(CMD_ONESHOT_RSSI_POLL);
    }

    private int convertToUsabilityStatsTriggerType(int unusableEventTriggerType) {
        int triggerType;
        switch (unusableEventTriggerType) {
            case WifiIsUnusableEvent.TYPE_DATA_STALL_BAD_TX:
                triggerType = WifiUsabilityStats.TYPE_DATA_STALL_BAD_TX;
                break;
            case WifiIsUnusableEvent.TYPE_DATA_STALL_TX_WITHOUT_RX:
                triggerType = WifiUsabilityStats.TYPE_DATA_STALL_TX_WITHOUT_RX;
                break;
            case WifiIsUnusableEvent.TYPE_DATA_STALL_BOTH:
                triggerType = WifiUsabilityStats.TYPE_DATA_STALL_BOTH;
                break;
            case WifiIsUnusableEvent.TYPE_FIRMWARE_ALERT:
                triggerType = WifiUsabilityStats.TYPE_FIRMWARE_ALERT;
                break;
            case WifiIsUnusableEvent.TYPE_IP_REACHABILITY_LOST:
                triggerType = WifiUsabilityStats.TYPE_IP_REACHABILITY_LOST;
                break;
            default:
                triggerType = WifiUsabilityStats.TYPE_UNKNOWN;
                Log.e(getTag(), "Unknown WifiIsUnusableEvent: " + unusableEventTriggerType);
        }
        return triggerType;
    }

    class L3ProvisioningState extends State {
        @Override
        public void enter() {
            if (mInsecureEapNetworkHandler.startUserApprovalIfNecessary(mIsUserSelected)) {
                return;
            }

            startL3Provisioning();
        }

        @Override
        public boolean processMessage(Message message) {
            boolean handleStatus = HANDLED;

            switch(message.what) {
                case WifiMonitor.NETWORK_DISCONNECTION_EVENT: {
                    DisconnectEventInfo eventInfo = (DisconnectEventInfo) message.obj;
                    reportConnectionAttemptEnd(
                            WifiMetrics.ConnectionEvent.FAILURE_NETWORK_DISCONNECTION,
                            WifiMetricsProto.ConnectionEvent.HLF_NONE,
                            WifiMetricsProto.ConnectionEvent.FAILURE_REASON_UNKNOWN);
                    mWifiLastResortWatchdog.noteConnectionFailureAndTriggerIfNeeded(
                            getConnectingSsidInternal(),
                            !isValidBssid(eventInfo.bssid)
                            ? mTargetBssid : eventInfo.bssid,
                            WifiLastResortWatchdog.FAILURE_CODE_DHCP,
                            isConnected());
                    handleStatus = NOT_HANDLED;
                    break;
                }
                case CMD_ACCEPT_EAP_SERVER_CERTIFICATE:
                    startL3Provisioning();
                    break;
                case CMD_REJECT_EAP_SERVER_CERTIFICATE: {
                    int l2FailureReason = message.arg1;
                    reportConnectionAttemptEnd(
                            WifiMetrics.ConnectionEvent.FAILURE_NETWORK_DISCONNECTION,
                            WifiMetricsProto.ConnectionEvent.HLF_NONE,
                            l2FailureReason);
                    mWifiNative.disconnect(mInterfaceName);
                    break;
                }
                default: {
                    handleStatus = NOT_HANDLED;
                    break;
                }
            }

            if (handleStatus == HANDLED) {
                logStateAndMessage(message, this);
            }
            return handleStatus;
        }

        private void startL3Provisioning() {
            WifiConfiguration currentConfig = getConnectedWifiConfigurationInternal();
            if (mIpClientWithPreConnection && mIpClient != null) {
                mIpClient.notifyPreconnectionComplete(mSentHLPs);
                mIpClientWithPreConnection = false;
                mSentHLPs = false;
            } else {
                startIpClient(currentConfig, false);
            }
            // Get Link layer stats so as we get fresh tx packet counters
            getWifiLinkLayerStats();
        }

    }

    /**
     * Helper function to check if a network has been recently selected by the user.
     * (i.e less than {@link #LAST_SELECTED_NETWORK_EXPIRATION_AGE_MILLIS) before).
     */
    @VisibleForTesting
    public boolean isRecentlySelectedByTheUser(@NonNull WifiConfiguration currentConfig) {
        long currentTimeMillis = mClock.getElapsedSinceBootMillis();
        return mWifiConfigManager.getLastSelectedNetwork() == currentConfig.networkId
                && currentTimeMillis - mWifiConfigManager.getLastSelectedTimeStamp()
                < LAST_SELECTED_NETWORK_EXPIRATION_AGE_MILLIS;
    }

    private void sendConnectedState() {
        mNetworkAgent.markConnected();
        sendNetworkChangeBroadcast(DetailedState.CONNECTED);
    }

    class RoamingState extends State {
        boolean mAssociated;
        @Override
        public void enter() {
            if (mVerboseLoggingEnabled) {
                log("RoamingState Enter mScreenOn=" + mScreenOn);
            }

            // Make sure we disconnect if roaming fails
            mRoamWatchdogCount++;
            logd("Start Roam Watchdog " + mRoamWatchdogCount);
            sendMessageDelayed(obtainMessage(CMD_ROAM_WATCHDOG_TIMER,
                    mRoamWatchdogCount, 0), ROAM_GUARD_TIMER_MSEC);
            mAssociated = false;
        }
        @Override
        public boolean processMessage(Message message) {
            boolean handleStatus = HANDLED;

            switch (message.what) {
                case CMD_IP_CONFIGURATION_LOST: {
                    WifiConfiguration config = getConnectedWifiConfigurationInternal();
                    if (config != null) {
                        mWifiDiagnostics.triggerBugReportDataCapture(
                                WifiDiagnostics.REPORT_REASON_AUTOROAM_FAILURE);
                    }
                    handleStatus = NOT_HANDLED;
                    break;
                }
                case CMD_UNWANTED_NETWORK: {
                    if (mVerboseLoggingEnabled) {
                        log("Roaming and CS doesn't want the network -> ignore");
                    }
                    break;
                }
                case WifiMonitor.SUPPLICANT_STATE_CHANGE_EVENT: {
                    /**
                     * If we get a SUPPLICANT_STATE_CHANGE_EVENT indicating a DISCONNECT
                     * before NETWORK_DISCONNECTION_EVENT
                     * And there is an associated BSSID corresponding to our target BSSID, then
                     * we have missed the network disconnection, transition to mDisconnectedState
                     * and handle the rest of the events there.
                     */
                    StateChangeResult stateChangeResult = (StateChangeResult) message.obj;
                    SupplicantState state = handleSupplicantStateChange(stateChangeResult);
                    if (state == SupplicantState.DISCONNECTED
                            || state == SupplicantState.INACTIVE
                            || state == SupplicantState.INTERFACE_DISABLED) {
                        if (mVerboseLoggingEnabled) {
                            log("RoamingState: Supplicant State change " + stateChangeResult);
                        }
                        handleNetworkDisconnect(false,
                                WIFI_DISCONNECT_REPORTED__FAILURE_CODE__SUPPLICANT_DISCONNECTED);
                        transitionTo(mDisconnectedState);
                    }
                    if (stateChangeResult.state == SupplicantState.ASSOCIATED) {
                        // We completed the layer2 roaming part
                        mAssociated = true;
                        mTargetBssid = stateChangeResult.bssid;
                    }
                    break;
                }
                case CMD_ROAM_WATCHDOG_TIMER: {
                    if (mRoamWatchdogCount == message.arg1) {
                        if (mVerboseLoggingEnabled) log("roaming watchdog! -> disconnect");
                        mWifiMetrics.endConnectionEvent(
                                mInterfaceName,
                                WifiMetrics.ConnectionEvent.FAILURE_ROAM_TIMEOUT,
                                WifiMetricsProto.ConnectionEvent.HLF_NONE,
                                WifiMetricsProto.ConnectionEvent.FAILURE_REASON_UNKNOWN,
                                mWifiInfo.getFrequency());
                        mRoamFailCount++;
                        handleNetworkDisconnect(false,
                                WifiStatsLog.WIFI_DISCONNECT_REPORTED__FAILURE_CODE__ROAM_WATCHDOG_TIMER);
                        mWifiMetrics.logStaEvent(mInterfaceName, StaEvent.TYPE_FRAMEWORK_DISCONNECT,
                                StaEvent.DISCONNECT_ROAM_WATCHDOG_TIMER);
                        mWifiNative.disconnect(mInterfaceName);
                        transitionTo(mDisconnectedState);
                    }
                    break;
                }
                case WifiMonitor.NETWORK_CONNECTION_EVENT: {
                    if (mAssociated) {
                        if (mVerboseLoggingEnabled) {
                            log("roaming and Network connection established");
                        }
                        NetworkConnectionEventInfo connectionInfo =
                                (NetworkConnectionEventInfo) message.obj;
                        mLastNetworkId = connectionInfo.networkId;
                        mLastBssid = connectionInfo.bssid;
                        mWifiInfo.setBSSID(mLastBssid);
                        mWifiInfo.setNetworkId(mLastNetworkId);
                        sendNetworkChangeBroadcastWithCurrentState();

                        // Successful framework roam! (probably)
                        mWifiBlocklistMonitor.handleBssidConnectionSuccess(mLastBssid,
                                mWifiInfo.getSSID());
                        reportConnectionAttemptEnd(
                                WifiMetrics.ConnectionEvent.FAILURE_NONE,
                                WifiMetricsProto.ConnectionEvent.HLF_NONE,
                                WifiMetricsProto.ConnectionEvent.FAILURE_REASON_UNKNOWN);

                        // We must clear the config BSSID, as the wifi chipset may decide to roam
                        // from this point on and having the BSSID specified by QNS would cause
                        // the roam to fail and the device to disconnect.
                        // When transition from RoamingState to DisconnectedState, the config BSSID
                        // is cleared by handleNetworkDisconnect().
                        clearTargetBssid("RoamingCompleted");

                        // We used to transition to L3ProvisioningState in an
                        // attempt to do DHCPv4 RENEWs on framework roams.
                        // DHCP can take too long to time out, and we now rely
                        // upon IpClient's use of IpReachabilityMonitor to
                        // confirm our current network configuration.
                        //
                        // mIpClient.confirmConfiguration() is called within
                        // the handling of SupplicantState.COMPLETED.
                        mIpReachabilityMonitorActive = true;
                        transitionTo(mL3ConnectedState);
                    } else {
                        mMessageHandlingStatus = MESSAGE_HANDLING_STATUS_DISCARD;
                    }
                    break;
                }
                case WifiMonitor.NETWORK_DISCONNECTION_EVENT: {
                    // Throw away but only if it corresponds to the network we're roaming to
                    DisconnectEventInfo eventInfo = (DisconnectEventInfo) message.obj;
                    if (true) {
                        String target = "";
                        if (mTargetBssid != null) target = mTargetBssid;
                        log("NETWORK_DISCONNECTION_EVENT in roaming state"
                                + " BSSID=" + eventInfo.bssid
                                + " target=" + target);
                    }
                    clearNetworkCachedDataIfNeeded(
                            getConnectingWifiConfigurationInternal(), eventInfo.reasonCode);
                    if (eventInfo.bssid.equals(mTargetBssid)) {
                        handleNetworkDisconnect(false, eventInfo.reasonCode);
                        transitionTo(mDisconnectedState);
                    }
                    break;
                }
                default: {
                    handleStatus = NOT_HANDLED;
                    break;
                }
            }

            if (handleStatus == HANDLED) {
                logStateAndMessage(message, this);
            }
            return handleStatus;
        }

        @Override
        public void exit() {
            logd("ClientModeImpl: Leaving Roaming state");
        }
    }

    class L3ConnectedState extends State {
        @Override
        public void enter() {
            if (mVerboseLoggingEnabled) {
                log("Enter ConnectedState  mScreenOn=" + mScreenOn);
            }

            reportConnectionAttemptEnd(
                    WifiMetrics.ConnectionEvent.FAILURE_NONE,
                    WifiMetricsProto.ConnectionEvent.HLF_NONE,
                    WifiMetricsProto.ConnectionEvent.FAILURE_REASON_UNKNOWN);
            mWifiConnectivityManager.handleConnectionStateChanged(
                    mClientModeManager,
                    WifiConnectivityManager.WIFI_STATE_CONNECTED);

            if (mIpReachabilityMonitorActive)
                sendMessageDelayed(obtainMessage(CMD_IP_REACHABILITY_SESSION_END, 0, 0), 10000);

            registerConnected();
            mTargetWifiConfiguration = null;
            mWifiScoreReport.reset();
            mLastSignalLevel = -1;

            // Not roaming anymore
            mIsAutoRoaming = false;

            mTargetNetworkId = WifiConfiguration.INVALID_NETWORK_ID;
            mWifiLastResortWatchdog.connectedStateTransition(true);
            mWifiStateTracker.updateState(mInterfaceName, WifiStateTracker.CONNECTED);
            // Inform WifiLockManager
            mWifiLockManager.updateWifiClientConnected(mClientModeManager, true);
            WifiConfiguration config = getConnectedWifiConfigurationInternal();
            mWifiScoreReport.startConnectedNetworkScorer(
                    mNetworkAgent.getNetwork().getNetId(), isRecentlySelectedByTheUser(config));
            updateLinkLayerStatsRssiAndScoreReport();
            mWifiScoreCard.noteIpConfiguration(mWifiInfo);
            // too many places to record L3 failure with too many failure reasons.
            // So only record success here.
            mWifiMetrics.noteFirstL3ConnectionAfterBoot(true);
        }
        @Override
        public boolean processMessage(Message message) {
            boolean handleStatus = HANDLED;

            switch (message.what) {
                case CMD_UNWANTED_NETWORK: {
                    if (message.arg1 == NETWORK_STATUS_UNWANTED_DISCONNECT) {
                        mWifiMetrics.logStaEvent(mInterfaceName, StaEvent.TYPE_FRAMEWORK_DISCONNECT,
                                StaEvent.DISCONNECT_UNWANTED);
                        if (mClientModeManager.getRole() == ROLE_CLIENT_SECONDARY_TRANSIENT
                                && mClientModeManager.getPreviousRole() == ROLE_CLIENT_PRIMARY) {
                            mWifiMetrics.incrementMakeBeforeBreakLingerCompletedCount(
                                    mClock.getElapsedSinceBootMillis()
                                            - mClientModeManager.getLastRoleChangeSinceBootMs());
                        }
                        mWifiNative.disconnect(mInterfaceName);
                    } else if (message.arg1 == NETWORK_STATUS_UNWANTED_DISABLE_AUTOJOIN
                            || message.arg1 == NETWORK_STATUS_UNWANTED_VALIDATION_FAILED) {
                        Log.d(getTag(), (message.arg1 == NETWORK_STATUS_UNWANTED_DISABLE_AUTOJOIN
                                ? "NETWORK_STATUS_UNWANTED_DISABLE_AUTOJOIN"
                                : "NETWORK_STATUS_UNWANTED_VALIDATION_FAILED"));
                        WifiConfiguration config = getConnectedWifiConfigurationInternal();
                        if (config != null) {
                            // Disable autojoin
                            if (message.arg1 == NETWORK_STATUS_UNWANTED_DISABLE_AUTOJOIN) {
                                mWifiConfigManager.setNetworkValidatedInternetAccess(
                                        config.networkId, false);
                                WifiScoreCard.PerBssid perBssid = mWifiScoreCard.lookupBssid(
                                        mWifiInfo.getSSID(), mWifiInfo.getBSSID());
                                int probInternet = perBssid.estimatePercentInternetAvailability();
                                if (mVerboseLoggingEnabled) {
                                    Log.d(TAG, "Potentially disabling network due to no "
                                            + "internet. Probability of having internet = "
                                            + probInternet);
                                }
                                // Only permanently disable a network if probability of having
                                // internet from the currently connected BSSID is less than 60%.
                                // If there is no historically information of the current BSSID,
                                // the probability of internet will default to 50%, and the network
                                // will be permanently disabled.
                                mWifiConfigManager.updateNetworkSelectionStatus(config.networkId,
                                        probInternet < PROBABILITY_WITH_INTERNET_TO_PERMANENTLY_DISABLE_NETWORK
                                                ? DISABLED_NO_INTERNET_PERMANENT
                                                : DISABLED_NO_INTERNET_TEMPORARY);
                            } else {
                                // stop collect last-mile stats since validation fail
                                removeMessages(CMD_DIAGS_CONNECT_TIMEOUT);
                                mWifiDiagnostics.reportConnectionEvent(
                                        WifiDiagnostics.CONNECTION_EVENT_FAILED,
                                        mClientModeManager);
                                mWifiConfigManager.incrementNetworkNoInternetAccessReports(
                                        config.networkId);
                                // If this was not recently selected by the user, update network
                                // selection status to temporarily disable the network.
                                if (!isRecentlySelectedByTheUser(config)
                                        && !config.noInternetAccessExpected) {
                                    Log.i(getTag(), "Temporarily disabling network because of"
                                            + " no-internet access");
                                    mWifiConfigManager.updateNetworkSelectionStatus(
                                            config.networkId,
                                            DISABLED_NO_INTERNET_TEMPORARY);
                                    mWifiBlocklistMonitor.handleBssidConnectionFailure(
                                            mLastBssid, config,
                                            WifiBlocklistMonitor.REASON_NETWORK_VALIDATION_FAILURE,
                                            mWifiInfo.getRssi());
                                }
                                mWifiScoreCard.noteValidationFailure(mWifiInfo);
                            }
                        }
                        if (mClientModeManager.getRole() == ROLE_CLIENT_SECONDARY_TRANSIENT
                                && !mCurrentConnectionDetectedCaptivePortal) {
                            Log.d(getTag(), "Internet validation failed during MBB,"
                                    + " disconnecting ClientModeManager=" + mClientModeManager);
                            mWifiMetrics.logStaEvent(
                                    mInterfaceName,
                                    StaEvent.TYPE_FRAMEWORK_DISCONNECT,
                                    StaEvent.DISCONNECT_MBB_NO_INTERNET);
                            mWifiMetrics.incrementMakeBeforeBreakNoInternetCount();
                            mWifiNative.disconnect(mInterfaceName);
                        }
                    }
                    break;
                }
                case CMD_NETWORK_STATUS: {
                    if (message.arg1 == NetworkAgent.VALIDATION_STATUS_VALID) {
                        // stop collect last-mile stats since validation pass
                        removeMessages(CMD_DIAGS_CONNECT_TIMEOUT);
                        mWifiDiagnostics.reportConnectionEvent(
                                WifiDiagnostics.CONNECTION_EVENT_SUCCEEDED, mClientModeManager);
                        mWifiScoreCard.noteValidationSuccess(mWifiInfo);
                        mWifiBlocklistMonitor.handleNetworkValidationSuccess(mLastBssid,
                                mWifiInfo.getSSID());
                        WifiConfiguration config = getConnectedWifiConfigurationInternal();
                        if (config != null) {
                            // re-enable autojoin
                            mWifiConfigManager.updateNetworkSelectionStatus(
                                    config.networkId,
                                    WifiConfiguration.NetworkSelectionStatus
                                            .DISABLED_NONE);
                            mWifiConfigManager.setNetworkValidatedInternetAccess(
                                    config.networkId, true);
                            if (config.isPasspoint()
                                    && mTermsAndConditionsUrl != null) {
                                // Clear the T&C after the user accepted them and the we are
                                // notified that the network validation is successful
                                mTermsAndConditionsUrl = null;
                                LinkProperties newLp = new LinkProperties(mLinkProperties);
                                addPasspointInfoToLinkProperties(newLp);
                                sendMessage(CMD_UPDATE_LINKPROPERTIES, newLp);
                                mWifiMetrics
                                        .incrementTotalNumberOfPasspointAcceptanceOfTermsAndConditions();
                            }
                            if (retrieveConnectedNetworkDefaultGateway()) {
                                updateLinkedNetworks(config);
                            }
                        }
                        mCmiMonitor.onInternetValidated(mClientModeManager);
                    }
                    break;
                }
                case CMD_ACCEPT_UNVALIDATED: {
                    boolean accept = (message.arg1 != 0);
                    mWifiConfigManager.setNetworkNoInternetAccessExpected(mLastNetworkId, accept);
                    break;
                }
                case WifiMonitor.NETWORK_DISCONNECTION_EVENT: {
                    DisconnectEventInfo eventInfo = (DisconnectEventInfo) message.obj;
                    reportConnectionAttemptEnd(
                            WifiMetrics.ConnectionEvent.FAILURE_NETWORK_DISCONNECTION,
                            WifiMetricsProto.ConnectionEvent.HLF_NONE,
                            WifiMetricsProto.ConnectionEvent.FAILURE_REASON_UNKNOWN);
                    if (unexpectedDisconnectedReason(eventInfo.reasonCode)) {
                        mWifiDiagnostics.triggerBugReportDataCapture(
                                WifiDiagnostics.REPORT_REASON_UNEXPECTED_DISCONNECT);
                    }

                    if (!eventInfo.locallyGenerated) {
                        // ignore disconnects initiated by wpa_supplicant.
                        mWifiScoreCard.noteNonlocalDisconnect(mInterfaceName, eventInfo.reasonCode);
                        int rssi = mWifiInfo.getRssi();
                        mWifiBlocklistMonitor.handleBssidConnectionFailure(mWifiInfo.getBSSID(),
                                getConnectedWifiConfiguration(),
                                WifiBlocklistMonitor.REASON_ABNORMAL_DISCONNECT, rssi);
                    }
                    WifiConfiguration config = getConnectedWifiConfigurationInternal();

                    if (mVerboseLoggingEnabled) {
                        log("NETWORK_DISCONNECTION_EVENT in connected state"
                                + " BSSID=" + mWifiInfo.getBSSID()
                                + " RSSI=" + mWifiInfo.getRssi()
                                + " freq=" + mWifiInfo.getFrequency()
                                + " reason=" + eventInfo.reasonCode
                                + " Network Selection Status=" + (config == null ? "Unavailable"
                                : config.getNetworkSelectionStatus().getNetworkStatusString()));
                    }
                    handleNetworkDisconnect(false, eventInfo.reasonCode);
                    transitionTo(mDisconnectedState);
                    break;
                }
                case CMD_START_ROAM: {
                    /* Connect command coming from auto-join */
                    int netId = message.arg1;
                    String bssid = (String) message.obj;
                    if (bssid == null) {
                        bssid = SUPPLICANT_BSSID_ANY;
                    }
                    WifiConfiguration config =
                            mWifiConfigManager.getConfiguredNetworkWithoutMasking(netId);
                    if (config == null) {
                        loge("CMD_START_ROAM and no config, bail out...");
                        break;
                    }
                    mLastScanRssi = mWifiConfigManager.findScanRssi(netId,
                            mWifiHealthMonitor.getScanRssiValidTimeMs());
                    mWifiScoreCard.noteConnectionAttempt(mWifiInfo, mLastScanRssi, config.SSID);
                    setTargetBssid(config, bssid);
                    mTargetNetworkId = netId;

                    logd("CMD_START_ROAM sup state "
                            + " my state " + getCurrentState().getName()
                            + " nid=" + Integer.toString(netId)
                            + " config " + config.getProfileKey()
                            + " targetRoamBSSID " + mTargetBssid);

                    reportConnectionAttemptStart(config, mTargetBssid,
                            WifiMetricsProto.ConnectionEvent.ROAM_ENTERPRISE);
                    if (mWifiNative.roamToNetwork(mInterfaceName, config)) {
                        mTargetWifiConfiguration = config;
                        mIsAutoRoaming = true;
                        mWifiMetrics.logStaEvent(
                                mInterfaceName, StaEvent.TYPE_CMD_START_ROAM, config);
                        transitionTo(mRoamingState);
                    } else {
                        loge("CMD_START_ROAM Failed to start roaming to network " + config);
                        reportConnectionAttemptEnd(
                                WifiMetrics.ConnectionEvent.FAILURE_CONNECT_NETWORK_FAILED,
                                WifiMetricsProto.ConnectionEvent.HLF_NONE,
                                WifiMetricsProto.ConnectionEvent.FAILURE_REASON_UNKNOWN);
                        mMessageHandlingStatus = MESSAGE_HANDLING_STATUS_FAIL;
                        break;
                    }
                    break;
                }
                case CMD_IP_CONFIGURATION_LOST: {
                    mWifiMetrics.incrementIpRenewalFailure();
                    handleStatus = NOT_HANDLED;
                    break;
                }
                case CMD_IP_REACHABILITY_SESSION_END: {
                    mIpReachabilityMonitorActive = false;
                    break;
                }
                default: {
                    handleStatus = NOT_HANDLED;
                    break;
                }
            }

            if (handleStatus == HANDLED) {
                logStateAndMessage(message, this);
            }

            return handleStatus;
        }

        @Override
        public void exit() {
            logd("ClientModeImpl: Leaving Connected state");
            mWifiConnectivityManager.handleConnectionStateChanged(
                    mClientModeManager,
                     WifiConnectivityManager.WIFI_STATE_TRANSITIONING);

            mWifiLastResortWatchdog.connectedStateTransition(false);
        }
    }

    class DisconnectedState extends State {
        @Override
        public void enter() {
            Log.i(getTag(), "disconnectedstate enter");
            // We don't scan frequently if this is a temporary disconnect
            // due to p2p
            if (mWifiP2pConnection.shouldTemporarilyDisconnectWifi()) {
                // TODO(b/161569371): P2P should wait for all ClientModeImpls to enter
                //  DisconnectedState, not just one instance.
                // (Does P2P Service support STA+P2P concurrency?)
                mWifiP2pConnection.sendMessage(WifiP2pServiceImpl.DISCONNECT_WIFI_RESPONSE);
                return;
            }

            mIpReachabilityMonitorActive = false;
            removeMessages(CMD_IP_REACHABILITY_SESSION_END);

            if (mVerboseLoggingEnabled) {
                logd(" Enter DisconnectedState screenOn=" + mScreenOn);
            }

            /** clear the roaming state, if we were roaming, we failed */
            mIsAutoRoaming = false;
            mTargetNetworkId = WifiConfiguration.INVALID_NETWORK_ID;

            if (isClientSetupCompleted) {
                mWifiConnectivityManager.handleConnectionStateChanged(
                        mClientModeManager,
                        WifiConnectivityManager.WIFI_STATE_DISCONNECTED);
            }
        }

        @Override
        public boolean processMessage(Message message) {
            boolean handleStatus = HANDLED;

            switch (message.what) {
                case CMD_RECONNECT:
                case CMD_REASSOCIATE: {
                    if (mWifiP2pConnection.shouldTemporarilyDisconnectWifi()) {
                        // Drop a third party reconnect/reassociate if STA is
                        // temporarily disconnected for p2p
                        break;
                    } else {
                        // ConnectableState handles it
                        handleStatus = NOT_HANDLED;
                    }
                    break;
                }
                default: {
                    handleStatus = NOT_HANDLED;
                    break;
                }
            }

            if (handleStatus == HANDLED) {
                logStateAndMessage(message, this);
            }
            return handleStatus;
        }

        @Override
        public void exit() {
            mWifiConnectivityManager.handleConnectionStateChanged(
                    mClientModeManager,
                     WifiConnectivityManager.WIFI_STATE_TRANSITIONING);
        }
    }

    void handleGsmAuthRequest(SimAuthRequestData requestData) {
        WifiConfiguration requestingWifiConfiguration = null;
        if (mTargetWifiConfiguration != null
                && mTargetWifiConfiguration.networkId
                == requestData.networkId) {
            requestingWifiConfiguration = mTargetWifiConfiguration;
            logd("id matches targetWifiConfiguration");
        } else if (mLastNetworkId != WifiConfiguration.INVALID_NETWORK_ID
                && mLastNetworkId == requestData.networkId) {
            requestingWifiConfiguration = getConnectedWifiConfigurationInternal();
            logd("id matches currentWifiConfiguration");
        }

        if (requestingWifiConfiguration == null) {
            logd("GsmAuthRequest received with null target/current WifiConfiguration.");
            return;
        }

        /*
         * Try authentication in the following order.
         *
         *    Standard       Cellular_auth     Type Command
         *
         * 1. 3GPP TS 31.102 3G_authentication [Length][RAND][Length][AUTN]
         *                            [Length][RES][Length][CK][Length][IK] and more
         * 2. 3GPP TS 31.102 2G_authentication [Length][RAND]
         *                            [Length][SRES][Length][Cipher Key Kc]
         * 3. 3GPP TS 11.11  2G_authentication [RAND]
         *                            [SRES][Cipher Key Kc]
         */
        String response = mWifiCarrierInfoManager
                .getGsmSimAuthResponse(requestData.data, requestingWifiConfiguration);
        if (response == null) {
            // In case of failure, issue may be due to sim type, retry as No.2 case
            response = mWifiCarrierInfoManager
                    .getGsmSimpleSimAuthResponse(requestData.data, requestingWifiConfiguration);
            if (response == null) {
                // In case of failure, issue may be due to sim type, retry as No.3 case
                response = mWifiCarrierInfoManager.getGsmSimpleSimNoLengthAuthResponse(
                                requestData.data, requestingWifiConfiguration);
            }
        }
        if (response == null || response.length() == 0) {
            mWifiNative.simAuthFailedResponse(mInterfaceName);
        } else {
            logv("Supplicant Response -" + response);
            mWifiNative.simAuthResponse(
                    mInterfaceName, WifiNative.SIM_AUTH_RESP_TYPE_GSM_AUTH, response);
        }
    }

    void handle3GAuthRequest(SimAuthRequestData requestData) {
        WifiConfiguration requestingWifiConfiguration = null;
        if (mTargetWifiConfiguration != null
                && mTargetWifiConfiguration.networkId
                == requestData.networkId) {
            requestingWifiConfiguration = mTargetWifiConfiguration;
            logd("id matches targetWifiConfiguration");
        } else if (mLastNetworkId != WifiConfiguration.INVALID_NETWORK_ID
                && mLastNetworkId == requestData.networkId) {
            requestingWifiConfiguration = getConnectedWifiConfigurationInternal();
            logd("id matches currentWifiConfiguration");
        }

        if (requestingWifiConfiguration == null) {
            logd("3GAuthRequest received with null target/current WifiConfiguration.");
            return;
        }

        SimAuthResponseData response = mWifiCarrierInfoManager
                .get3GAuthResponse(requestData, requestingWifiConfiguration);
        if (response != null) {
            mWifiNative.simAuthResponse(
                    mInterfaceName, response.type, response.response);
        } else {
            mWifiNative.umtsAuthFailedResponse(mInterfaceName);
        }
    }

    /**
     * Automatically connect to the network specified
     *
     * @param networkId ID of the network to connect to
     * @param uid UID of the app triggering the connection.
     * @param bssid BSSID of the network
     */
    public void startConnectToNetwork(int networkId, int uid, String bssid) {
        sendMessage(CMD_START_CONNECT, networkId, uid, bssid);
    }

    /**
     * Automatically roam to the network specified
     *
     * @param networkId ID of the network to roam to
     * @param bssid BSSID of the access point to roam to.
     */
    public void startRoamToNetwork(int networkId, String bssid) {
        sendMessage(CMD_START_ROAM, networkId, 0, bssid);
    }

    /**
     * @param reason reason code from supplicant on network disconnected event
     * @return true if this is a suspicious disconnect
     */
    static boolean unexpectedDisconnectedReason(int reason) {
        return reason == StaIfaceReasonCode.PREV_AUTH_NOT_VALID
                || reason == StaIfaceReasonCode.CLASS2_FRAME_FROM_NONAUTH_STA
                || reason == StaIfaceReasonCode.CLASS3_FRAME_FROM_NONASSOC_STA
                || reason == StaIfaceReasonCode.DISASSOC_STA_HAS_LEFT
                || reason == StaIfaceReasonCode.STA_REQ_ASSOC_WITHOUT_AUTH
                || reason == StaIfaceReasonCode.MICHAEL_MIC_FAILURE
                || reason == StaIfaceReasonCode.FOURWAY_HANDSHAKE_TIMEOUT
                || reason == StaIfaceReasonCode.GROUP_KEY_UPDATE_TIMEOUT
                || reason == StaIfaceReasonCode.GROUP_CIPHER_NOT_VALID
                || reason == StaIfaceReasonCode.PAIRWISE_CIPHER_NOT_VALID
                || reason == StaIfaceReasonCode.IEEE_802_1X_AUTH_FAILED
                || reason == StaIfaceReasonCode.DISASSOC_LOW_ACK;
    }

    private static String getLinkPropertiesSummary(LinkProperties lp) {
        List<String> attributes = new ArrayList<>(6);
        if (lp.hasIpv4Address()) {
            attributes.add("v4");
        }
        if (lp.hasIpv4DefaultRoute()) {
            attributes.add("v4r");
        }
        if (lp.hasIpv4DnsServer()) {
            attributes.add("v4dns");
        }
        if (lp.hasGlobalIpv6Address()) {
            attributes.add("v6");
        }
        if (lp.hasIpv6DefaultRoute()) {
            attributes.add("v6r");
        }
        if (lp.hasIpv6DnsServer()) {
            attributes.add("v6dns");
        }

        return TextUtils.join(" ", attributes);
    }

    /**
     * Gets the SSID from the WifiConfiguration pointed at by 'mTargetNetworkId'
     * This should match the network config framework is attempting to connect to.
     */
    private String getConnectingSsidInternal() {
        WifiConfiguration config = getConnectingWifiConfigurationInternal();
        return config != null ? config.SSID : null;
    }

    /**
     * Check if there is any connection request for WiFi network.
     */
    private boolean hasConnectionRequests() {
        return mNetworkFactory.hasConnectionRequests()
                || mUntrustedNetworkFactory.hasConnectionRequests()
                || mOemWifiNetworkFactory.hasConnectionRequests()
                || mRestrictedWifiNetworkFactory.hasConnectionRequests()
                || mMultiInternetManager.hasPendingConnectionRequests();
    }

    /**
     * Retrieve the factory MAC address from config store (stored on first bootup). If we don't have
     * a factory MAC address stored in config store, retrieve it now and store it.
     *
     * Note:
     * <li> This is needed to ensure that we use the same MAC address for connecting to
     * networks with MAC randomization disabled regardless of whether the connection is
     * occurring on "wlan0" or "wlan1" due to STA + STA. </li>
     * <li> Retries added to deal with any transient failures when invoking
     * {@link WifiNative#getStaFactoryMacAddress(String)}.
     */
    @Nullable
    private MacAddress retrieveFactoryMacAddressAndStoreIfNecessary() {
        boolean saveFactoryMacInConfigStore =
                mWifiGlobals.isSaveFactoryMacToConfigStoreEnabled();
        if (saveFactoryMacInConfigStore) {
            // Already present, just return.
            String factoryMacAddressStr = mSettingsConfigStore.get(WIFI_STA_FACTORY_MAC_ADDRESS);
            if (factoryMacAddressStr != null) return MacAddress.fromString(factoryMacAddressStr);
        }
        MacAddress factoryMacAddress = mWifiNative.getStaFactoryMacAddress(mInterfaceName);
        if (factoryMacAddress == null) {
            // the device may be running an older HAL (version < 1.3).
            Log.w(TAG, "Failed to retrieve factory MAC address");
            return null;
        }
        if (saveFactoryMacInConfigStore) {
            mSettingsConfigStore.put(WIFI_STA_FACTORY_MAC_ADDRESS, factoryMacAddress.toString());
            Log.i(TAG, "Factory MAC address stored in config store: " + factoryMacAddress);
        }
        Log.i(TAG, "Factory MAC address retrieved: " + factoryMacAddress);
        return factoryMacAddress;
    }

    /**
     * Gets the factory MAC address of wlan0 (station interface).
     * @return String representation of the factory MAC address.
     */
    @Nullable
    public String getFactoryMacAddress() {
        MacAddress factoryMacAddress = retrieveFactoryMacAddressAndStoreIfNecessary();
        if (factoryMacAddress != null) return factoryMacAddress.toString();

        // For devices with older HAL's (version < 1.3), no API exists to retrieve factory MAC
        // address (and also does not support MAC randomization - needs verson 1.2). So, just
        // return the regular MAC address from the interface.
        if (!mWifiGlobals.isConnectedMacRandomizationEnabled()) {
            Log.w(TAG, "Can't get factory MAC address, return the MAC address");
            return mWifiNative.getMacAddress(mInterfaceName);
        }
        return null;
    }

    /** Sends a link probe. */
    public void probeLink(LinkProbeCallback callback, int mcs) {
        String bssid = mWifiInfo.getBSSID();
        if (bssid == null) {
            Log.w(getTag(), "Attempted to send link probe when not connected!");
            callback.onFailure(LinkProbeCallback.LINK_PROBE_ERROR_NOT_CONNECTED);
            return;
        }
        mWifiNative.probeLink(mInterfaceName, MacAddress.fromString(bssid), callback, mcs);
    }

    private static class ConnectNetworkMessage {
        public final NetworkUpdateResult result;
        public final ActionListenerWrapper listener;

        ConnectNetworkMessage(NetworkUpdateResult result, ActionListenerWrapper listener) {
            this.result = result;
            this.listener = listener;
        }
    }

    /** Trigger network connection and provide status via the provided callback. */
    public void connectNetwork(NetworkUpdateResult result, ActionListenerWrapper wrapper,
            int callingUid) {
        Message message =
                obtainMessage(CMD_CONNECT_NETWORK, new ConnectNetworkMessage(result, wrapper));
        message.sendingUid = callingUid;
        sendMessage(message);
    }

    /** Trigger network save and provide status via the provided callback. */
    public void saveNetwork(NetworkUpdateResult result, ActionListenerWrapper wrapper,
            int callingUid) {
        Message message =
                obtainMessage(CMD_SAVE_NETWORK, new ConnectNetworkMessage(result, wrapper));
        message.sendingUid = callingUid;
        sendMessage(message);
    }

    /**
     * Handle BSS transition request from Connected BSS.
     *
     * @param frameData Data retrieved from received BTM request frame.
     */
    private void handleBssTransitionRequest(BtmFrameData frameData) {
        if (frameData == null) {
            return;
        }

        String bssid = mWifiInfo.getBSSID();
        String ssid = mWifiInfo.getSSID();
        if ((bssid == null) || (ssid == null) || WifiManager.UNKNOWN_SSID.equals(ssid)) {
            Log.e(getTag(), "Failed to handle BSS transition: bssid: " + bssid + " ssid: " + ssid);
            return;
        }

        mWifiMetrics.incrementSteeringRequestCount();

        if ((frameData.mBssTmDataFlagsMask
                & MboOceConstants.BTM_DATA_FLAG_MBO_CELL_DATA_CONNECTION_PREFERENCE_INCLUDED)
                != 0) {
            mWifiMetrics.incrementMboCellularSwitchRequestCount();
        }


        if ((frameData.mBssTmDataFlagsMask
                & MboOceConstants.BTM_DATA_FLAG_DISASSOCIATION_IMMINENT) != 0) {
            long duration = 0;
            if ((frameData.mBssTmDataFlagsMask
                    & MboOceConstants.BTM_DATA_FLAG_MBO_ASSOC_RETRY_DELAY_INCLUDED) != 0) {
                mWifiMetrics.incrementSteeringRequestCountIncludingMboAssocRetryDelay();
                duration = frameData.mBlockListDurationMs;
            }
            if (duration == 0) {
                /*
                 * When disassoc imminent bit alone is set or MBO assoc retry delay is
                 * set to zero(reserved as per spec), blocklist the BSS for sometime to
                 * avoid AP rejecting the re-connect request.
                 */
                duration = MboOceConstants.DEFAULT_BLOCKLIST_DURATION_MS;
            }
            // Blocklist the current BSS
            WifiConfiguration config = getConnectedWifiConfiguration();
            if (config == null) {
                config = getConnectingWifiConfiguration();
            }
            mWifiBlocklistMonitor.blockBssidForDurationMs(bssid, config, duration,
                    WifiBlocklistMonitor.REASON_FRAMEWORK_DISCONNECT_MBO_OCE, 0);
        }

        if (frameData.mStatus != MboOceConstants.BTM_RESPONSE_STATUS_ACCEPT) {
            // Trigger the network selection and re-connect to new network if available.
            mWifiMetrics.incrementForceScanCountDueToSteeringRequest();
            mWifiConnectivityManager.forceConnectivityScan(ClientModeImpl.WIFI_WORK_SOURCE);
        }
    }

    /**
     * @return true if this device supports FILS-SHA256
     */
    private boolean isFilsSha256Supported() {
        return (getSupportedFeatures() & WIFI_FEATURE_FILS_SHA256) != 0;
    }

    /**
     * @return true if this device supports FILS-SHA384
     */
    private boolean isFilsSha384Supported() {
        return (getSupportedFeatures() & WIFI_FEATURE_FILS_SHA384) != 0;
    }

    /**
     * @return true if this device supports Trust On First Use
     */
    private boolean isTrustOnFirstUseSupported() {
        return (getSupportedFeatures() & WIFI_FEATURE_TRUST_ON_FIRST_USE) != 0;
    }

    /**
     * Helper method to set the allowed key management schemes from
     * scan result.
     * When the AKM is updated, changes should be propagated to the
     * actual saved network, and the correct AKM could be retrieved
     * on selecting the security params.
     */
    private void updateAllowedKeyManagementSchemesFromScanResult(
            WifiConfiguration config, ScanResult scanResult) {
        config.enableFils(
                isFilsSha256Supported()
                && ScanResultUtil.isScanResultForFilsSha256Network(scanResult),
                isFilsSha384Supported()
                && ScanResultUtil.isScanResultForFilsSha384Network(scanResult));
        mWifiConfigManager.updateFilsAkms(config.networkId,
                config.isFilsSha256Enabled(), config.isFilsSha384Enabled());
    }
    /**
     * Update wifi configuration based on the matching scan result.
     *
     * @param config Wifi configuration object.
     * @param scanResult Scan result matching the network.
     */
    private void updateWifiConfigFromMatchingScanResult(WifiConfiguration config,
            ScanResult scanResult) {
        updateAllowedKeyManagementSchemesFromScanResult(config, scanResult);
        if (config.isFilsSha256Enabled() || config.isFilsSha384Enabled()) {
            config.enterpriseConfig.setFieldValue(WifiEnterpriseConfig.EAP_ERP, "1");
        }
    }

    private void selectCandidateSecurityParamsIfNecessary(
            WifiConfiguration config,
            List<ScanResult> scanResults) {
        if (null != config.getNetworkSelectionStatus().getCandidateSecurityParams()) return;

        // This comes from wifi picker directly so there is no candidate security params.
        // Run network selection against this SSID.
        scanResults.stream()
                .filter(scanResult -> config.SSID.equals(
                        ScanResultUtil.createQuotedSsid(scanResult.SSID)))
                .map(ScanDetail::new)
                .forEach(scanDetail -> mWifiNetworkSelector
                        .updateNetworkCandidateSecurityParams(config, scanDetail));
        // Get the fresh copy again to retrieve the candidate security params.
        WifiConfiguration freshConfig = mWifiConfigManager.getConfiguredNetwork(config.networkId);
        if (null != freshConfig
                && null != freshConfig.getNetworkSelectionStatus().getCandidateSecurityParams()) {
            config.getNetworkSelectionStatus().setCandidateSecurityParams(
                    freshConfig.getNetworkSelectionStatus().getCandidateSecurityParams());
            return;
        }

        // When a connecting request comes from network request or adding a network via
        // API directly, there might be no scan result to know the proper security params.
        // In this case, we use the first available security params to have a try first.
        Log.i(getTag(), "Cannot select a candidate security params from scan results,"
                + "try to select the first available security params.");
        SecurityParams defaultParams = config.getSecurityParamsList().stream()
                .filter(WifiConfigurationUtil::isSecurityParamsValid)
                .findFirst().orElse(null);
        config.getNetworkSelectionStatus().setCandidateSecurityParams(defaultParams);
        // populate the target security params to the internal configuration manually,
        // and then wifi info could retrieve this information.
        mWifiConfigManager.setNetworkCandidateScanResult(
                config.networkId, null, 0, defaultParams);
    }

    /**
     * Update the wifi configuration before sending connect to
     * supplicant/driver.
     *
     * @param config wifi configuration object.
     * @param bssid BSSID to assocaite with.
     */
    void updateWifiConfigOnStartConnection(WifiConfiguration config, String bssid) {
        setTargetBssid(config, bssid);

        // Go through the matching scan results and update wifi config.
        ScanResultMatchInfo key1 = ScanResultMatchInfo.fromWifiConfiguration(config);
        List<ScanResult> scanResults = mScanRequestProxy.getScanResults();
        for (ScanResult scanResult : scanResults) {
            if (!config.SSID.equals(ScanResultUtil.createQuotedSsid(scanResult.SSID))) {
                continue;
            }
            ScanResultMatchInfo key2 = ScanResultMatchInfo.fromScanResult(scanResult);
            if (!key1.equals(key2)) {
                continue;
            }
            updateWifiConfigFromMatchingScanResult(config, scanResult);
        }

        selectCandidateSecurityParamsIfNecessary(config, scanResults);

        if (mWifiGlobals.isConnectedMacRandomizationEnabled()) {
            if (config.macRandomizationSetting != WifiConfiguration.RANDOMIZATION_NONE) {
                configureRandomizedMacAddress(config);
            } else {
                setCurrentMacToFactoryMac(config);
            }
        }

        if (config.enterpriseConfig != null
                && config.enterpriseConfig.isAuthenticationSimBased()
                && mWifiCarrierInfoManager.isImsiEncryptionInfoAvailable(
                mWifiCarrierInfoManager.getBestMatchSubscriptionId(config))
                && TextUtils.isEmpty(config.enterpriseConfig.getAnonymousIdentity())) {
            String anonAtRealm = mWifiCarrierInfoManager
                    .getAnonymousIdentityWith3GppRealm(config);
            // Use anonymous@<realm> when pseudonym is not available
            config.enterpriseConfig.setAnonymousIdentity(anonAtRealm);
        }
    }

    private void setConfigurationsPriorToIpClientProvisioning(WifiConfiguration config) {
        mIpClient.setHttpProxy(config.getHttpProxy());
        if (!TextUtils.isEmpty(mContext.getResources().getString(
                R.string.config_wifi_tcp_buffers))) {
            mIpClient.setTcpBufferSizes(mContext.getResources().getString(
                    R.string.config_wifi_tcp_buffers));
        }
    }

    private boolean startIpClient(WifiConfiguration config, boolean isFilsConnection) {
        if (mIpClient == null) {
            return false;
        }

        final boolean isUsingStaticIp =
                (config.getIpAssignment() == IpConfiguration.IpAssignment.STATIC);
        final boolean isUsingMacRandomization =
                config.macRandomizationSetting
                        != WifiConfiguration.RANDOMIZATION_NONE
                        && mWifiGlobals.isConnectedMacRandomizationEnabled();
        if (mVerboseLoggingEnabled) {
            final String key = config.getProfileKey();
            log("startIpClient netId=" + Integer.toString(mLastNetworkId)
                    + " " + key + " "
                    + " roam=" + mIsAutoRoaming
                    + " static=" + isUsingStaticIp
                    + " randomMac=" + isUsingMacRandomization
                    + " isFilsConnection=" + isFilsConnection);
        }

        final MacAddress currentBssid = getCurrentBssidInternalMacAddress();
        final String l2Key = mLastL2KeyAndGroupHint != null
                ? mLastL2KeyAndGroupHint.first : null;
        final String groupHint = mLastL2KeyAndGroupHint != null
                ? mLastL2KeyAndGroupHint.second : null;
        final Layer2Information layer2Info = new Layer2Information(l2Key, groupHint,
                currentBssid);

        if (isFilsConnection) {
            stopIpClient();
            if (isUsingStaticIp) {
                mWifiNative.flushAllHlp(mInterfaceName);
                return false;
            }
            setConfigurationsPriorToIpClientProvisioning(config);
            final ProvisioningConfiguration.Builder prov =
                    new ProvisioningConfiguration.Builder()
                    .withPreDhcpAction()
                    .withPreconnection()
                    .withDisplayName(config.SSID)
                    .withLayer2Information(layer2Info);
            if (mContext.getResources().getBoolean(R.bool.config_wifiEnableApfOnNonPrimarySta)
                    || isPrimary()) {
                // unclear if the native layer will return the correct non-capabilities if APF is
                // not supported on secondary interfaces.
                prov.withApfCapabilities(mWifiNative.getApfCapabilities(mInterfaceName));
            }
            if (isUsingMacRandomization) {
                // Use EUI64 address generation for link-local IPv6 addresses.
                prov.withRandomMacAddress();
            }
            mIpClient.startProvisioning(prov.build());
        } else {
            sendNetworkChangeBroadcast(DetailedState.OBTAINING_IPADDR);
            // We must clear the config BSSID, as the wifi chipset may decide to roam
            // from this point on and having the BSSID specified in the network block would
            // cause the roam to fail and the device to disconnect.
            clearTargetBssid("ObtainingIpAddress");

            // Stop IpClient in case we're switching from DHCP to static
            // configuration or vice versa.
            //
            // When we transition from static configuration to DHCP in
            // particular, we must tell ConnectivityService that we're
            // disconnected, because DHCP might take a long time during which
            // connectivity APIs such as getActiveNetworkInfo should not return
            // CONNECTED.
            stopDhcpSetup();
            setConfigurationsPriorToIpClientProvisioning(config);
            ScanDetailCache scanDetailCache =
                    mWifiConfigManager.getScanDetailCacheForNetwork(config.networkId);
            ScanResult scanResult = null;
            if (mLastBssid != null) {
                if (scanDetailCache != null) {
                    scanResult = scanDetailCache.getScanResult(mLastBssid);
                }

                // The cached scan result of connected network would be null at the first
                // connection, try to check full scan result list again to look up matched
                // scan result associated to the current BSSID.
                if (scanResult == null) {
                    scanResult = mScanRequestProxy.getScanResult(mLastBssid);
                }
            }

            final ProvisioningConfiguration.Builder prov;
            ProvisioningConfiguration.ScanResultInfo scanResultInfo = null;
            if (scanResult != null) {
                final List<ScanResultInfo.InformationElement> ies =
                        new ArrayList<ScanResultInfo.InformationElement>();
                for (ScanResult.InformationElement ie : scanResult.getInformationElements()) {
                    ScanResultInfo.InformationElement scanResultInfoIe =
                            new ScanResultInfo.InformationElement(ie.getId(), ie.getBytes());
                    ies.add(scanResultInfoIe);
                }
                scanResultInfo = new ProvisioningConfiguration.ScanResultInfo(scanResult.SSID,
                        scanResult.BSSID, ies);
            }

            if (!isUsingStaticIp) {
                prov = new ProvisioningConfiguration.Builder()
                    .withPreDhcpAction()
                    .withNetwork(getCurrentNetwork())
                    .withDisplayName(config.SSID)
                    .withScanResultInfo(scanResultInfo)
                    .withLayer2Information(layer2Info);
            } else {
                StaticIpConfiguration staticIpConfig = config.getStaticIpConfiguration();
                prov = new ProvisioningConfiguration.Builder()
                        .withStaticConfiguration(staticIpConfig)
                        .withNetwork(getCurrentNetwork())
                        .withDisplayName(config.SSID)
                        .withLayer2Information(layer2Info);
            }
            if (mContext.getResources().getBoolean(R.bool.config_wifiEnableApfOnNonPrimarySta)
                    || isPrimary()) {
                // unclear if the native layer will return the correct non-capabilities if APF is
                // not supported on secondary interfaces.
                prov.withApfCapabilities(mWifiNative.getApfCapabilities(mInterfaceName));
            }
            if (isUsingMacRandomization) {
                // Use EUI64 address generation for link-local IPv6 addresses.
                prov.withRandomMacAddress();
            }
            mIpClient.startProvisioning(prov.build());
        }

        return true;
    }

    @Override
    public boolean setWifiConnectedNetworkScorer(IBinder binder,
            IWifiConnectedNetworkScorer scorer) {
        return mWifiScoreReport.setWifiConnectedNetworkScorer(binder, scorer);
    }

    @Override
    public void clearWifiConnectedNetworkScorer() {
        mWifiScoreReport.clearWifiConnectedNetworkScorer();
    }

    @Override
    public void sendMessageToClientModeImpl(Message msg) {
        sendMessage(msg);
    }

    @Override
    public long getId() {
        return mId;
    }

    @Override
    public void dumpWifiScoreReport(FileDescriptor fd, PrintWriter pw, String[] args) {
        mWifiScoreReport.dump(fd, pw, args);
    }

    /**
     * Notifies changes in data connectivity of the default data SIM.
     */
    @Override
    public void onCellularConnectivityChanged(@WifiDataStall.CellularDataStatusCode int status) {
        mWifiConfigManager.onCellularConnectivityChanged(status);
        // do a scan if no cell data and currently not connect to wifi
        if (status == WifiDataStall.CELLULAR_DATA_NOT_AVAILABLE
                && getConnectedWifiConfigurationInternal() == null) {
            if (mContext.getResources().getBoolean(
                    R.bool.config_wifiScanOnCellularDataLossEnabled)) {
                mWifiConnectivityManager.forceConnectivityScan(WIFI_WORK_SOURCE);
            }
        }
    }

    @Override
    public void setMboCellularDataStatus(boolean available) {
        mWifiNative.setMboCellularDataStatus(mInterfaceName, available);
    }

    @Override
    public WifiNative.RoamingCapabilities getRoamingCapabilities() {
        return mWifiNative.getRoamingCapabilities(mInterfaceName);
    }

    @Override
    public boolean configureRoaming(WifiNative.RoamingConfig config) {
        return mWifiNative.configureRoaming(mInterfaceName, config);
    }

    @Override
    public boolean enableRoaming(boolean enabled) {
        int status = mWifiNative.enableFirmwareRoaming(
                mInterfaceName, enabled
                        ? WifiNative.ENABLE_FIRMWARE_ROAMING
                        : WifiNative.DISABLE_FIRMWARE_ROAMING);
        return status == WifiNative.SET_FIRMWARE_ROAMING_SUCCESS;
    }

    @Override
    public boolean setCountryCode(String countryCode) {
        return mWifiNative.setStaCountryCode(mInterfaceName, countryCode);
    }

    @Override
    public List<TxFateReport> getTxPktFates() {
        return mWifiNative.getTxPktFates(mInterfaceName);
    }

    @Override
    public List<RxFateReport> getRxPktFates() {
        return mWifiNative.getRxPktFates(mInterfaceName);
    }

    @Override
    public void setShouldReduceNetworkScore(boolean shouldReduceNetworkScore) {
        mWifiScoreReport.setShouldReduceNetworkScore(shouldReduceNetworkScore);
    }

    private void applyCachedPacketFilter() {
        // If packet filter is supported on both connections, ignore since we would have already
        // applied the filter.
        if (mContext.getResources().getBoolean(R.bool.config_wifiEnableApfOnNonPrimarySta)) return;
        if (mCachedPacketFilter == null) {
            Log.w(TAG, "No cached packet filter to apply");
            return;
        }
        Log.i(TAG, "Applying cached packet filter");
        mWifiNative.installPacketFilter(mInterfaceName, mCachedPacketFilter);
    }

    /**
     * Invoked by parent ConcreteClientModeManager whenever a role change occurs.
     */
    public void onRoleChanged() {
        ClientRole role = mClientModeManager.getRole();
        if (role == ROLE_CLIENT_PRIMARY) {
            applyCachedPacketFilter();
            if (mScreenOn) {
                // Start RSSI polling for the new primary network to enable scoring.
                enableRssiPolling(true);
            }
        } else {
            if (mScreenOn && !isSecondaryInternet()) {
                // Stop RSSI polling (if enabled) for the secondary network.
                enableRssiPolling(false);
            }
        }
        WifiConfiguration connectedNetwork = getConnectedWifiConfiguration();
        if (connectedNetwork != null) {
            updateWifiInfoWhenConnected(connectedNetwork);
            // Update capabilities after a role change.
            updateCapabilities(connectedNetwork);
        }
        mWifiScoreReport.onRoleChanged(role);
    }

    private void addPasspointInfoToLinkProperties(LinkProperties linkProperties) {
        // CaptivePortalData.Builder.setVenueFriendlyName API not available on R
        if (!SdkLevel.isAtLeastS()) {
            return;
        }
        WifiConfiguration currentNetwork = getConnectedWifiConfigurationInternal();
        if (currentNetwork == null || !currentNetwork.isPasspoint()) {
            return;
        }
        ScanResult scanResult = mScanRequestProxy.getScanResult(mLastBssid);

        if (scanResult == null) {
            return;
        }
        URL venueUrl = mPasspointManager.getVenueUrl(scanResult);

        // Update the friendly name to populate the notification
        CaptivePortalData.Builder captivePortalDataBuilder = new CaptivePortalData.Builder()
                .setVenueFriendlyName(currentNetwork.providerFriendlyName);

        // Update the Venue URL if available
        if (venueUrl != null) {
            captivePortalDataBuilder.setVenueInfoUrl(Uri.parse(venueUrl.toString()),
                    CaptivePortalData.CAPTIVE_PORTAL_DATA_SOURCE_PASSPOINT);
        }

        // Update the T&C URL if available. The network is captive if T&C URL is available
        if (mTermsAndConditionsUrl != null) {
            captivePortalDataBuilder.setUserPortalUrl(
                    Uri.parse(mTermsAndConditionsUrl.toString()),
                    CaptivePortalData.CAPTIVE_PORTAL_DATA_SOURCE_PASSPOINT).setCaptive(true);
        }

        linkProperties.setCaptivePortalData(captivePortalDataBuilder.build());
    }

    private boolean mHasQuit = false;

    @Override
    protected void onQuitting() {
        mHasQuit = true;
        mClientModeManager.onClientModeImplQuit();
    }

    /** Returns true if the ClientModeImpl has fully stopped, false otherwise. */
    public boolean hasQuit() {
        return mHasQuit;
    }

    /**
     * WifiVcnNetworkPolicyChangeListener tracks VCN-defined Network policies for a
     * WifiNetworkAgent. These policies are used to restart Networks or update their
     * NetworkCapabilities.
     */
    private class WifiVcnNetworkPolicyChangeListener
            implements VcnManager.VcnNetworkPolicyChangeListener {
        @Override
        public void onPolicyChanged() {
            if (mNetworkAgent == null) {
                return;
            }
            // Update the NetworkAgent's NetworkCapabilities which will merge the current
            // capabilities with VcnManagementService's underlying Network policy.
            Log.i(getTag(), "VCN policy changed, updating NetworkCapabilities.");
            updateCapabilities();
        }
    }

    /**
     * Updates the default gateway mac address of the connected network config and updates the
     * linked networks resulting from the new default gateway.
     */
    private boolean retrieveConnectedNetworkDefaultGateway() {
        WifiConfiguration currentConfig = getConnectedWifiConfiguration();
        if (currentConfig == null) {
            logi("can't fetch config of current network id " + mLastNetworkId);
            return false;
        }

        // Find IPv4 default gateway.
        if (mLinkProperties == null) {
            logi("cannot retrieve default gateway from null link properties");
            return false;
        }
        String gatewayIPv4 = null;
        for (RouteInfo routeInfo : mLinkProperties.getRoutes()) {
            if (routeInfo.isDefaultRoute()
                    && routeInfo.getDestination().getAddress() instanceof Inet4Address
                    && routeInfo.hasGateway()) {
                gatewayIPv4 = routeInfo.getGateway().getHostAddress();
                break;
            }
        }

        if (TextUtils.isEmpty(gatewayIPv4)) {
            logi("default gateway ipv4 is null");
            return false;
        }

        String gatewayMac = macAddressFromRoute(gatewayIPv4);
        if (TextUtils.isEmpty(gatewayMac)) {
            logi("default gateway mac fetch failed for ipv4 addr = " + gatewayIPv4);
            return false;
        }

        logi("Default Gateway MAC address of " + mLastBssid + " from routes is : " + gatewayMac);
        if (!mWifiConfigManager.setNetworkDefaultGwMacAddress(mLastNetworkId, gatewayMac)) {
            logi("default gateway mac set failed for " + currentConfig.getKey() + " network");
            return false;
        }

        return mWifiConfigManager.saveToStore(true);
    }

    /**
     * Links the supplied config to all matching saved configs and updates the WifiBlocklistMonitor
     * SSID allowlist with the linked networks.
     */
    private void updateLinkedNetworks(@NonNull WifiConfiguration config) {
        if (!mContext.getResources().getBoolean(R.bool.config_wifiEnableLinkedNetworkRoaming)) {
            return;
        }

        SecurityParams params = mWifiNative.getCurrentNetworkSecurityParams(mInterfaceName);
        if (params == null || !params.isSecurityType(WifiConfiguration.SECURITY_TYPE_PSK)) {
            return;
        }

        // check for FT/PSK
        ScanResult scanResult = mScanRequestProxy.getScanResult(mLastBssid);
        String caps = (scanResult != null) ? scanResult.capabilities : "";
        if (params == null || caps.contains("FT/PSK")) {
            Log.i(TAG, "Linked network - return as current connection is FT-PSK");
            return;
        }

        mWifiConfigManager.updateLinkedNetworks(config.networkId);
        Map<String, WifiConfiguration> linkedNetworks = mWifiConfigManager
                .getLinkedNetworksWithoutMasking(config.networkId);
        if (!mWifiNative.updateLinkedNetworks(mInterfaceName, config.networkId, linkedNetworks)) {
            return;
        }

        List<String> allowlistSsids = new ArrayList<>(linkedNetworks.values().stream()
                .map(linkedConfig -> linkedConfig.SSID)
                .collect(Collectors.toList()));
        if (linkedNetworks.size() > 0) {
            allowlistSsids.add(config.SSID);
        }
        mWifiBlocklistMonitor.setAllowlistSsids(config.SSID, allowlistSsids);
        mWifiBlocklistMonitor.updateFirmwareRoamingConfiguration(new ArraySet<>(allowlistSsids));
    }

    private boolean checkAndHandleLinkedNetworkRoaming(String associatedBssid) {
        if (!mContext.getResources().getBoolean(R.bool.config_wifiEnableLinkedNetworkRoaming)) {
            return false;
        }

        ScanResult scanResult = mScanRequestProxy.getScanResult(associatedBssid);
        if (scanResult == null) {
            return false;
        }

        WifiConfiguration config = mWifiConfigManager
                .getSavedNetworkForScanResult(scanResult);
        if (config == null || !config.allowedKeyManagement.get(WifiConfiguration.KeyMgmt.WPA_PSK)
                || mLastNetworkId == config.networkId) {
            return false;
        }

        mIsLinkedNetworkRoaming = true;
        setTargetBssid(config, associatedBssid);
        mTargetNetworkId = config.networkId;
        mTargetWifiConfiguration = config;
        mLastNetworkId = WifiConfiguration.INVALID_NETWORK_ID;
        sendNetworkChangeBroadcast(DetailedState.CONNECTING);
        mWifiInfo.setFrequency(scanResult.frequency);
        mWifiInfo.setBSSID(associatedBssid);
        return true;
    }

    @RequiresApi(Build.VERSION_CODES.S)
    private @WifiConfiguration.RecentFailureReason int
            mboAssocDisallowedReasonCodeToWifiConfigurationRecentFailureReason(
            @MboOceConstants.MboAssocDisallowedReasonCode int reasonCode) {
        switch (reasonCode) {
            case MboOceConstants.MBO_ASSOC_DISALLOWED_REASON_MAX_NUM_STA_ASSOCIATED:
                return WifiConfiguration.RECENT_FAILURE_MBO_ASSOC_DISALLOWED_MAX_NUM_STA_ASSOCIATED;
            case MboOceConstants.MBO_ASSOC_DISALLOWED_REASON_AIR_INTERFACE_OVERLOADED:
                return WifiConfiguration
                        .RECENT_FAILURE_MBO_ASSOC_DISALLOWED_AIR_INTERFACE_OVERLOADED;
            case MboOceConstants.MBO_ASSOC_DISALLOWED_REASON_AUTH_SERVER_OVERLOADED:
                return WifiConfiguration.RECENT_FAILURE_MBO_ASSOC_DISALLOWED_AUTH_SERVER_OVERLOADED;
            case MboOceConstants.MBO_ASSOC_DISALLOWED_REASON_INSUFFICIENT_RSSI:
                return WifiConfiguration.RECENT_FAILURE_MBO_ASSOC_DISALLOWED_INSUFFICIENT_RSSI;
            case MboOceConstants.MBO_ASSOC_DISALLOWED_REASON_UNSPECIFIED:
            case MboOceConstants.MBO_ASSOC_DISALLOWED_REASON_RESERVED_0:
            case MboOceConstants.MBO_ASSOC_DISALLOWED_REASON_RESERVED:
            default:
                return WifiConfiguration.RECENT_FAILURE_MBO_ASSOC_DISALLOWED_UNSPECIFIED;
        }
    }

    /**
     * To set association rejection status in wifi config.
     * @param netId The network ID.
     * @param assocRejectEventInfo Association rejection information.
     */
    private void setAssociationRejectionStatusInConfig(int netId,
            AssocRejectEventInfo assocRejectEventInfo) {
        int statusCode = assocRejectEventInfo.statusCode;
        @WifiConfiguration.RecentFailureReason int reason;

        switch (statusCode) {
            case StaIfaceStatusCode.AP_UNABLE_TO_HANDLE_NEW_STA:
                reason = WifiConfiguration.RECENT_FAILURE_AP_UNABLE_TO_HANDLE_NEW_STA;
                break;
            case StaIfaceStatusCode.ASSOC_REJECTED_TEMPORARILY:
                reason = WifiConfiguration.RECENT_FAILURE_REFUSED_TEMPORARILY;
                break;
            case StaIfaceStatusCode.DENIED_POOR_CHANNEL_CONDITIONS:
                reason = WifiConfiguration.RECENT_FAILURE_POOR_CHANNEL_CONDITIONS;
                break;
            default:
                // do nothing
                return;
        }

        if (SdkLevel.isAtLeastS()) {
            if (assocRejectEventInfo.mboAssocDisallowedInfo != null) {
                reason = mboAssocDisallowedReasonCodeToWifiConfigurationRecentFailureReason(
                        assocRejectEventInfo.mboAssocDisallowedInfo.mReasonCode);
            } else if (assocRejectEventInfo.oceRssiBasedAssocRejectInfo != null) {
                reason = WifiConfiguration.RECENT_FAILURE_OCE_RSSI_BASED_ASSOCIATION_REJECTION;
            }
        }

        mWifiConfigManager.setRecentFailureAssociationStatus(netId, reason);

    }
}<|MERGE_RESOLUTION|>--- conflicted
+++ resolved
@@ -4625,12 +4625,8 @@
                             mPasspointManager.requestVenueUrlAnqpElement(scanResult);
                         }
                     }
-<<<<<<< HEAD
                     mIpReachabilityMonitorActive = true;
-                    mWifiInfo.setCurrentNetworkKey(config.getNetworkKeyFromSecurityType(
-=======
                     mWifiInfo.setNetworkKey(config.getNetworkKeyFromSecurityType(
->>>>>>> 0d82e28f
                             mWifiInfo.getCurrentSecurityType()));
                     transitionTo(mL3ProvisioningState);
                     break;
