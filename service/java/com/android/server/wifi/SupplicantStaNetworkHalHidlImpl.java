/*
 * Copyright (C) 2017 The Android Open Source Project
 *
 * Licensed under the Apache License, Version 2.0 (the "License");
 * you may not use this file except in compliance with the License.
 * You may obtain a copy of the License at
 *
 *      http://www.apache.org/licenses/LICENSE-2.0
 *
 * Unless required by applicable law or agreed to in writing, software
 * distributed under the License is distributed on an "AS IS" BASIS,
 * WITHOUT WARRANTIES OR CONDITIONS OF ANY KIND, either express or implied.
 * See the License for the specific language governing permissions and
 * limitations under the License.
 */
package com.android.server.wifi;

import android.content.Context;
import android.hardware.wifi.supplicant.V1_0.ISupplicantStaNetwork;
import android.hardware.wifi.supplicant.V1_0.ISupplicantStaNetworkCallback;
import android.hardware.wifi.supplicant.V1_0.SupplicantStatus;
import android.hardware.wifi.supplicant.V1_0.SupplicantStatusCode;
import android.net.wifi.SecurityParams;
import android.net.wifi.WifiConfiguration;
import android.net.wifi.WifiEnterpriseConfig;
import android.net.wifi.WifiEnterpriseConfig.Ocsp;
import android.net.wifi.WifiManager;
import android.net.wifi.WifiSsid;
import android.os.RemoteException;
import android.text.TextUtils;
import android.util.Log;

import com.android.internal.annotations.VisibleForTesting;
import com.android.server.wifi.util.ArrayUtils;
import com.android.server.wifi.util.GeneralUtil.Mutable;
import com.android.server.wifi.util.NativeUtil;
import com.android.wifi.resources.R;

import org.json.JSONException;
import org.json.JSONObject;

import java.io.UnsupportedEncodingException;
import java.net.URLDecoder;
import java.net.URLEncoder;
import java.util.ArrayList;
import java.util.BitSet;
import java.util.HashMap;
import java.util.Iterator;
import java.util.Map;
import java.util.regex.Matcher;
import java.util.regex.Pattern;

import javax.annotation.concurrent.ThreadSafe;


/**
 * Wrapper class for ISupplicantStaNetwork HAL calls. Gets and sets supplicant sta network variables
 * and interacts with networks.
 * Public fields should be treated as invalid until their 'get' method is called, which will set the
 * value if it returns true
 * To maintain thread-safety, the locking protocol is that every non-static method (regardless of
 * access level) acquires mLock.
 */
@ThreadSafe
public class SupplicantStaNetworkHalHidlImpl {
    private static final String TAG = "SupplicantStaNetworkHal";
    @VisibleForTesting
    public static final String ID_STRING_KEY_FQDN = "fqdn";
    @VisibleForTesting
    public static final String ID_STRING_KEY_CREATOR_UID = "creatorUid";
    @VisibleForTesting
    public static final String ID_STRING_KEY_CONFIG_KEY = "configKey";

    /**
     * Regex pattern for extracting the GSM sim authentication response params from a string.
     * Matches a strings like the following: "[:<kc_value>:<sres_value>]";
     */
    private static final Pattern GSM_AUTH_RESPONSE_PARAMS_PATTERN =
            Pattern.compile(":([0-9a-fA-F]+):([0-9a-fA-F]+)");
    /**
     * Regex pattern for extracting the UMTS sim authentication response params from a string.
     * Matches a strings like the following: ":<ik_value>:<ck_value>:<res_value>";
     */
    private static final Pattern UMTS_AUTH_RESPONSE_PARAMS_PATTERN =
            Pattern.compile("^:([0-9a-fA-F]+):([0-9a-fA-F]+):([0-9a-fA-F]+)$");
    /**
     * Regex pattern for extracting the UMTS sim auts response params from a string.
     * Matches a strings like the following: ":<auts_value>";
     */
    private static final Pattern UMTS_AUTS_RESPONSE_PARAMS_PATTERN =
            Pattern.compile("^:([0-9a-fA-F]+)$");

    private final Object mLock = new Object();
    private final Context mContext;
    private final String mIfaceName;
    private final WifiMonitor mWifiMonitor;
    private final WifiGlobals mWifiGlobals;
    private ISupplicantStaNetwork mISupplicantStaNetwork;
    private ISupplicantStaNetworkCallback mISupplicantStaNetworkCallback;

    private boolean mVerboseLoggingEnabled = false;
    // Network variables read from wpa_supplicant.
    private int mNetworkId;
    private ArrayList<Byte> mSsid;
    private byte[/* 6 */] mBssid;
    private boolean mScanSsid;
    private int mKeyMgmtMask;
    private int mProtoMask;
    private int mAuthAlgMask;
    private int mGroupCipherMask;
    private int mPairwiseCipherMask;
    private int mGroupMgmtCipherMask;
    private String mPskPassphrase;
    private String mSaePassword;
    private String mSaePasswordId;
    private byte[] mPsk;
    private ArrayList<Byte> mWepKey;
    private int mWepTxKeyIdx;
    private boolean mRequirePmf;
    private String mIdStr;
    private int mEapMethod;
    private int mEapPhase2Method;
    private ArrayList<Byte> mEapIdentity;
    private ArrayList<Byte> mEapAnonymousIdentity;
    private ArrayList<Byte> mEapPassword;
    private String mEapCACert;
    private String mEapCAPath;
    private String mEapClientCert;
    private String mEapPrivateKeyId;
    private String mEapSubjectMatch;
    private String mEapAltSubjectMatch;
    private boolean mEapEngine;
    private String mEapEngineID;
    private String mEapDomainSuffixMatch;
    private @Ocsp int mOcsp;
    private String mWapiCertSuite;
    private long mAdvanceKeyMgmtFeatures;

    SupplicantStaNetworkHalHidlImpl(ISupplicantStaNetwork iSupplicantStaNetwork, String ifaceName,
            Context context, WifiMonitor monitor, WifiGlobals wifiGlobals,
            long advanceKeyMgmtFeature) {
        mISupplicantStaNetwork = iSupplicantStaNetwork;
        mContext = context;
        mIfaceName = ifaceName;
        mWifiMonitor = monitor;
        mWifiGlobals = wifiGlobals;
        mAdvanceKeyMgmtFeatures = advanceKeyMgmtFeature;
    }

    /**
     * Enable/Disable verbose logging.
     *
     */
    void enableVerboseLogging(boolean verboseEnabled, boolean halVerboseEnabled) {
        synchronized (mLock) {
            mVerboseLoggingEnabled = verboseEnabled;
        }
    }

    /**
     * Read network variables from wpa_supplicant into the provided WifiConfiguration object.
     *
     * @param config        WifiConfiguration object to be populated.
     * @param networkExtras Map of network extras parsed from wpa_supplicant.
     * @return true if succeeds, false otherwise.
     * @throws IllegalArgumentException on malformed configuration params.
     */
    @VisibleForTesting
    public boolean loadWifiConfiguration(WifiConfiguration config,
            Map<String, String> networkExtras) {
        synchronized (mLock) {
            if (config == null) return false;
            /** SSID */
            config.SSID = null;
            if (getSsid() && !ArrayUtils.isEmpty(mSsid)) {
                config.SSID =
                        WifiSsid.fromBytes(NativeUtil.byteArrayFromArrayList(mSsid)).toString();
            } else {
                Log.e(TAG, "failed to read ssid");
                return false;
            }
            /** Network Id */
            config.networkId = -1;
            if (getId()) {
                config.networkId = mNetworkId;
            } else {
                Log.e(TAG, "getId failed");
                return false;
            }
            /** BSSID */
            config.getNetworkSelectionStatus().setNetworkSelectionBSSID(null);
            if (getBssid() && !ArrayUtils.isEmpty(mBssid)) {
                config.getNetworkSelectionStatus().setNetworkSelectionBSSID(
                        NativeUtil.macAddressFromByteArray(mBssid));
            }
            /** Scan SSID (Is Hidden Network?) */
            config.hiddenSSID = false;
            if (getScanSsid()) {
                config.hiddenSSID = mScanSsid;
            }
            /** Require PMF*/
            config.requirePmf = false;
            if (getRequirePmf()) {
                config.requirePmf = mRequirePmf;
            }
            /** WEP keys **/
            config.wepTxKeyIndex = -1;
            if (getWepTxKeyIdx()) {
                config.wepTxKeyIndex = mWepTxKeyIdx;
            }
            for (int i = 0; i < 4; i++) {
                config.wepKeys[i] = null;
                if (getWepKey(i) && !ArrayUtils.isEmpty(mWepKey)) {
                    config.wepKeys[i] = NativeUtil.bytesToHexOrQuotedString(mWepKey);
                }
            }

            /** allowedKeyManagement */
            if (getKeyMgmt()) {
                BitSet keyMgmtMask = supplicantToWifiConfigurationKeyMgmtMask(mKeyMgmtMask);
                keyMgmtMask = removeFastTransitionFlags(keyMgmtMask);
                keyMgmtMask = removeSha256KeyMgmtFlags(keyMgmtMask);
                keyMgmtMask = removePskSaeUpgradableTypeFlags(keyMgmtMask);
                config.setSecurityParams(keyMgmtMask);
                config.enableFils(
                        keyMgmtMask.get(WifiConfiguration.KeyMgmt.FILS_SHA256),
                        keyMgmtMask.get(WifiConfiguration.KeyMgmt.FILS_SHA384));
            }

            // supplicant only have one valid security type, it won't be a disbled params.
            SecurityParams securityParams = config.getDefaultSecurityParams();

            /** PSK pass phrase */
            config.preSharedKey = null;
            if (getPskPassphrase() && !TextUtils.isEmpty(mPskPassphrase)) {
                if (securityParams.isSecurityType(WifiConfiguration.SECURITY_TYPE_WAPI_PSK)) {
                    config.preSharedKey = mPskPassphrase;
                } else {
                    config.preSharedKey = NativeUtil.addEnclosingQuotes(mPskPassphrase);
                }
            } else if (getPsk() && !ArrayUtils.isEmpty(mPsk)) {
                config.preSharedKey = NativeUtil.hexStringFromByteArray(mPsk);
            } /* Do not read SAE password */

            /** metadata: idstr */
            if (getIdStr() && !TextUtils.isEmpty(mIdStr)) {
                Map<String, String> metadata = parseNetworkExtra(mIdStr);
                networkExtras.putAll(metadata);
            } else {
                Log.w(TAG, "getIdStr failed or empty");
            }

            /** WAPI Cert Suite */
            if (securityParams.isSecurityType(WifiConfiguration.SECURITY_TYPE_WAPI_CERT)) {
                if (config.enterpriseConfig == null) {
                    return false;
                }
                config.enterpriseConfig.setEapMethod(
                        WifiEnterpriseConfig.Eap.WAPI_CERT);
                /** WAPI Certificate Suite. */
                if (getWapiCertSuite() && !TextUtils.isEmpty(mWapiCertSuite)) {
                    config.enterpriseConfig.setWapiCertSuite(mWapiCertSuite);
                }
                return true;
            }
            return loadWifiEnterpriseConfig(config.SSID, config.enterpriseConfig);
        }
    }

    /**
     * Save an entire WifiConfiguration to wpa_supplicant via HIDL.
     *
     * @param config WifiConfiguration object to be saved. Note that the SSID will already by the
     *               raw, untranslated SSID to pass to supplicant directly.
     * @return true if succeeds, false otherwise.
     * @throws IllegalArgumentException on malformed configuration params.
     */
    public boolean saveWifiConfiguration(WifiConfiguration config) {
        synchronized (mLock) {
            if (config == null) return false;
            /** SSID */
            if (config.SSID != null) {
<<<<<<< HEAD
                String ssid = WifiGbk.getRealSsid(config); // wifigbk++
                if (!setSsid(NativeUtil.decodeSsid(ssid))) {
                    Log.e(TAG, "failed to set SSID: " + config.SSID);
=======
                WifiSsid wifiSsid = WifiSsid.fromString(config.SSID);
                if (!setSsid(NativeUtil.byteArrayToArrayList(wifiSsid.getBytes()))) {
                    Log.e(TAG, "failed to set SSID: " + wifiSsid);
>>>>>>> c5a95523
                    return false;
                }
            }
            /** BSSID */
            String bssidStr = config.getNetworkSelectionStatus().getNetworkSelectionBSSID();
            if (bssidStr != null) {
                byte[] bssid = NativeUtil.macAddressToByteArray(bssidStr);
                if (!setBssid(bssid)) {
                    Log.e(TAG, "failed to set BSSID: " + bssidStr);
                    return false;
                }
            }
            /** HiddenSSID */
            if (!setScanSsid(config.hiddenSSID)) {
                Log.e(TAG, config.SSID + ": failed to set hiddenSSID: " + config.hiddenSSID);
                return false;
            }

            SecurityParams securityParams = config.getNetworkSelectionStatus()
                    .getCandidateSecurityParams();
            if (null == securityParams) {
                Log.wtf(TAG, "No available security params.");
                return false;
            }
            Log.d(TAG, "The target security params: " + securityParams);

            boolean isRequirePmf = NativeUtil.getOptimalPmfSettingForConfig(config,
                    securityParams.isRequirePmf(), mWifiGlobals);
            /** RequirePMF */
            if (!setRequirePmf(isRequirePmf)) {
                Log.e(TAG, config.SSID + ": failed to set requirePMF: " + config.requirePmf);
                return false;
            }
            /** Key Management Scheme */
            BitSet allowedKeyManagement = securityParams.getAllowedKeyManagement();
            if (allowedKeyManagement.cardinality() != 0) {
                // Add upgradable type key management flags for PSK/SAE.
                allowedKeyManagement = addPskSaeUpgradableTypeFlagsIfSupported(
                        config, allowedKeyManagement);
                // Add FT flags if supported.
                allowedKeyManagement = addFastTransitionFlags(allowedKeyManagement);
                // Add SHA256 key management flags.
                allowedKeyManagement = addSha256KeyMgmtFlags(allowedKeyManagement);
                if (!setKeyMgmt(wifiConfigurationToSupplicantKeyMgmtMask(allowedKeyManagement))) {
                    Log.e(TAG, "failed to set Key Management");
                    return false;
                }
                // Check and set SuiteB configurations.
                if (allowedKeyManagement.get(WifiConfiguration.KeyMgmt.SUITE_B_192)
                        && !saveSuiteBConfig(config)) {
                    Log.e(TAG, "Failed to set Suite-B-192 configuration");
                    return false;
                }
            }
            /** Security Protocol */
            BitSet allowedProtocols = securityParams.getAllowedProtocols();
            if (allowedProtocols.cardinality() != 0
                    && !setProto(wifiConfigurationToSupplicantProtoMask(allowedProtocols))) {
                Log.e(TAG, "failed to set Security Protocol");
                return false;
            }
            /** Auth Algorithm */
            BitSet allowedAuthAlgorithms = securityParams.getAllowedAuthAlgorithms();
            if (allowedAuthAlgorithms.cardinality() != 0
                    && !setAuthAlg(wifiConfigurationToSupplicantAuthAlgMask(
                    allowedAuthAlgorithms))) {
                Log.e(TAG, "failed to set AuthAlgorithm");
                return false;
            }
            /** Group Cipher */
            BitSet allowedGroupCiphers = NativeUtil.getOptimalGroupCiphersForConfig(
                    config, securityParams.getAllowedGroupCiphers(), mWifiGlobals);
            if (allowedGroupCiphers.cardinality() != 0
                    && (!setGroupCipher(wifiConfigurationToSupplicantGroupCipherMask(
                    allowedGroupCiphers)))) {
                Log.e(TAG, "failed to set Group Cipher");
                return false;
            }
            /** Pairwise Cipher*/
            BitSet allowedPairwiseCiphers = NativeUtil.getOptimalPairwiseCiphersForConfig(
                    config, securityParams.getAllowedPairwiseCiphers(), mWifiGlobals);
            if (allowedPairwiseCiphers.cardinality() != 0
                    && !setPairwiseCipher(wifiConfigurationToSupplicantPairwiseCipherMask(
                    allowedPairwiseCiphers))) {
                Log.e(TAG, "failed to set PairwiseCipher");
                return false;
            }
            /** Pre Shared Key */
            // For PSK, this can either be quoted ASCII passphrase or hex string for raw psk.
            // For SAE, password must be a quoted ASCII string
            if (config.preSharedKey != null) {
                if (securityParams.isSecurityType(WifiConfiguration.SECURITY_TYPE_WAPI_PSK)) {
                    if (!setPskPassphrase(config.preSharedKey)) {
                        Log.e(TAG, "failed to set wapi psk passphrase");
                        return false;
                    }
                } else if (config.preSharedKey.startsWith("\"")) {
                    if (allowedKeyManagement.get(WifiConfiguration.KeyMgmt.SAE)) {
                        /* WPA3 case, field is SAE Password */
                        if (!setSaePassword(
                                NativeUtil.removeEnclosingQuotes(config.preSharedKey))) {
                            Log.e(TAG, "failed to set sae password");
                            return false;
                        }
                    }
                    if (allowedKeyManagement.get(WifiConfiguration.KeyMgmt.WPA_PSK)) {
                        if (!setPskPassphrase(
                                NativeUtil.removeEnclosingQuotes(config.preSharedKey))) {
                            Log.e(TAG, "failed to set psk passphrase");
                            return false;
                        }
                    }
                } else {
                    if (!allowedKeyManagement.get(WifiConfiguration.KeyMgmt.WPA_PSK)
                            && allowedKeyManagement.get(WifiConfiguration.KeyMgmt.SAE)) {

                        return false;
                    }
                    if (!setPsk(NativeUtil.hexStringToByteArray(config.preSharedKey))) {
                        Log.e(TAG, "failed to set psk");
                        return false;
                    }
                }
            }
            /** Wep Keys */
            boolean hasSetKey = false;
            if (config.wepKeys != null) {
                for (int i = 0; i < config.wepKeys.length; i++) {
                    if (config.wepKeys[i] != null) {
                        if (!setWepKey(
                                i, NativeUtil.hexOrQuotedStringToBytes(config.wepKeys[i]))) {
                            Log.e(TAG, "failed to set wep_key " + i);
                            return false;
                        }
                        hasSetKey = true;
                    }
                }
            }
            /** Wep Tx Key Idx */
            if (hasSetKey) {
                if (!setWepTxKeyIdx(config.wepTxKeyIndex)) {
                    Log.e(TAG, "failed to set wep_tx_keyidx: " + config.wepTxKeyIndex);
                    return false;
                }
            }
            /** metadata: FQDN + ConfigKey + CreatorUid */
            final Map<String, String> metadata = new HashMap<String, String>();
            if (config.isPasspoint()) {
                metadata.put(ID_STRING_KEY_FQDN, config.FQDN);
            }
            metadata.put(ID_STRING_KEY_CONFIG_KEY, config.getProfileKey());
            metadata.put(ID_STRING_KEY_CREATOR_UID, Integer.toString(config.creatorUid));
            if (!setIdStr(createNetworkExtra(metadata))) {
                Log.e(TAG, "failed to set id string");
                return false;
            }
            /** UpdateIdentifier */
            if (config.updateIdentifier != null
                    && !setUpdateIdentifier(Integer.parseInt(config.updateIdentifier))) {
                Log.e(TAG, "failed to set update identifier");
                return false;
            }
            /** SAE configuration */
            if (allowedKeyManagement.get(WifiConfiguration.KeyMgmt.SAE)
                    && getV1_4StaNetwork() != null) {
                /**
                 * Hash-to-Element preference.
                 * For devices that don't support H2E, H2E mode will be permanently disabled.
                 * Devices that support H2E will enable both legacy and H2E mode by default,
                 * and will connect to SAE networks with H2E if possible, unless H2E only
                 * mode is enabled, and then the device will not connect to SAE networks in
                 * legacy mode.
                 */
                if (!mWifiGlobals.isWpa3SaeH2eSupported() && securityParams.isSaeH2eOnlyMode()) {
                    Log.e(TAG, "This device does not support SAE H2E.");
                    return false;
                }
                byte mode = mWifiGlobals.isWpa3SaeH2eSupported()
                        ? android.hardware.wifi.supplicant.V1_4
                                .ISupplicantStaNetwork.SaeH2eMode.H2E_OPTIONAL
                        : android.hardware.wifi.supplicant.V1_4
                                .ISupplicantStaNetwork.SaeH2eMode.DISABLED;
                if (securityParams.isSaeH2eOnlyMode()) {
                    mode = android.hardware.wifi.supplicant.V1_4
                            .ISupplicantStaNetwork.SaeH2eMode.H2E_MANDATORY;
                }
                if (!setSaeH2eMode(mode)) {
                    Log.e(TAG, "failed to set H2E preference.");
                    return false;
                }
            }
            // Finish here if no EAP config to set
            if (config.enterpriseConfig != null
                    && config.enterpriseConfig.getEapMethod() != WifiEnterpriseConfig.Eap.NONE) {
                if (config.enterpriseConfig.getEapMethod() == WifiEnterpriseConfig.Eap.WAPI_CERT) {
                    /** WAPI certificate suite name*/
                    String param = config.enterpriseConfig
                            .getFieldValue(WifiEnterpriseConfig.WAPI_CERT_SUITE_KEY);
                    if (!TextUtils.isEmpty(param) && !setWapiCertSuite(param)) {
                        Log.e(TAG, config.SSID + ": failed to set WAPI certificate suite: "
                                + param);
                        return false;
                    }
                    return true;
                } else if (!saveWifiEnterpriseConfig(config.SSID, config.enterpriseConfig)) {
                    return false;
                }
            }

            // Now that the network is configured fully, start listening for callback events.
            return tryRegisterCallback(config.networkId, config.SSID);
        }
    }

    private boolean tryRegisterCallback_1_4(int networkId, String ssid) {
        if (getV1_4StaNetwork() == null) return false;

        SupplicantStaNetworkHalCallbackV1_4 callback =
                new SupplicantStaNetworkHalCallbackV1_4(networkId, ssid);
        if (!registerCallback_1_4(callback)) {
            Log.e(TAG, "Failed to register V1.4 callback");
            return false;
        }
        mISupplicantStaNetworkCallback = callback;
        return true;
    }

    private boolean tryRegisterCallback(int networkId, String ssid) {
        /* try newer version fist. */
        if (getV1_4StaNetwork() != null) {
            return tryRegisterCallback_1_4(networkId, ssid);
        }

        mISupplicantStaNetworkCallback =
        new SupplicantStaNetworkHalCallback(networkId, ssid);
        if (!registerCallback(mISupplicantStaNetworkCallback)) {
            Log.e(TAG, "Failed to register callback");
            return false;
        }
        return true;
    }

    /**
     * Read network variables from wpa_supplicant into the provided WifiEnterpriseConfig object.
     *
     * @param ssid      SSID of the network. (Used for logging purposes only)
     * @param eapConfig WifiEnterpriseConfig object to be populated.
     * @return true if succeeds, false otherwise.
     */
    private boolean loadWifiEnterpriseConfig(String ssid, WifiEnterpriseConfig eapConfig) {
        synchronized (mLock) {
            if (eapConfig == null) return false;
            /** EAP method */
            if (getEapMethod()) {
                eapConfig.setEapMethod(supplicantToWifiConfigurationEapMethod(mEapMethod));
            } else {
                // Invalid eap method could be because it's not an enterprise config.
                Log.e(TAG, "failed to get eap method. Assumimg not an enterprise network");
                return true;
            }
            /** EAP Phase 2 method */
            if (getEapPhase2Method()) {
                eapConfig.setPhase2Method(
                        supplicantToWifiConfigurationEapPhase2Method(mEapPhase2Method));
            } else {
                // We cannot have an invalid eap phase 2 method. Return failure.
                Log.e(TAG, "failed to get eap phase2 method");
                return false;
            }
            /** EAP Identity */
            if (getEapIdentity() && !ArrayUtils.isEmpty(mEapIdentity)) {
                eapConfig.setFieldValue(
                        WifiEnterpriseConfig.IDENTITY_KEY,
                        NativeUtil.stringFromByteArrayList(mEapIdentity));
            }
            /** EAP Anonymous Identity */
            if (getEapAnonymousIdentity() && !ArrayUtils.isEmpty(mEapAnonymousIdentity)) {
                eapConfig.setFieldValue(
                        WifiEnterpriseConfig.ANON_IDENTITY_KEY,
                        NativeUtil.stringFromByteArrayList(mEapAnonymousIdentity));
            }
            /** EAP Password */
            if (getEapPassword() && !ArrayUtils.isEmpty(mEapPassword)) {
                eapConfig.setFieldValue(
                        WifiEnterpriseConfig.PASSWORD_KEY,
                        NativeUtil.stringFromByteArrayList(mEapPassword));
            }
            /** EAP Client Cert */
            if (getEapClientCert() && !TextUtils.isEmpty(mEapClientCert)) {
                eapConfig.setFieldValue(WifiEnterpriseConfig.CLIENT_CERT_KEY, mEapClientCert);
            }
            /** EAP CA Cert */
            if (getEapCACert() && !TextUtils.isEmpty(mEapCACert)) {
                eapConfig.setFieldValue(WifiEnterpriseConfig.CA_CERT_KEY, mEapCACert);
            }
            /** EAP OCSP type */
            if (getOcsp()) {
                eapConfig.setOcsp(mOcsp);
            }
            /** EAP Subject Match */
            if (getEapSubjectMatch() && !TextUtils.isEmpty(mEapSubjectMatch)) {
                eapConfig.setFieldValue(WifiEnterpriseConfig.SUBJECT_MATCH_KEY, mEapSubjectMatch);
            }
            /** EAP Engine ID */
            if (getEapEngineID() && !TextUtils.isEmpty(mEapEngineID)) {
                eapConfig.setFieldValue(WifiEnterpriseConfig.ENGINE_ID_KEY, mEapEngineID);
            }
            /** EAP Engine. Set this only if the engine id is non null. */
            if (getEapEngine() && !TextUtils.isEmpty(mEapEngineID)) {
                eapConfig.setFieldValue(
                        WifiEnterpriseConfig.ENGINE_KEY,
                        mEapEngine
                                ? WifiEnterpriseConfig.ENGINE_ENABLE
                                : WifiEnterpriseConfig.ENGINE_DISABLE);
            }
            /** EAP Private Key */
            if (getEapPrivateKeyId() && !TextUtils.isEmpty(mEapPrivateKeyId)) {
                eapConfig.setFieldValue(WifiEnterpriseConfig.PRIVATE_KEY_ID_KEY, mEapPrivateKeyId);
            }
            /** EAP Alt Subject Match */
            if (getEapAltSubjectMatch() && !TextUtils.isEmpty(mEapAltSubjectMatch)) {
                eapConfig.setFieldValue(
                        WifiEnterpriseConfig.ALTSUBJECT_MATCH_KEY, mEapAltSubjectMatch);
            }
            /** EAP Domain Suffix Match */
            if (getEapDomainSuffixMatch() && !TextUtils.isEmpty(mEapDomainSuffixMatch)) {
                eapConfig.setFieldValue(
                        WifiEnterpriseConfig.DOM_SUFFIX_MATCH_KEY, mEapDomainSuffixMatch);
            }
            /** EAP CA Path*/
            if (getEapCAPath() && !TextUtils.isEmpty(mEapCAPath)) {
                eapConfig.setFieldValue(WifiEnterpriseConfig.CA_PATH_KEY, mEapCAPath);
            }
            return true;
        }
    }

    /**
     * Save network variables from the provided SuiteB configuration to wpa_supplicant.
     *
     * @param config WifiConfiguration object to be saved
     * @return true if succeeds, false otherwise.
     */
    private boolean saveSuiteBConfig(WifiConfiguration config) {
        SecurityParams securityParams = config.getNetworkSelectionStatus()
                .getCandidateSecurityParams();
        if (null == securityParams) {
            Log.wtf(TAG, "No available security params.");
            return false;
        }

        /** Group Cipher **/
        BitSet allowedGroupCiphers = securityParams.getAllowedGroupCiphers();
        if (allowedGroupCiphers.cardinality() != 0
                && !setGroupCipher(wifiConfigurationToSupplicantGroupCipherMask(
                allowedGroupCiphers))) {
            Log.e(TAG, "failed to set Group Cipher");
            return false;
        }
        /** Pairwise Cipher*/
        BitSet allowedPairwiseCiphers = securityParams.getAllowedPairwiseCiphers();
        if (allowedPairwiseCiphers.cardinality() != 0
                && !setPairwiseCipher(wifiConfigurationToSupplicantPairwiseCipherMask(
                allowedPairwiseCiphers))) {
            Log.e(TAG, "failed to set PairwiseCipher");
            return false;
        }
        /** GroupMgmt Cipher */
        BitSet allowedGroupManagementCiphers = securityParams.getAllowedGroupManagementCiphers();
        if (allowedGroupManagementCiphers.cardinality() != 0
                && !setGroupMgmtCipher(wifiConfigurationToSupplicantGroupMgmtCipherMask(
                allowedGroupManagementCiphers))) {
            Log.e(TAG, "failed to set GroupMgmtCipher");
            return false;
        }

        BitSet allowedSuiteBCiphers = securityParams.getAllowedSuiteBCiphers();
        if (allowedSuiteBCiphers.get(WifiConfiguration.SuiteBCipher.ECDHE_RSA)) {
            if (!enableTlsSuiteBEapPhase1Param(true)) {
                Log.e(TAG, "failed to set TLSSuiteB");
                return false;
            }
        } else if (allowedSuiteBCiphers.get(WifiConfiguration.SuiteBCipher.ECDHE_ECDSA)) {
            if (!enableSuiteBEapOpenSslCiphers()) {
                Log.e(TAG, "failed to set OpensslCipher");
                return false;
            }
        }

        return true;
    }

    /**
     * Save network variables from the provided WifiEnterpriseConfig object to wpa_supplicant.
     *
     * @param ssid      SSID of the network. (Used for logging purposes only)
     * @param eapConfig WifiEnterpriseConfig object to be saved.
     * @return true if succeeds, false otherwise.
     */
    private boolean saveWifiEnterpriseConfig(String ssid, WifiEnterpriseConfig eapConfig) {
        synchronized (mLock) {
            if (eapConfig == null) return false;
            /** EAP method */
            if (!setEapMethod(wifiConfigurationToSupplicantEapMethod(eapConfig.getEapMethod()))) {
                Log.e(TAG, ssid + ": failed to set eap method: " + eapConfig.getEapMethod());
                return false;
            }
            /** EAP Phase 2 method */
            if (!setEapPhase2Method(wifiConfigurationToSupplicantEapPhase2Method(
                    eapConfig.getPhase2Method()))) {
                Log.e(TAG, ssid + ": failed to set eap phase 2 method: "
                        + eapConfig.getPhase2Method());
                return false;
            }
            String eapParam = null;
            /** EAP Identity */
            eapParam = eapConfig.getFieldValue(WifiEnterpriseConfig.IDENTITY_KEY);
            if (!TextUtils.isEmpty(eapParam)
                    && !setEapIdentity(NativeUtil.stringToByteArrayList(eapParam))) {
                Log.e(TAG, ssid + ": failed to set eap identity: " + eapParam);
                return false;
            }
            /** EAP Anonymous Identity */
            eapParam = eapConfig.getFieldValue(WifiEnterpriseConfig.ANON_IDENTITY_KEY);
            if (!TextUtils.isEmpty(eapParam)) {
                if (null != getV1_4StaNetwork()) {
                    String decoratedUsernamePrefix =
                            eapConfig.getFieldValue(
                                    WifiEnterpriseConfig.DECORATED_IDENTITY_PREFIX_KEY);
                    if (!TextUtils.isEmpty(decoratedUsernamePrefix)) {
                        eapParam = decoratedUsernamePrefix + eapParam;
                    }
                }
                if (!setEapAnonymousIdentity(NativeUtil.stringToByteArrayList(eapParam))) {
                    Log.e(TAG, ssid + ": failed to set eap anonymous identity: " + eapParam);
                    return false;
                }
            }
            /** EAP Password */
            eapParam = eapConfig.getFieldValue(WifiEnterpriseConfig.PASSWORD_KEY);
            if (!TextUtils.isEmpty(eapParam)
                    && !setEapPassword(NativeUtil.stringToByteArrayList(eapParam))) {
                Log.e(TAG, ssid + ": failed to set eap password");
                return false;
            }
            /** EAP Client Cert */
            eapParam = eapConfig.getFieldValue(WifiEnterpriseConfig.CLIENT_CERT_KEY);
            if (!TextUtils.isEmpty(eapParam) && !setEapClientCert(eapParam)) {
                Log.e(TAG, ssid + ": failed to set eap client cert: " + eapParam);
                return false;
            }
            /** EAP CA Cert */
            eapParam = eapConfig.getFieldValue(WifiEnterpriseConfig.CA_CERT_KEY);
            if (!TextUtils.isEmpty(eapParam) && !setEapCACert(eapParam)) {
                Log.e(TAG, ssid + ": failed to set eap ca cert: " + eapParam);
                return false;
            }
            /** EAP Subject Match */
            eapParam = eapConfig.getFieldValue(WifiEnterpriseConfig.SUBJECT_MATCH_KEY);
            if (!TextUtils.isEmpty(eapParam) && !setEapSubjectMatch(eapParam)) {
                Log.e(TAG, ssid + ": failed to set eap subject match: " + eapParam);
                return false;
            }
            /** EAP Engine ID */
            eapParam = eapConfig.getFieldValue(WifiEnterpriseConfig.ENGINE_ID_KEY);
            if (!TextUtils.isEmpty(eapParam) && !setEapEngineID(eapParam)) {
                Log.e(TAG, ssid + ": failed to set eap engine id: " + eapParam);
                return false;
            }
            /** EAP Engine */
            eapParam = eapConfig.getFieldValue(WifiEnterpriseConfig.ENGINE_KEY);
            if (!TextUtils.isEmpty(eapParam) && !setEapEngine(
                    eapParam.equals(WifiEnterpriseConfig.ENGINE_ENABLE) ? true : false)) {
                Log.e(TAG, ssid + ": failed to set eap engine: " + eapParam);
                return false;
            }
            /** EAP Private Key */
            eapParam = eapConfig.getFieldValue(WifiEnterpriseConfig.PRIVATE_KEY_ID_KEY);
            if (!TextUtils.isEmpty(eapParam) && !setEapPrivateKeyId(eapParam)) {
                Log.e(TAG, ssid + ": failed to set eap private key: " + eapParam);
                return false;
            }
            /** EAP Alt Subject Match */
            eapParam = eapConfig.getFieldValue(WifiEnterpriseConfig.ALTSUBJECT_MATCH_KEY);
            if (!TextUtils.isEmpty(eapParam) && !setEapAltSubjectMatch(eapParam)) {
                Log.e(TAG, ssid + ": failed to set eap alt subject match: " + eapParam);
                return false;
            }
            /** EAP Domain Suffix Match */
            eapParam = eapConfig.getFieldValue(WifiEnterpriseConfig.DOM_SUFFIX_MATCH_KEY);
            if (!TextUtils.isEmpty(eapParam) && !setEapDomainSuffixMatch(eapParam)) {
                Log.e(TAG, ssid + ": failed to set eap domain suffix match: " + eapParam);
                return false;
            }
            /** EAP CA Path*/
            eapParam = eapConfig.getFieldValue(WifiEnterpriseConfig.CA_PATH_KEY);
            if (!TextUtils.isEmpty(eapParam) && !setEapCAPath(eapParam)) {
                Log.e(TAG, ssid + ": failed to set eap ca path: " + eapParam);
                return false;
            }

            /** EAP Proactive Key Caching */
            eapParam = eapConfig.getFieldValue(WifiEnterpriseConfig.OPP_KEY_CACHING);
            if (!TextUtils.isEmpty(eapParam)
                    && !setEapProactiveKeyCaching(eapParam.equals("1") ? true : false)) {
                Log.e(TAG, ssid + ": failed to set proactive key caching: " + eapParam);
                return false;
            }

            /**
             * OCSP (Online Certificate Status Protocol)
             * For older HAL compatibility, omit this step to avoid breaking
             * connection flow.
             */
            if (getV1_3StaNetwork() != null && !setOcsp(eapConfig.getOcsp())) {
                Log.e(TAG, "failed to set ocsp");
                return false;
            }
            /** EAP ERP */
            eapParam = eapConfig.getFieldValue(WifiEnterpriseConfig.EAP_ERP);
            if (!TextUtils.isEmpty(eapParam) && eapParam.equals("1")) {
                if (!setEapErp(true)) {
                    Log.e(TAG, ssid + ": failed to set eap erp");
                    return false;
                }
            }


            return true;
        }
    }

    private android.hardware.wifi.supplicant.V1_2.ISupplicantStaNetwork getV1_2StaNetwork() {
        synchronized (mLock) {
            return getSupplicantStaNetworkForV1_2Mockable();
        }
    }

    private android.hardware.wifi.supplicant.V1_3.ISupplicantStaNetwork getV1_3StaNetwork() {
        synchronized (mLock) {
            return getSupplicantStaNetworkForV1_3Mockable();
        }
    }

    private android.hardware.wifi.supplicant.V1_4.ISupplicantStaNetwork getV1_4StaNetwork() {
        synchronized (mLock) {
            return getSupplicantStaNetworkForV1_4Mockable();
        }
    }

    /**
     * Maps WifiConfiguration Key Management BitSet to Supplicant HIDL bitmask int
     *
     * @return bitmask int describing the allowed Key Management schemes, readable by the Supplicant
     * HIDL hal
     */
    private static int wifiConfigurationToSupplicantKeyMgmtMask(BitSet keyMgmt) {
        int mask = 0;
        for (int bit = keyMgmt.nextSetBit(0); bit != -1;
                bit = keyMgmt.nextSetBit(bit + 1)) {
            switch (bit) {
                case WifiConfiguration.KeyMgmt.NONE:
                    mask |= ISupplicantStaNetwork.KeyMgmtMask.NONE;
                    break;
                case WifiConfiguration.KeyMgmt.WPA_PSK:
                    mask |= ISupplicantStaNetwork.KeyMgmtMask.WPA_PSK;
                    break;
                case WifiConfiguration.KeyMgmt.WPA_EAP:
                    mask |= ISupplicantStaNetwork.KeyMgmtMask.WPA_EAP;
                    break;
                case WifiConfiguration.KeyMgmt.IEEE8021X:
                    mask |= ISupplicantStaNetwork.KeyMgmtMask.IEEE8021X;
                    break;
                case WifiConfiguration.KeyMgmt.OSEN:
                    mask |= ISupplicantStaNetwork.KeyMgmtMask.OSEN;
                    break;
                case WifiConfiguration.KeyMgmt.FT_PSK:
                    mask |= ISupplicantStaNetwork.KeyMgmtMask.FT_PSK;
                    break;
                case WifiConfiguration.KeyMgmt.FT_EAP:
                    mask |= ISupplicantStaNetwork.KeyMgmtMask.FT_EAP;
                    break;
                case WifiConfiguration.KeyMgmt.OWE:
                    mask |= android.hardware.wifi.supplicant.V1_2.ISupplicantStaNetwork.KeyMgmtMask
                            .OWE;
                    break;
                case WifiConfiguration.KeyMgmt.SAE:
                    mask |= android.hardware.wifi.supplicant.V1_2.ISupplicantStaNetwork.KeyMgmtMask
                            .SAE;
                    break;
                case WifiConfiguration.KeyMgmt.SUITE_B_192:
                    mask |= android.hardware.wifi.supplicant.V1_2.ISupplicantStaNetwork.KeyMgmtMask
                            .SUITE_B_192;
                    break;
                case WifiConfiguration.KeyMgmt.WPA_PSK_SHA256:
                    mask |= android.hardware.wifi.supplicant.V1_2.ISupplicantStaNetwork.KeyMgmtMask
                            .WPA_PSK_SHA256;
                    break;
                case WifiConfiguration.KeyMgmt.WPA_EAP_SHA256:
                    mask |= android.hardware.wifi.supplicant.V1_2.ISupplicantStaNetwork.KeyMgmtMask
                            .WPA_EAP_SHA256;
                    break;
                case WifiConfiguration.KeyMgmt.WAPI_PSK:
                    mask |= android.hardware.wifi.supplicant.V1_3.ISupplicantStaNetwork.KeyMgmtMask
                            .WAPI_PSK;
                    break;
                case WifiConfiguration.KeyMgmt.WAPI_CERT:
                    mask |= android.hardware.wifi.supplicant.V1_3.ISupplicantStaNetwork.KeyMgmtMask
                            .WAPI_CERT;
                    break;
                case WifiConfiguration.KeyMgmt.FILS_SHA256:
                    mask |= android.hardware.wifi.supplicant.V1_3.ISupplicantStaNetwork.KeyMgmtMask
                            .FILS_SHA256;
                    break;
                case WifiConfiguration.KeyMgmt.FILS_SHA384:
                    mask |= android.hardware.wifi.supplicant.V1_3.ISupplicantStaNetwork.KeyMgmtMask
                            .FILS_SHA384;
                    break;
                case WifiConfiguration.KeyMgmt.WPA2_PSK: // This should never happen
                default:
                    throw new IllegalArgumentException(
                            "Invalid protoMask bit in keyMgmt: " + bit);
            }
        }
        return mask;
    }

    private static int wifiConfigurationToSupplicantProtoMask(BitSet protoMask) {
        int mask = 0;
        for (int bit = protoMask.nextSetBit(0); bit != -1;
                bit = protoMask.nextSetBit(bit + 1)) {
            switch (bit) {
                case WifiConfiguration.Protocol.WPA:
                    mask |= ISupplicantStaNetwork.ProtoMask.WPA;
                    break;
                case WifiConfiguration.Protocol.RSN:
                    mask |= ISupplicantStaNetwork.ProtoMask.RSN;
                    break;
                case WifiConfiguration.Protocol.OSEN:
                    mask |= ISupplicantStaNetwork.ProtoMask.OSEN;
                    break;
                case WifiConfiguration.Protocol.WAPI:
                    mask |= android.hardware.wifi.supplicant.V1_3
                            .ISupplicantStaNetwork.ProtoMask.WAPI;
                    break;
                default:
                    throw new IllegalArgumentException(
                            "Invalid protoMask bit in wificonfig: " + bit);
            }
        }
        return mask;
    }

    private static int wifiConfigurationToSupplicantAuthAlgMask(BitSet authAlgMask) {
        int mask = 0;
        for (int bit = authAlgMask.nextSetBit(0); bit != -1;
                bit = authAlgMask.nextSetBit(bit + 1)) {
            switch (bit) {
                case WifiConfiguration.AuthAlgorithm.OPEN:
                    mask |= ISupplicantStaNetwork.AuthAlgMask.OPEN;
                    break;
                case WifiConfiguration.AuthAlgorithm.SHARED:
                    mask |= ISupplicantStaNetwork.AuthAlgMask.SHARED;
                    break;
                case WifiConfiguration.AuthAlgorithm.LEAP:
                    mask |= ISupplicantStaNetwork.AuthAlgMask.LEAP;
                    break;
                case WifiConfiguration.AuthAlgorithm.SAE:
                    mask |= android.hardware.wifi.supplicant.V1_3.ISupplicantStaNetwork.AuthAlgMask
                            .SAE;
                    break;
                default:
                    throw new IllegalArgumentException(
                            "Invalid authAlgMask bit in wificonfig: " + bit);
            }
        }
        return mask;
    }

    private int wifiConfigurationToSupplicantGroupCipherMask(BitSet groupCipherMask) {
        int mask = 0;
        for (int bit = groupCipherMask.nextSetBit(0); bit != -1; bit =
                groupCipherMask.nextSetBit(bit + 1)) {
            switch (bit) {
                case WifiConfiguration.GroupCipher.WEP40:
                    mask |= ISupplicantStaNetwork.GroupCipherMask.WEP40;
                    break;
                case WifiConfiguration.GroupCipher.WEP104:
                    mask |= ISupplicantStaNetwork.GroupCipherMask.WEP104;
                    break;
                case WifiConfiguration.GroupCipher.TKIP:
                    mask |= ISupplicantStaNetwork.GroupCipherMask.TKIP;
                    break;
                case WifiConfiguration.GroupCipher.CCMP:
                    mask |= ISupplicantStaNetwork.GroupCipherMask.CCMP;
                    break;
                case WifiConfiguration.GroupCipher.GTK_NOT_USED:
                    mask |= ISupplicantStaNetwork.GroupCipherMask.GTK_NOT_USED;
                    break;
                case WifiConfiguration.GroupCipher.GCMP_256:
                    if (null == getV1_2StaNetwork()) {
                        Log.d(TAG, "Ignore GCMP_256 cipher for the HAL older than 1.2.");
                        break;
                    }
                    if (0 == (mAdvanceKeyMgmtFeatures & WifiManager.WIFI_FEATURE_WPA3_SUITE_B)) {
                        Log.d(TAG, "Ignore unsupporting GCMP_256 cipher.");
                        break;
                    }
                    mask |= android.hardware.wifi.supplicant.V1_2.ISupplicantStaNetwork
                            .GroupCipherMask.GCMP_256;
                    break;
                case WifiConfiguration.GroupCipher.SMS4:
                    if (null != getV1_3StaNetwork()) {
                        mask |= android.hardware.wifi.supplicant.V1_3.ISupplicantStaNetwork
                                .GroupCipherMask.SMS4;
                    } else {
                        Log.d(TAG, "Ignore SMS4 cipher for the HAL older than 1.3.");
                    }
                    break;
                case WifiConfiguration.GroupCipher.GCMP_128:
                    if (null != getV1_4StaNetwork()) {
                        mask |= android.hardware.wifi.supplicant.V1_4.ISupplicantStaNetwork
                                .GroupCipherMask.GCMP_128;
                    } else {
                        Log.d(TAG, "Ignore GCMP_128 cipher for the HAL older than 1.4.");
                    }
                    break;
                default:
                    throw new IllegalArgumentException(
                            "Invalid GroupCipherMask bit in wificonfig: " + bit);
            }
        }
        return mask;
    }

    private static int wifiConfigurationToSupplicantGroupMgmtCipherMask(BitSet
            groupMgmtCipherMask) {
        int mask = 0;

        for (int bit = groupMgmtCipherMask.nextSetBit(0); bit != -1; bit =
                groupMgmtCipherMask.nextSetBit(bit + 1)) {
            switch (bit) {
                case WifiConfiguration.GroupMgmtCipher.BIP_CMAC_256:
                    mask |= android.hardware.wifi.supplicant.V1_2.ISupplicantStaNetwork
                            .GroupMgmtCipherMask.BIP_CMAC_256;
                    break;
                case WifiConfiguration.GroupMgmtCipher.BIP_GMAC_128:
                    mask |= android.hardware.wifi.supplicant.V1_2.ISupplicantStaNetwork
                            .GroupMgmtCipherMask.BIP_GMAC_128;
                    break;
                case WifiConfiguration.GroupMgmtCipher.BIP_GMAC_256:
                    mask |= android.hardware.wifi.supplicant.V1_2.ISupplicantStaNetwork
                            .GroupMgmtCipherMask.BIP_GMAC_256;
                    break;
                default:
                    throw new IllegalArgumentException(
                            "Invalid GroupMgmtCipherMask bit in wificonfig: " + bit);
            }
        }
        return mask;
    }

    private int wifiConfigurationToSupplicantPairwiseCipherMask(BitSet pairwiseCipherMask) {
        int mask = 0;
        for (int bit = pairwiseCipherMask.nextSetBit(0); bit != -1;
                bit = pairwiseCipherMask.nextSetBit(bit + 1)) {
            switch (bit) {
                case WifiConfiguration.PairwiseCipher.NONE:
                    mask |= ISupplicantStaNetwork.PairwiseCipherMask.NONE;
                    break;
                case WifiConfiguration.PairwiseCipher.TKIP:
                    mask |= ISupplicantStaNetwork.PairwiseCipherMask.TKIP;
                    break;
                case WifiConfiguration.PairwiseCipher.CCMP:
                    mask |= ISupplicantStaNetwork.PairwiseCipherMask.CCMP;
                    break;
                case WifiConfiguration.PairwiseCipher.GCMP_256:
                    if (null == getV1_2StaNetwork()) {
                        Log.d(TAG, "Ignore GCMP_256 cipher for the HAL older than 1.2.");
                        break;
                    }
                    if (0 == (mAdvanceKeyMgmtFeatures & WifiManager.WIFI_FEATURE_WPA3_SUITE_B)) {
                        Log.d(TAG, "Ignore unsupporting GCMP_256 cipher.");
                        break;
                    }
                    mask |= android.hardware.wifi.supplicant.V1_2.ISupplicantStaNetwork
                            .PairwiseCipherMask.GCMP_256;
                    break;
                case WifiConfiguration.PairwiseCipher.SMS4:
                    if (null != getV1_3StaNetwork()) {
                        mask |= android.hardware.wifi.supplicant.V1_3.ISupplicantStaNetwork
                                .PairwiseCipherMask.SMS4;
                    } else {
                        Log.d(TAG, "Ignore SMS4 cipher for the HAL older than 1.3.");
                    }
                    break;
                case WifiConfiguration.PairwiseCipher.GCMP_128:
                    if (null != getV1_4StaNetwork()) {
                        mask |= android.hardware.wifi.supplicant.V1_4.ISupplicantStaNetwork
                                .PairwiseCipherMask.GCMP_128;
                    } else {
                        Log.d(TAG, "Ignore GCMP_128 cipher for the HAL older than 1.4.");
                    }
                    break;
                default:
                    throw new IllegalArgumentException(
                            "Invalid pairwiseCipherMask bit in wificonfig: " + bit);
            }
        }
        return mask;
    }

    private static int supplicantToWifiConfigurationEapMethod(int value) {
        switch (value) {
            case ISupplicantStaNetwork.EapMethod.PEAP:
                return WifiEnterpriseConfig.Eap.PEAP;
            case ISupplicantStaNetwork.EapMethod.TLS:
                return WifiEnterpriseConfig.Eap.TLS;
            case ISupplicantStaNetwork.EapMethod.TTLS:
                return WifiEnterpriseConfig.Eap.TTLS;
            case ISupplicantStaNetwork.EapMethod.PWD:
                return WifiEnterpriseConfig.Eap.PWD;
            case ISupplicantStaNetwork.EapMethod.SIM:
                return WifiEnterpriseConfig.Eap.SIM;
            case ISupplicantStaNetwork.EapMethod.AKA:
                return WifiEnterpriseConfig.Eap.AKA;
            case ISupplicantStaNetwork.EapMethod.AKA_PRIME:
                return WifiEnterpriseConfig.Eap.AKA_PRIME;
            case ISupplicantStaNetwork.EapMethod.WFA_UNAUTH_TLS:
                return WifiEnterpriseConfig.Eap.UNAUTH_TLS;
            // WifiEnterpriseConfig.Eap.NONE:
            default:
                Log.e(TAG, "invalid eap method value from supplicant: " + value);
                return -1;
        }
    }

    private static int supplicantToWifiConfigurationEapPhase2Method(int value) {
        switch (value) {
            case ISupplicantStaNetwork.EapPhase2Method.NONE:
                return WifiEnterpriseConfig.Phase2.NONE;
            case ISupplicantStaNetwork.EapPhase2Method.PAP:
                return WifiEnterpriseConfig.Phase2.PAP;
            case ISupplicantStaNetwork.EapPhase2Method.MSPAP:
                return WifiEnterpriseConfig.Phase2.MSCHAP;
            case ISupplicantStaNetwork.EapPhase2Method.MSPAPV2:
                return WifiEnterpriseConfig.Phase2.MSCHAPV2;
            case ISupplicantStaNetwork.EapPhase2Method.GTC:
                return WifiEnterpriseConfig.Phase2.GTC;
            case ISupplicantStaNetwork.EapPhase2Method.SIM:
                return WifiEnterpriseConfig.Phase2.SIM;
            case ISupplicantStaNetwork.EapPhase2Method.AKA:
                return WifiEnterpriseConfig.Phase2.AKA;
            case ISupplicantStaNetwork.EapPhase2Method.AKA_PRIME:
                return WifiEnterpriseConfig.Phase2.AKA_PRIME;
            default:
                Log.e(TAG, "invalid eap phase2 method value from supplicant: " + value);
                return -1;
        }
    }

    private static int supplicantMaskValueToWifiConfigurationBitSet(int supplicantMask,
            int supplicantValue, BitSet bitset,
            int bitSetPosition) {
        bitset.set(bitSetPosition, (supplicantMask & supplicantValue) == supplicantValue);
        int modifiedSupplicantMask = supplicantMask & ~supplicantValue;
        return modifiedSupplicantMask;
    }

    private static BitSet supplicantToWifiConfigurationKeyMgmtMask(int mask) {
        BitSet bitset = new BitSet();
        mask = supplicantMaskValueToWifiConfigurationBitSet(
                mask, ISupplicantStaNetwork.KeyMgmtMask.NONE, bitset,
                WifiConfiguration.KeyMgmt.NONE);
        mask = supplicantMaskValueToWifiConfigurationBitSet(
                mask, ISupplicantStaNetwork.KeyMgmtMask.WPA_PSK, bitset,
                WifiConfiguration.KeyMgmt.WPA_PSK);
        mask = supplicantMaskValueToWifiConfigurationBitSet(
                mask, ISupplicantStaNetwork.KeyMgmtMask.WPA_EAP, bitset,
                WifiConfiguration.KeyMgmt.WPA_EAP);
        mask = supplicantMaskValueToWifiConfigurationBitSet(
                mask, ISupplicantStaNetwork.KeyMgmtMask.IEEE8021X, bitset,
                WifiConfiguration.KeyMgmt.IEEE8021X);
        mask = supplicantMaskValueToWifiConfigurationBitSet(
                mask, ISupplicantStaNetwork.KeyMgmtMask.OSEN, bitset,
                WifiConfiguration.KeyMgmt.OSEN);
        mask = supplicantMaskValueToWifiConfigurationBitSet(
                mask, ISupplicantStaNetwork.KeyMgmtMask.FT_PSK, bitset,
                WifiConfiguration.KeyMgmt.FT_PSK);
        mask = supplicantMaskValueToWifiConfigurationBitSet(
                mask, ISupplicantStaNetwork.KeyMgmtMask.FT_EAP, bitset,
                WifiConfiguration.KeyMgmt.FT_EAP);
        mask = supplicantMaskValueToWifiConfigurationBitSet(
                mask, android.hardware.wifi.supplicant.V1_2.ISupplicantStaNetwork.KeyMgmtMask.SAE,
                bitset, WifiConfiguration.KeyMgmt.SAE);
        mask = supplicantMaskValueToWifiConfigurationBitSet(
                mask, android.hardware.wifi.supplicant.V1_2.ISupplicantStaNetwork.KeyMgmtMask.OWE,
                bitset, WifiConfiguration.KeyMgmt.OWE);
        mask = supplicantMaskValueToWifiConfigurationBitSet(
                mask, android.hardware.wifi.supplicant.V1_2.ISupplicantStaNetwork.KeyMgmtMask
                        .SUITE_B_192, bitset, WifiConfiguration.KeyMgmt.SUITE_B_192);
        mask = supplicantMaskValueToWifiConfigurationBitSet(
                mask, android.hardware.wifi.supplicant.V1_2.ISupplicantStaNetwork.KeyMgmtMask
                        .WPA_PSK_SHA256, bitset, WifiConfiguration.KeyMgmt.WPA_PSK_SHA256);
        mask = supplicantMaskValueToWifiConfigurationBitSet(
                mask, android.hardware.wifi.supplicant.V1_2.ISupplicantStaNetwork.KeyMgmtMask
                        .WPA_EAP_SHA256, bitset, WifiConfiguration.KeyMgmt.WPA_EAP_SHA256);
        mask = supplicantMaskValueToWifiConfigurationBitSet(
                mask, android.hardware.wifi.supplicant.V1_3.ISupplicantStaNetwork.KeyMgmtMask
                        .WAPI_PSK, bitset, WifiConfiguration.KeyMgmt.WAPI_PSK);
        mask = supplicantMaskValueToWifiConfigurationBitSet(
                mask, android.hardware.wifi.supplicant.V1_3.ISupplicantStaNetwork.KeyMgmtMask
                        .WAPI_CERT, bitset, WifiConfiguration.KeyMgmt.WAPI_CERT);
        mask = supplicantMaskValueToWifiConfigurationBitSet(
                mask, android.hardware.wifi.supplicant.V1_3.ISupplicantStaNetwork.KeyMgmtMask
                      .FILS_SHA256, bitset, WifiConfiguration.KeyMgmt.FILS_SHA256);
        mask = supplicantMaskValueToWifiConfigurationBitSet(
                mask, android.hardware.wifi.supplicant.V1_3.ISupplicantStaNetwork.KeyMgmtMask
                      .FILS_SHA384, bitset, WifiConfiguration.KeyMgmt.FILS_SHA384);
        if (mask != 0) {
            throw new IllegalArgumentException(
                    "invalid key mgmt mask from supplicant: " + mask);
        }
        return bitset;
    }

    private static BitSet supplicantToWifiConfigurationProtoMask(int mask) {
        BitSet bitset = new BitSet();
        mask = supplicantMaskValueToWifiConfigurationBitSet(
                mask, ISupplicantStaNetwork.ProtoMask.WPA, bitset,
                WifiConfiguration.Protocol.WPA);
        mask = supplicantMaskValueToWifiConfigurationBitSet(
                mask, ISupplicantStaNetwork.ProtoMask.RSN, bitset,
                WifiConfiguration.Protocol.RSN);
        mask = supplicantMaskValueToWifiConfigurationBitSet(
                mask, ISupplicantStaNetwork.ProtoMask.OSEN, bitset,
                WifiConfiguration.Protocol.OSEN);
        mask = supplicantMaskValueToWifiConfigurationBitSet(
                mask, android.hardware.wifi.supplicant.V1_3.ISupplicantStaNetwork.ProtoMask.WAPI,
                bitset, WifiConfiguration.Protocol.WAPI);
        if (mask != 0) {
            throw new IllegalArgumentException(
                    "invalid proto mask from supplicant: " + mask);
        }
        return bitset;
    }

    private static BitSet supplicantToWifiConfigurationAuthAlgMask(int mask) {
        BitSet bitset = new BitSet();
        mask = supplicantMaskValueToWifiConfigurationBitSet(
                mask, ISupplicantStaNetwork.AuthAlgMask.OPEN, bitset,
                WifiConfiguration.AuthAlgorithm.OPEN);
        mask = supplicantMaskValueToWifiConfigurationBitSet(
                mask, ISupplicantStaNetwork.AuthAlgMask.SHARED, bitset,
                WifiConfiguration.AuthAlgorithm.SHARED);
        mask = supplicantMaskValueToWifiConfigurationBitSet(
                mask, ISupplicantStaNetwork.AuthAlgMask.LEAP, bitset,
                WifiConfiguration.AuthAlgorithm.LEAP);
        mask = supplicantMaskValueToWifiConfigurationBitSet(mask,
                android.hardware.wifi.supplicant.V1_3.ISupplicantStaNetwork.AuthAlgMask
                        .SAE, bitset, WifiConfiguration.AuthAlgorithm.SAE);
        if (mask != 0) {
            throw new IllegalArgumentException(
                    "invalid auth alg mask from supplicant: " + mask);
        }
        return bitset;
    }

    private static BitSet supplicantToWifiConfigurationGroupCipherMask(int mask) {
        BitSet bitset = new BitSet();
        mask = supplicantMaskValueToWifiConfigurationBitSet(
                mask, ISupplicantStaNetwork.GroupCipherMask.WEP40, bitset,
                WifiConfiguration.GroupCipher.WEP40);
        mask = supplicantMaskValueToWifiConfigurationBitSet(
                mask, ISupplicantStaNetwork.GroupCipherMask.WEP104, bitset,
                WifiConfiguration.GroupCipher.WEP104);
        mask = supplicantMaskValueToWifiConfigurationBitSet(
                mask, ISupplicantStaNetwork.GroupCipherMask.TKIP, bitset,
                WifiConfiguration.GroupCipher.TKIP);
        mask = supplicantMaskValueToWifiConfigurationBitSet(
                mask, ISupplicantStaNetwork.GroupCipherMask.CCMP, bitset,
                WifiConfiguration.GroupCipher.CCMP);
        mask = supplicantMaskValueToWifiConfigurationBitSet(mask,
                android.hardware.wifi.supplicant.V1_2.ISupplicantStaNetwork
                        .GroupCipherMask.GCMP_256, bitset, WifiConfiguration.GroupCipher.GCMP_256);
        mask = supplicantMaskValueToWifiConfigurationBitSet(
                mask, ISupplicantStaNetwork.GroupCipherMask.GTK_NOT_USED, bitset,
                WifiConfiguration.GroupCipher.GTK_NOT_USED);
        mask = supplicantMaskValueToWifiConfigurationBitSet(mask,
                android.hardware.wifi.supplicant.V1_3.ISupplicantStaNetwork.GroupCipherMask
                        .SMS4, bitset, WifiConfiguration.GroupCipher.SMS4);
        mask = supplicantMaskValueToWifiConfigurationBitSet(mask,
                android.hardware.wifi.supplicant.V1_4.ISupplicantStaNetwork.GroupCipherMask
                        .GCMP_128, bitset, WifiConfiguration.GroupCipher.GCMP_128);
        if (mask != 0) {
            throw new IllegalArgumentException(
                    "invalid group cipher mask from supplicant: " + mask);
        }
        return bitset;
    }

    private static BitSet supplicantToWifiConfigurationGroupMgmtCipherMask(int mask) {
        BitSet bitset = new BitSet();
        mask = supplicantMaskValueToWifiConfigurationBitSet(
                mask, android.hardware.wifi.supplicant.V1_2.ISupplicantStaNetwork
                        .GroupMgmtCipherMask.BIP_GMAC_128, bitset,
                WifiConfiguration.GroupMgmtCipher.BIP_GMAC_128);
        mask = supplicantMaskValueToWifiConfigurationBitSet(
                mask, android.hardware.wifi.supplicant.V1_2.ISupplicantStaNetwork
                        .GroupMgmtCipherMask.BIP_GMAC_256, bitset,
                WifiConfiguration.GroupMgmtCipher.BIP_GMAC_256);
        mask = supplicantMaskValueToWifiConfigurationBitSet(
                mask, android.hardware.wifi.supplicant.V1_2.ISupplicantStaNetwork
                        .GroupMgmtCipherMask.BIP_CMAC_256, bitset,
                WifiConfiguration.GroupMgmtCipher.BIP_CMAC_256);
        if (mask != 0) {
            throw new IllegalArgumentException(
                    "invalid group mgmt cipher mask from supplicant: " + mask);
        }
        return bitset;
    }

    private static BitSet supplicantToWifiConfigurationPairwiseCipherMask(int mask) {
        BitSet bitset = new BitSet();
        mask = supplicantMaskValueToWifiConfigurationBitSet(
                mask, ISupplicantStaNetwork.PairwiseCipherMask.NONE, bitset,
                WifiConfiguration.PairwiseCipher.NONE);
        mask = supplicantMaskValueToWifiConfigurationBitSet(
                mask, ISupplicantStaNetwork.PairwiseCipherMask.TKIP, bitset,
                WifiConfiguration.PairwiseCipher.TKIP);
        mask = supplicantMaskValueToWifiConfigurationBitSet(
                mask, ISupplicantStaNetwork.PairwiseCipherMask.CCMP, bitset,
                WifiConfiguration.PairwiseCipher.CCMP);
        mask = supplicantMaskValueToWifiConfigurationBitSet(mask,
                android.hardware.wifi.supplicant.V1_2.ISupplicantStaNetwork.PairwiseCipherMask
                        .GCMP_256, bitset,
                WifiConfiguration.PairwiseCipher.GCMP_256);
        mask = supplicantMaskValueToWifiConfigurationBitSet(mask,
                android.hardware.wifi.supplicant.V1_3.ISupplicantStaNetwork.PairwiseCipherMask
                        .SMS4, bitset,
                WifiConfiguration.PairwiseCipher.SMS4);
        mask = supplicantMaskValueToWifiConfigurationBitSet(mask,
                android.hardware.wifi.supplicant.V1_4.ISupplicantStaNetwork.PairwiseCipherMask
                        .GCMP_128, bitset,
                WifiConfiguration.PairwiseCipher.GCMP_128);
        if (mask != 0) {
            throw new IllegalArgumentException(
                    "invalid pairwise cipher mask from supplicant: " + mask);
        }
        return bitset;
    }

    private static int wifiConfigurationToSupplicantEapMethod(int value) {
        switch (value) {
            case WifiEnterpriseConfig.Eap.PEAP:
                return ISupplicantStaNetwork.EapMethod.PEAP;
            case WifiEnterpriseConfig.Eap.TLS:
                return ISupplicantStaNetwork.EapMethod.TLS;
            case WifiEnterpriseConfig.Eap.TTLS:
                return ISupplicantStaNetwork.EapMethod.TTLS;
            case WifiEnterpriseConfig.Eap.PWD:
                return ISupplicantStaNetwork.EapMethod.PWD;
            case WifiEnterpriseConfig.Eap.SIM:
                return ISupplicantStaNetwork.EapMethod.SIM;
            case WifiEnterpriseConfig.Eap.AKA:
                return ISupplicantStaNetwork.EapMethod.AKA;
            case WifiEnterpriseConfig.Eap.AKA_PRIME:
                return ISupplicantStaNetwork.EapMethod.AKA_PRIME;
            case WifiEnterpriseConfig.Eap.UNAUTH_TLS:
                return ISupplicantStaNetwork.EapMethod.WFA_UNAUTH_TLS;
            // WifiEnterpriseConfig.Eap.NONE:
            default:
                Log.e(TAG, "invalid eap method value from WifiConfiguration: " + value);
                return -1;
        }
    }

    private static int wifiConfigurationToSupplicantEapPhase2Method(int value) {
        switch (value) {
            case WifiEnterpriseConfig.Phase2.NONE:
                return ISupplicantStaNetwork.EapPhase2Method.NONE;
            case WifiEnterpriseConfig.Phase2.PAP:
                return ISupplicantStaNetwork.EapPhase2Method.PAP;
            case WifiEnterpriseConfig.Phase2.MSCHAP:
                return ISupplicantStaNetwork.EapPhase2Method.MSPAP;
            case WifiEnterpriseConfig.Phase2.MSCHAPV2:
                return ISupplicantStaNetwork.EapPhase2Method.MSPAPV2;
            case WifiEnterpriseConfig.Phase2.GTC:
                return ISupplicantStaNetwork.EapPhase2Method.GTC;
            case WifiEnterpriseConfig.Phase2.SIM:
                return ISupplicantStaNetwork.EapPhase2Method.SIM;
            case WifiEnterpriseConfig.Phase2.AKA:
                return ISupplicantStaNetwork.EapPhase2Method.AKA;
            case WifiEnterpriseConfig.Phase2.AKA_PRIME:
                return ISupplicantStaNetwork.EapPhase2Method.AKA_PRIME;
            default:
                Log.e(TAG, "invalid eap phase2 method value from WifiConfiguration: " + value);
                return -1;
        }
    }

    /** See ISupplicantNetwork.hal for documentation */
    public boolean getId() {
        synchronized (mLock) {
            final String methodStr = "getId";
            if (!checkISupplicantStaNetworkAndLogFailure(methodStr)) return false;
            try {
                Mutable<Boolean> statusOk = new Mutable<>(false);
                mISupplicantStaNetwork.getId((SupplicantStatus status, int idValue) -> {
                    statusOk.value = status.code == SupplicantStatusCode.SUCCESS;
                    if (statusOk.value) {
                        this.mNetworkId = idValue;
                    } else {
                        checkStatusAndLogFailure(status, methodStr);
                    }
                });
                return statusOk.value;
            } catch (RemoteException e) {
                handleRemoteException(e, methodStr);
                return false;
            }
        }
    }

    /** get current network id */
    public int getNetworkId() {
        if (!getId()) {
            return -1;
        }
        return mNetworkId;
    }

    /** See ISupplicantStaNetwork.hal for documentation */
    private boolean registerCallback(ISupplicantStaNetworkCallback callback) {
        synchronized (mLock) {
            final String methodStr = "registerCallback";
            if (!checkISupplicantStaNetworkAndLogFailure(methodStr)) return false;
            try {
                SupplicantStatus status = mISupplicantStaNetwork.registerCallback(callback);
                return checkStatusAndLogFailure(status, methodStr);
            } catch (RemoteException e) {
                handleRemoteException(e, methodStr);
                return false;
            }
        }
    }

    /** See ISupplicantStaNetwork.hal for documentation */
    private boolean registerCallback_1_4(
            android.hardware.wifi.supplicant.V1_4.ISupplicantStaNetworkCallback callback) {
        synchronized (mLock) {
            final String methodStr = "registerCallback_1_4";
            android.hardware.wifi.supplicant.V1_4.ISupplicantStaNetwork
                    iSupplicantStaNetworkV14 = getV1_4StaNetwork();
            if (!checkISupplicantStaNetworkAndLogFailure(methodStr)) return false;
            if (iSupplicantStaNetworkV14 == null) return false;
            try {
                android.hardware.wifi.supplicant.V1_4.SupplicantStatus status =
                        iSupplicantStaNetworkV14.registerCallback_1_4(callback);
                return checkStatusAndLogFailure(status, methodStr);
            } catch (RemoteException e) {
                handleRemoteException(e, methodStr);
                return false;
            }
        }
    }

    /** See ISupplicantStaNetwork.hal for documentation */
    private boolean setSsid(java.util.ArrayList<Byte> ssid) {
        synchronized (mLock) {
            final String methodStr = "setSsid";
            if (!checkISupplicantStaNetworkAndLogFailure(methodStr)) return false;
            try {
                SupplicantStatus status = mISupplicantStaNetwork.setSsid(ssid);
                return checkStatusAndLogFailure(status, methodStr);
            } catch (RemoteException e) {
                handleRemoteException(e, methodStr);
                return false;
            }
        }
    }

    /**
     * Set the BSSID for this network.
     *
     * @param bssidStr MAC address in "XX:XX:XX:XX:XX:XX" form or "any" to reset the mac address.
     * @return true if it succeeds, false otherwise.
     */
    public boolean setBssid(String bssidStr) {
        synchronized (mLock) {
            try {
                return setBssid(NativeUtil.macAddressToByteArray(bssidStr));
            } catch (IllegalArgumentException e) {
                Log.e(TAG, "Illegal argument " + bssidStr, e);
                return false;
            }
        }
    }

    /** See ISupplicantStaNetwork.hal for documentation */
    private boolean setBssid(byte[/* 6 */] bssid) {
        synchronized (mLock) {
            final String methodStr = "setBssid";
            if (!checkISupplicantStaNetworkAndLogFailure(methodStr)) return false;
            try {
                SupplicantStatus status = mISupplicantStaNetwork.setBssid(bssid);
                return checkStatusAndLogFailure(status, methodStr);
            } catch (RemoteException e) {
                handleRemoteException(e, methodStr);
                return false;
            }
        }
    }

    /** See ISupplicantStaNetwork.hal for documentation */
    private boolean setScanSsid(boolean enable) {
        synchronized (mLock) {
            final String methodStr = "setScanSsid";
            if (!checkISupplicantStaNetworkAndLogFailure(methodStr)) return false;
            try {
                SupplicantStatus status = mISupplicantStaNetwork.setScanSsid(enable);
                return checkStatusAndLogFailure(status, methodStr);
            } catch (RemoteException e) {
                handleRemoteException(e, methodStr);
                return false;
            }
        }
    }

    /** See ISupplicantStaNetwork.hal for documentation */
    private boolean setKeyMgmt(int keyMgmtMask) {
        synchronized (mLock) {
            final String methodStr = "setKeyMgmt";
            if (!checkISupplicantStaNetworkAndLogFailure(methodStr)) return false;
            try {
                SupplicantStatus status;
                android.hardware.wifi.supplicant.V1_2.ISupplicantStaNetwork
                        iSupplicantStaNetworkV12 = getV1_2StaNetwork();
                android.hardware.wifi.supplicant.V1_3.ISupplicantStaNetwork
                        iSupplicantStaNetworkV13 = getV1_3StaNetwork();
                if (null != iSupplicantStaNetworkV13) {
                    /* Support for new key management types:
                     * WAPI_PSK, WAPI_CERT
                     * Requires HAL v1.3 or higher */
                    status = iSupplicantStaNetworkV13.setKeyMgmt_1_3(keyMgmtMask);
                } else if (iSupplicantStaNetworkV12 != null) {
                    /* Support for new key management types;
                     * SAE, OWE, WPA_PSK_SHA256, WPA_EAP_SHA256
                     * Requires HAL v1.2 or higher */
                    status = iSupplicantStaNetworkV12.setKeyMgmt_1_2(keyMgmtMask);
                } else {
                    status = mISupplicantStaNetwork.setKeyMgmt(keyMgmtMask);
                }
                return checkStatusAndLogFailure(status, methodStr);
            } catch (RemoteException e) {
                handleRemoteException(e, methodStr);
                return false;
            }
        }
    }

    /** See ISupplicantStaNetwork.hal for documentation */
    private boolean setProto(int protoMask) {
        synchronized (mLock) {
            final String methodStr = "setProto";
            if (!checkISupplicantStaNetworkAndLogFailure(methodStr)) return false;
            try {
                android.hardware.wifi.supplicant.V1_3.ISupplicantStaNetwork
                        iSupplicantStaNetworkV13 = getV1_3StaNetwork();
                SupplicantStatus status;
                if (null != iSupplicantStaNetworkV13) {
                    /* Support for new proto types: WAPI
                     * Requires HAL v1.3 or higher
                     */
                    status = iSupplicantStaNetworkV13.setProto_1_3(protoMask);
                } else {
                    status = mISupplicantStaNetwork.setProto(protoMask);
                }
                return checkStatusAndLogFailure(status, methodStr);
            } catch (RemoteException e) {
                handleRemoteException(e, methodStr);
                return false;
            }
        }
    }

    /** See ISupplicantStaNetwork.hal for documentation */
    private boolean setAuthAlg(int authAlgMask) {
        synchronized (mLock) {
            final String methodStr = "setAuthAlg";
            if (!checkISupplicantStaNetworkAndLogFailure(methodStr)) return false;
            try {
                android.hardware.wifi.supplicant.V1_3.ISupplicantStaNetwork
                        iSupplicantStaNetworkV13 = getV1_3StaNetwork();
                SupplicantStatus status;
                if (null != iSupplicantStaNetworkV13) {
                    /* Support for SAE Authentication algorithm requires HAL v1.3 or higher */
                    status = iSupplicantStaNetworkV13.setAuthAlg_1_3(authAlgMask);
                } else {
                    status = mISupplicantStaNetwork.setAuthAlg(authAlgMask);
                }
                return checkStatusAndLogFailure(status, methodStr);
            } catch (RemoteException e) {
                handleRemoteException(e, methodStr);
                return false;
            }
        }
    }

    /** See ISupplicantStaNetwork.hal for documentation */
    private boolean setGroupCipher_1_4(int groupCipherMask) {
        synchronized (mLock) {
            final String methodStr = "setGroupCipher_1_4";
            if (!checkISupplicantStaNetworkAndLogFailure(methodStr)) return false;
            android.hardware.wifi.supplicant.V1_4.ISupplicantStaNetwork
                    iSupplicantStaNetworkV14 = getV1_4StaNetwork();
            if (null == iSupplicantStaNetworkV14) return false;
            try {
                return checkStatusAndLogFailure(
                        iSupplicantStaNetworkV14.setGroupCipher_1_4(groupCipherMask),
                        methodStr);
            } catch (RemoteException e) {
                handleRemoteException(e, methodStr);
                return false;
            }
        }
    }
    /** See ISupplicantStaNetwork.hal for documentation */
    private boolean setGroupCipher(int groupCipherMask) {
        synchronized (mLock) {
            final String methodStr = "setGroupCipher";
            if (!checkISupplicantStaNetworkAndLogFailure(methodStr)) return false;
            if (mVerboseLoggingEnabled) {
                Log.d(TAG, String.format("setGroupCipher: 0x%x", groupCipherMask));
            }
            try {
                SupplicantStatus status;
                android.hardware.wifi.supplicant.V1_2.ISupplicantStaNetwork
                        iSupplicantStaNetworkV12 = getV1_2StaNetwork();
                android.hardware.wifi.supplicant.V1_3.ISupplicantStaNetwork
                        iSupplicantStaNetworkV13 = getV1_3StaNetwork();
                if (null != getV1_4StaNetwork()) {
                    /* Support for new key group cipher types for GCMP_128
                     * Requires HAL v1.4 or higher */
                    return setGroupCipher_1_4(groupCipherMask);
                } else if (null != iSupplicantStaNetworkV13) {
                    /* Support for new key group cipher types for SMS4
                     * Requires HAL v1.3 or higher */
                    status = iSupplicantStaNetworkV13.setGroupCipher_1_3(groupCipherMask);
                } else if (iSupplicantStaNetworkV12 != null) {
                    /* Support for new key group cipher types for SuiteB
                     * Requires HAL v1.2 or higher */
                    status = iSupplicantStaNetworkV12.setGroupCipher_1_2(groupCipherMask);
                } else {
                    status = mISupplicantStaNetwork.setGroupCipher(
                            groupCipherMask);
                }
                return checkStatusAndLogFailure(status, methodStr);
            } catch (RemoteException e) {
                handleRemoteException(e, methodStr);
                return false;
            }
        }
    }

    /** See ISupplicantStaNetwork.hal for documentation */
    private boolean enableTlsSuiteBEapPhase1Param(boolean enable) {
        synchronized (mLock) {
            final String methodStr = "setEapPhase1Params";
            if (!checkISupplicantStaNetworkAndLogFailure(methodStr)) return false;
            try {
                android.hardware.wifi.supplicant.V1_2.ISupplicantStaNetwork
                        iSupplicantStaNetworkV12;

                iSupplicantStaNetworkV12 = getV1_2StaNetwork();
                if (iSupplicantStaNetworkV12 != null) {
                    /* Support for for SuiteB
                     * Requires HAL v1.2 or higher */
                    SupplicantStatus status = iSupplicantStaNetworkV12
                            .enableTlsSuiteBEapPhase1Param(enable);
                    return checkStatusAndLogFailure(status, methodStr);
                } else {
                    Log.e(TAG, "Supplicant HAL version does not support " + methodStr);
                    return false;
                }
            } catch (RemoteException e) {
                handleRemoteException(e, methodStr);
                return false;
            }
        }
    }

    /** See ISupplicantStaNetwork.hal for documentation */
    private boolean enableSuiteBEapOpenSslCiphers() {
        synchronized (mLock) {
            final String methodStr = "setEapOpenSslCiphers";
            if (!checkISupplicantStaNetworkAndLogFailure(methodStr)) return false;
            try {
                android.hardware.wifi.supplicant.V1_2.ISupplicantStaNetwork
                        iSupplicantStaNetworkV12;

                iSupplicantStaNetworkV12 = getV1_2StaNetwork();
                if (iSupplicantStaNetworkV12 != null) {
                    /* Support for for SuiteB
                     * Requires HAL v1.2 or higher */
                    SupplicantStatus status = iSupplicantStaNetworkV12
                            .enableSuiteBEapOpenSslCiphers();
                    return checkStatusAndLogFailure(status, methodStr);
                } else {
                    Log.e(TAG, "Supplicant HAL version does not support " + methodStr);
                    return false;
                }
            } catch (RemoteException e) {
                handleRemoteException(e, methodStr);
                return false;
            }
        }
    }

    /** See ISupplicantStaNetwork.hal for documentation */
    private boolean setPairwiseCipher_1_4(int pairwiseCipherMask) {
        synchronized (mLock) {
            final String methodStr = "setPairwiseCipher_1_4";
            if (!checkISupplicantStaNetworkAndLogFailure(methodStr)) return false;
            android.hardware.wifi.supplicant.V1_4.ISupplicantStaNetwork
                    iSupplicantStaNetworkV14 = getV1_4StaNetwork();
            if (null == iSupplicantStaNetworkV14) return false;
            try {
                return checkStatusAndLogFailure(
                        iSupplicantStaNetworkV14.setPairwiseCipher_1_4(pairwiseCipherMask),
                        methodStr);
            } catch (RemoteException e) {
                handleRemoteException(e, methodStr);
                return false;
            }
        }
    }

    /** See ISupplicantStaNetwork.hal for documentation */
    private boolean setPairwiseCipher(int pairwiseCipherMask) {
        synchronized (mLock) {
            final String methodStr = "setPairwiseCipher";
            if (!checkISupplicantStaNetworkAndLogFailure(methodStr)) return false;
            if (mVerboseLoggingEnabled) {
                Log.d(TAG, String.format("setPairwiseCipher: 0x%x", pairwiseCipherMask));
            }
            try {
                SupplicantStatus status;
                android.hardware.wifi.supplicant.V1_2.ISupplicantStaNetwork
                        iSupplicantStaNetworkV12 = getV1_2StaNetwork();
                android.hardware.wifi.supplicant.V1_3.ISupplicantStaNetwork
                        iSupplicantStaNetworkV13 = getV1_3StaNetwork();
                if (null != getV1_4StaNetwork()) {
                    /* Support for new key pairwise cipher types for GCMP_128
                     * Requires HAL v1.4 or higher */
                    return setPairwiseCipher_1_4(pairwiseCipherMask);
                } else if (null != iSupplicantStaNetworkV13) {
                    /* Support for new key pairwise cipher types for SMS4
                     * Requires HAL v1.3 or higher */
                    status = iSupplicantStaNetworkV13.setPairwiseCipher_1_3(pairwiseCipherMask);
                } else if (iSupplicantStaNetworkV12 != null) {
                    /* Support for new key pairwise cipher types for SuiteB
                     * Requires HAL v1.2 or higher */
                    status = iSupplicantStaNetworkV12.setPairwiseCipher_1_2(pairwiseCipherMask);
                } else {
                    status =
                            mISupplicantStaNetwork.setPairwiseCipher(pairwiseCipherMask);
                }
                return checkStatusAndLogFailure(status, methodStr);
            } catch (RemoteException e) {
                handleRemoteException(e, methodStr);
                return false;
            }
        }
    }

    /** See ISupplicantStaNetwork.hal for documentation */
    private boolean setGroupMgmtCipher(int groupMgmtCipherMask) {
        synchronized (mLock) {
            final String methodStr = "setGroupMgmtCipher";
            if (!checkISupplicantStaNetworkAndLogFailure(methodStr)) return false;
            try {
                android.hardware.wifi.supplicant.V1_2.ISupplicantStaNetwork
                        iSupplicantStaNetworkV12;

                iSupplicantStaNetworkV12 = getV1_2StaNetwork();
                if (iSupplicantStaNetworkV12 != null) {
                    /* Support for new key pairwise cipher types for SuiteB
                     * Requires HAL v1.2 or higher */
                    SupplicantStatus status = iSupplicantStaNetworkV12
                            .setGroupMgmtCipher(groupMgmtCipherMask);
                    return checkStatusAndLogFailure(status, methodStr);
                } else {
                    return false;
                }
            } catch (RemoteException e) {
                handleRemoteException(e, methodStr);
                return false;
            }
        }
    }

    /** See ISupplicantStaNetwork.hal for documentation */
    private boolean setPskPassphrase(String psk) {
        synchronized (mLock) {
            final String methodStr = "setPskPassphrase";
            if (!checkISupplicantStaNetworkAndLogFailure(methodStr)) return false;
            try {
                SupplicantStatus status = mISupplicantStaNetwork.setPskPassphrase(psk);
                return checkStatusAndLogFailure(status, methodStr);
            } catch (RemoteException e) {
                handleRemoteException(e, methodStr);
                return false;
            }
        }
    }

    /** See ISupplicantStaNetwork.hal for documentation */
    private boolean setPsk(byte[] psk) {
        synchronized (mLock) {
            final String methodStr = "setPsk";
            if (!checkISupplicantStaNetworkAndLogFailure(methodStr)) return false;
            try {
                SupplicantStatus status = mISupplicantStaNetwork.setPsk(psk);
                return checkStatusAndLogFailure(status, methodStr);
            } catch (RemoteException e) {
                handleRemoteException(e, methodStr);
                return false;
            } catch (ArrayIndexOutOfBoundsException e) {
                Log.e(TAG, "ISupplicantStaNetwork." + methodStr + " failed: " + e);
                return false;
            }
        }
    }

    /** See ISupplicantStaNetwork.hal for documentation */
    private boolean setWepKey(int keyIdx, java.util.ArrayList<Byte> wepKey) {
        synchronized (mLock) {
            final String methodStr = "setWepKey";
            if (!checkISupplicantStaNetworkAndLogFailure(methodStr)) return false;
            try {
                SupplicantStatus status = mISupplicantStaNetwork.setWepKey(keyIdx, wepKey);
                return checkStatusAndLogFailure(status, methodStr);
            } catch (RemoteException e) {
                handleRemoteException(e, methodStr);
                return false;
            }
        }
    }

    /** See ISupplicantStaNetwork.hal for documentation */
    private boolean setWepTxKeyIdx(int keyIdx) {
        synchronized (mLock) {
            final String methodStr = "setWepTxKeyIdx";
            if (!checkISupplicantStaNetworkAndLogFailure(methodStr)) return false;
            try {
                SupplicantStatus status = mISupplicantStaNetwork.setWepTxKeyIdx(keyIdx);
                return checkStatusAndLogFailure(status, methodStr);
            } catch (RemoteException e) {
                handleRemoteException(e, methodStr);
                return false;
            }
        }
    }

    /** See ISupplicantStaNetwork.hal for documentation */
    private boolean setRequirePmf(boolean enable) {
        synchronized (mLock) {
            final String methodStr = "setRequirePmf";
            if (!checkISupplicantStaNetworkAndLogFailure(methodStr)) return false;
            if (mVerboseLoggingEnabled) {
                Log.d(TAG, "setRequirePmf: " + enable);
            }
            try {
                SupplicantStatus status = mISupplicantStaNetwork.setRequirePmf(enable);
                return checkStatusAndLogFailure(status, methodStr);
            } catch (RemoteException e) {
                handleRemoteException(e, methodStr);
                return false;
            }
        }
    }

    /** See ISupplicantStaNetwork.hal for documentation */
    private boolean setUpdateIdentifier(int identifier) {
        synchronized (mLock) {
            final String methodStr = "setUpdateIdentifier";
            if (!checkISupplicantStaNetworkAndLogFailure(methodStr)) return false;
            try {
                SupplicantStatus status = mISupplicantStaNetwork.setUpdateIdentifier(identifier);
                return checkStatusAndLogFailure(status, methodStr);
            } catch (RemoteException e) {
                handleRemoteException(e, methodStr);
                return false;
            }
        }
    }

    /** See ISupplicantStaNetwork.hal for documentation */
    private boolean setWapiCertSuite(String certSuite) {
        synchronized (mLock) {
            final String methodStr = "setWapiCertSuite";
            if (!checkISupplicantStaNetworkAndLogFailure(methodStr)) return false;
            try {
                android.hardware.wifi.supplicant.V1_3.ISupplicantStaNetwork
                        iSupplicantStaNetworkV13 = getV1_3StaNetwork();
                if (null != iSupplicantStaNetworkV13) {
                    /* Requires HAL v1.3 or higher */
                    SupplicantStatus status = iSupplicantStaNetworkV13.setWapiCertSuite(certSuite);
                    return checkStatusAndLogFailure(status, methodStr);
                } else {
                    Log.e(TAG, "Cannot get ISupplicantStaNetwork V1.3");
                    return false;
                }
            } catch (RemoteException e) {
                handleRemoteException(e, methodStr);
                return false;
            }
        }
    }

    /** See ISupplicantStaNetwork.hal for documentation */
    private boolean setEapMethod(int method) {
        synchronized (mLock) {
            final String methodStr = "setEapMethod";
            if (!checkISupplicantStaNetworkAndLogFailure(methodStr)) return false;
            try {
                SupplicantStatus status = mISupplicantStaNetwork.setEapMethod(method);
                return checkStatusAndLogFailure(status, methodStr);
            } catch (RemoteException e) {
                handleRemoteException(e, methodStr);
                return false;
            }
        }
    }

    /** See ISupplicantStaNetwork.hal for documentation */
    private boolean setEapPhase2Method(int method) {
        synchronized (mLock) {
            final String methodStr = "setEapPhase2Method";
            if (!checkISupplicantStaNetworkAndLogFailure(methodStr)) return false;
            try {
                SupplicantStatus status = mISupplicantStaNetwork.setEapPhase2Method(method);
                return checkStatusAndLogFailure(status, methodStr);
            } catch (RemoteException e) {
                handleRemoteException(e, methodStr);
                return false;
            }
        }
    }

    /** See ISupplicantStaNetwork.hal for documentation */
    private boolean setEapIdentity(java.util.ArrayList<Byte> identity) {
        synchronized (mLock) {
            final String methodStr = "setEapIdentity";
            if (!checkISupplicantStaNetworkAndLogFailure(methodStr)) return false;
            try {
                SupplicantStatus status = mISupplicantStaNetwork.setEapIdentity(identity);
                return checkStatusAndLogFailure(status, methodStr);
            } catch (RemoteException e) {
                handleRemoteException(e, methodStr);
                return false;
            }
        }
    }

    /** See ISupplicantStaNetwork.hal for documentation */
    public boolean setEapAnonymousIdentity(java.util.ArrayList<Byte> identity) {
        synchronized (mLock) {
            final String methodStr = "setEapAnonymousIdentity";
            if (!checkISupplicantStaNetworkAndLogFailure(methodStr)) return false;
            try {
                SupplicantStatus status = mISupplicantStaNetwork.setEapAnonymousIdentity(identity);
                return checkStatusAndLogFailure(status, methodStr);
            } catch (RemoteException e) {
                handleRemoteException(e, methodStr);
                return false;
            }
        }
    }

    /** See ISupplicantStaNetwork.hal for documentation */
    private boolean setEapPassword(java.util.ArrayList<Byte> password) {
        synchronized (mLock) {
            final String methodStr = "setEapPassword";
            if (!checkISupplicantStaNetworkAndLogFailure(methodStr)) return false;
            try {
                SupplicantStatus status = mISupplicantStaNetwork.setEapPassword(password);
                return checkStatusAndLogFailure(status, methodStr);
            } catch (RemoteException e) {
                handleRemoteException(e, methodStr);
                return false;
            }
        }
    }

    /** See ISupplicantStaNetwork.hal for documentation */
    private boolean setEapCACert(String path) {
        synchronized (mLock) {
            final String methodStr = "setEapCACert";
            if (!checkISupplicantStaNetworkAndLogFailure(methodStr)) return false;
            try {
                SupplicantStatus status = mISupplicantStaNetwork.setEapCACert(path);
                return checkStatusAndLogFailure(status, methodStr);
            } catch (RemoteException e) {
                handleRemoteException(e, methodStr);
                return false;
            }
        }
    }

    /** See ISupplicantStaNetwork.hal for documentation */
    private boolean setEapCAPath(String path) {
        synchronized (mLock) {
            final String methodStr = "setEapCAPath";
            if (!checkISupplicantStaNetworkAndLogFailure(methodStr)) return false;
            try {
                SupplicantStatus status = mISupplicantStaNetwork.setEapCAPath(path);
                return checkStatusAndLogFailure(status, methodStr);
            } catch (RemoteException e) {
                handleRemoteException(e, methodStr);
                return false;
            }
        }
    }

    /** See ISupplicantStaNetwork.hal for documentation */
    private boolean setEapClientCert(String path) {
        synchronized (mLock) {
            final String methodStr = "setEapClientCert";
            if (!checkISupplicantStaNetworkAndLogFailure(methodStr)) return false;
            try {
                SupplicantStatus status = mISupplicantStaNetwork.setEapClientCert(path);
                return checkStatusAndLogFailure(status, methodStr);
            } catch (RemoteException e) {
                handleRemoteException(e, methodStr);
                return false;
            }
        }
    }

    /** See ISupplicantStaNetwork.hal for documentation */
    private boolean setEapPrivateKeyId(String id) {
        synchronized (mLock) {
            final String methodStr = "setEapPrivateKeyId";
            if (!checkISupplicantStaNetworkAndLogFailure(methodStr)) return false;
            try {
                SupplicantStatus status = mISupplicantStaNetwork.setEapPrivateKeyId(id);
                return checkStatusAndLogFailure(status, methodStr);
            } catch (RemoteException e) {
                handleRemoteException(e, methodStr);
                return false;
            }
        }
    }

    /** See ISupplicantStaNetwork.hal for documentation */
    private boolean setEapSubjectMatch(String match) {
        synchronized (mLock) {
            final String methodStr = "setEapSubjectMatch";
            if (!checkISupplicantStaNetworkAndLogFailure(methodStr)) return false;
            try {
                SupplicantStatus status = mISupplicantStaNetwork.setEapSubjectMatch(match);
                return checkStatusAndLogFailure(status, methodStr);
            } catch (RemoteException e) {
                handleRemoteException(e, methodStr);
                return false;
            }
        }
    }

    /** See ISupplicantStaNetwork.hal for documentation */
    private boolean setEapAltSubjectMatch(String match) {
        synchronized (mLock) {
            final String methodStr = "setEapAltSubjectMatch";
            if (!checkISupplicantStaNetworkAndLogFailure(methodStr)) return false;
            try {
                SupplicantStatus status = mISupplicantStaNetwork.setEapAltSubjectMatch(match);
                return checkStatusAndLogFailure(status, methodStr);
            } catch (RemoteException e) {
                handleRemoteException(e, methodStr);
                return false;
            }
        }
    }

    /** See ISupplicantStaNetwork.hal for documentation */
    private boolean setEapEngine(boolean enable) {
        synchronized (mLock) {
            final String methodStr = "setEapEngine";
            if (!checkISupplicantStaNetworkAndLogFailure(methodStr)) return false;
            try {
                SupplicantStatus status = mISupplicantStaNetwork.setEapEngine(enable);
                return checkStatusAndLogFailure(status, methodStr);
            } catch (RemoteException e) {
                handleRemoteException(e, methodStr);
                return false;
            }
        }
    }

    /** See ISupplicantStaNetwork.hal for documentation */
    private boolean setEapEngineID(String id) {
        synchronized (mLock) {
            final String methodStr = "setEapEngineID";
            if (!checkISupplicantStaNetworkAndLogFailure(methodStr)) return false;
            try {
                SupplicantStatus status = mISupplicantStaNetwork.setEapEngineID(id);
                return checkStatusAndLogFailure(status, methodStr);
            } catch (RemoteException e) {
                handleRemoteException(e, methodStr);
                return false;
            }
        }
    }

    /** See ISupplicantStaNetwork.hal for documentation */
    private boolean setEapDomainSuffixMatch(String match) {
        synchronized (mLock) {
            final String methodStr = "setEapDomainSuffixMatch";
            if (!checkISupplicantStaNetworkAndLogFailure(methodStr)) return false;
            try {
                SupplicantStatus status = mISupplicantStaNetwork.setEapDomainSuffixMatch(match);
                return checkStatusAndLogFailure(status, methodStr);
            } catch (RemoteException e) {
                handleRemoteException(e, methodStr);
                return false;
            }
        }
    }

    /** See ISupplicantStaNetwork.hal for documentation */
    private boolean setEapProactiveKeyCaching(boolean enable) {
        synchronized (mLock) {
            final String methodStr = "setEapProactiveKeyCaching";
            if (!checkISupplicantStaNetworkAndLogFailure(methodStr)) return false;
            try {
                SupplicantStatus status = mISupplicantStaNetwork.setProactiveKeyCaching(enable);
                return checkStatusAndLogFailure(status, methodStr);
            } catch (RemoteException e) {
                handleRemoteException(e, methodStr);
                return false;
            }
        }
    }

    /** See ISupplicantStaNetwork.hal for documentation */
    private boolean setIdStr(String idString) {
        synchronized (mLock) {
            final String methodStr = "setIdStr";
            if (!checkISupplicantStaNetworkAndLogFailure(methodStr)) return false;
            try {
                SupplicantStatus status = mISupplicantStaNetwork.setIdStr(idString);
                return checkStatusAndLogFailure(status, methodStr);
            } catch (RemoteException e) {
                handleRemoteException(e, methodStr);
                return false;
            }
        }
    }

    /** See ISupplicantStaNetwork.hal for documentation */
    private boolean setSaePassword(String saePassword) {
        synchronized (mLock) {
            final String methodStr = "setSaePassword";
            if (!checkISupplicantStaNetworkAndLogFailure(methodStr)) return false;
            try {
                android.hardware.wifi.supplicant.V1_2.ISupplicantStaNetwork
                        iSupplicantStaNetworkV12;

                iSupplicantStaNetworkV12 = getV1_2StaNetwork();
                if (iSupplicantStaNetworkV12 != null) {
                    /* Support for SAE Requires HAL v1.2 or higher */
                    SupplicantStatus status = iSupplicantStaNetworkV12.setSaePassword(saePassword);
                    return checkStatusAndLogFailure(status, methodStr);
                } else {
                    return false;
                }
            } catch (RemoteException e) {
                handleRemoteException(e, methodStr);
                return false;
            }
        }
    }

    /** See ISupplicantStaNetwork.hal for documentation */
    private boolean setEapErp(boolean enable) {
        synchronized (mLock) {
            final String methodStr = "setEapErp";
            if (!checkISupplicantStaNetworkAndLogFailure(methodStr)) return false;
            try {
                android.hardware.wifi.supplicant.V1_3.ISupplicantStaNetwork
                        iSupplicantStaNetworkV13;

                iSupplicantStaNetworkV13 = getV1_3StaNetwork();
                if (iSupplicantStaNetworkV13 != null) {
                    /* Support for set ERP Requires HAL v1.3 or higher */
                    SupplicantStatus status =  iSupplicantStaNetworkV13.setEapErp(enable);
                    return checkStatusAndLogFailure(status, methodStr);
                } else {
                    return false;
                }
            } catch (RemoteException e) {
                handleRemoteException(e, methodStr);
                return false;
            }
        }
    }

    /** See ISupplicantStaNetwork.hal for documentation */
    private boolean getSsid() {
        synchronized (mLock) {
            final String methodStr = "getSsid";
            if (!checkISupplicantStaNetworkAndLogFailure(methodStr)) return false;
            try {
                Mutable<Boolean> statusOk = new Mutable<>(false);
                mISupplicantStaNetwork.getSsid((SupplicantStatus status,
                        java.util.ArrayList<Byte> ssidValue) -> {
                    statusOk.value = status.code == SupplicantStatusCode.SUCCESS;
                    if (statusOk.value) {
                        this.mSsid = ssidValue;
                    } else {
                        checkStatusAndLogFailure(status, methodStr);
                    }
                });
                return statusOk.value;
            } catch (RemoteException e) {
                handleRemoteException(e, methodStr);
                return false;
            }
        }
    }

    /** See ISupplicantStaNetwork.hal for documentation */
    private boolean getBssid() {
        synchronized (mLock) {
            final String methodStr = "getBssid";
            if (!checkISupplicantStaNetworkAndLogFailure(methodStr)) return false;
            try {
                Mutable<Boolean> statusOk = new Mutable<>(false);
                mISupplicantStaNetwork.getBssid((SupplicantStatus status,
                        byte[/* 6 */] bssidValue) -> {
                    statusOk.value = status.code == SupplicantStatusCode.SUCCESS;
                    if (statusOk.value) {
                        this.mBssid = bssidValue;
                    } else {
                        checkStatusAndLogFailure(status, methodStr);
                    }
                });
                return statusOk.value;
            } catch (RemoteException e) {
                handleRemoteException(e, methodStr);
                return false;
            }
        }
    }

    /** See ISupplicantStaNetwork.hal for documentation */
    private boolean getScanSsid() {
        synchronized (mLock) {
            final String methodStr = "getScanSsid";
            if (!checkISupplicantStaNetworkAndLogFailure(methodStr)) return false;
            try {
                Mutable<Boolean> statusOk = new Mutable<>(false);
                mISupplicantStaNetwork.getScanSsid((SupplicantStatus status,
                        boolean enabledValue) -> {
                    statusOk.value = status.code == SupplicantStatusCode.SUCCESS;
                    if (statusOk.value) {
                        this.mScanSsid = enabledValue;
                    } else {
                        checkStatusAndLogFailure(status, methodStr);
                    }
                });
                return statusOk.value;
            } catch (RemoteException e) {
                handleRemoteException(e, methodStr);
                return false;
            }
        }
    }

    /** See ISupplicantStaNetwork.hal for documentation */
    private boolean getKeyMgmt() {
        synchronized (mLock) {
            final String methodStr = "getKeyMgmt";
            if (!checkISupplicantStaNetworkAndLogFailure(methodStr)) return false;
            if (getV1_3StaNetwork() != null) {
                return getKeyMgmt_1_3();
            } else {
                try {
                    Mutable<Boolean> statusOk = new Mutable<>(false);
                    mISupplicantStaNetwork.getKeyMgmt((SupplicantStatus status,
                            int keyMgmtMaskValue) -> {
                        statusOk.value = status.code == SupplicantStatusCode.SUCCESS;
                        if (statusOk.value) {
                            this.mKeyMgmtMask = keyMgmtMaskValue;
                        } else {
                            checkStatusAndLogFailure(status, methodStr);
                        }
                    });
                    return statusOk.value;
                } catch (RemoteException e) {
                    handleRemoteException(e, methodStr);
                    return false;
                }
            }
        }
    }

    private boolean getKeyMgmt_1_3() {
        synchronized (mLock) {
            final String methodStr = "getKeyMgmt_1_3";
            try {
                android.hardware.wifi.supplicant.V1_3.ISupplicantStaNetwork
                        iSupplicantStaNetworkV13 = getV1_3StaNetwork();
                if (null == iSupplicantStaNetworkV13) return false;
                Mutable<Boolean> statusOk = new Mutable<>(false);
                iSupplicantStaNetworkV13.getKeyMgmt_1_3((SupplicantStatus status,
                        int keyMgmtMaskValue) -> {
                    statusOk.value = status.code == SupplicantStatusCode.SUCCESS;
                    if (statusOk.value) {
                        this.mKeyMgmtMask = keyMgmtMaskValue;
                    } else {
                        checkStatusAndLogFailure(status, methodStr);
                    }
                });
                return statusOk.value;
            } catch (RemoteException e) {
                handleRemoteException(e, methodStr);
                return false;
            }
        }
    }

    /** See ISupplicantStaNetwork.hal for documentation */
    private boolean getProto() {
        synchronized (mLock) {
            final String methodStr = "getProto";
            if (!checkISupplicantStaNetworkAndLogFailure(methodStr)) return false;
            if (getV1_3StaNetwork() != null) {
                return getProto_1_3();
            } else {
                try {
                    Mutable<Boolean> statusOk = new Mutable<>(false);
                    mISupplicantStaNetwork.getProto(
                            (SupplicantStatus status, int protoMaskValue) -> {
                            statusOk.value = status.code == SupplicantStatusCode.SUCCESS;
                            if (statusOk.value) {
                                this.mProtoMask = protoMaskValue;
                            } else {
                                checkStatusAndLogFailure(status, methodStr);
                            }
                        });
                    return statusOk.value;
                } catch (RemoteException e) {
                    handleRemoteException(e, methodStr);
                    return false;
                }
            }
        }
    }

    private boolean getProto_1_3() {
        synchronized (mLock) {
            final String methodStr = "getProto_1_3";
            try {
                android.hardware.wifi.supplicant.V1_3.ISupplicantStaNetwork
                        iSupplicantStaNetworkV13 = getV1_3StaNetwork();
                if (null == iSupplicantStaNetworkV13) return false;
                Mutable<Boolean> statusOk = new Mutable<>(false);
                iSupplicantStaNetworkV13.getProto_1_3(
                        (SupplicantStatus status, int protoMaskValue) -> {
                            statusOk.value = status.code == SupplicantStatusCode.SUCCESS;
                            if (statusOk.value) {
                                this.mProtoMask = protoMaskValue;
                            } else {
                                checkStatusAndLogFailure(status, methodStr);
                            }
                    });
                return statusOk.value;
            } catch (RemoteException e) {
                handleRemoteException(e, methodStr);
                return false;
            }
        }
    }

    /** See ISupplicantStaNetwork.hal for documentation */
    private boolean getAuthAlg() {
        synchronized (mLock) {
            final String methodStr = "getAuthAlg";
            if (!checkISupplicantStaNetworkAndLogFailure(methodStr)) return false;
            if (getV1_3StaNetwork() != null) {
                return getAuthAlg_1_3();
            }
            try {
                Mutable<Boolean> statusOk = new Mutable<>(false);
                mISupplicantStaNetwork.getAuthAlg((SupplicantStatus status,
                        int authAlgMaskValue) -> {
                    statusOk.value = status.code == SupplicantStatusCode.SUCCESS;
                    if (statusOk.value) {
                        this.mAuthAlgMask = authAlgMaskValue;
                    } else {
                        checkStatusAndLogFailure(status, methodStr);
                    }
                });
                return statusOk.value;
            } catch (RemoteException e) {
                handleRemoteException(e, methodStr);
                return false;
            }
        }
    }

    private boolean getAuthAlg_1_3() {
        final String methodStr = "getAuthAlg_1_3";
        try {
            android.hardware.wifi.supplicant.V1_3.ISupplicantStaNetwork
                    iSupplicantStaNetworkV13 = getV1_3StaNetwork();
            if (null == iSupplicantStaNetworkV13) return false;
            Mutable<Boolean> statusOk = new Mutable<>(false);
            iSupplicantStaNetworkV13.getAuthAlg_1_3((SupplicantStatus status,
                    int authAlgMaskValue) -> {
                statusOk.value = status.code == SupplicantStatusCode.SUCCESS;
                if (statusOk.value) {
                    this.mAuthAlgMask = authAlgMaskValue;
                } else {
                    checkStatusAndLogFailure(status, methodStr);
                }
            });
            return statusOk.value;
        } catch (RemoteException e) {
            handleRemoteException(e, methodStr);
            return false;
        }
    }

    /** See ISupplicantStaNetwork.hal for documentation */
    private boolean getGroupCipher() {
        synchronized (mLock) {
            final String methodStr = "getGroupCipher";
            if (!checkISupplicantStaNetworkAndLogFailure(methodStr)) return false;
            if (getV1_4StaNetwork() != null) {
                return getGroupCipher_1_4();
            } else if (getV1_3StaNetwork() != null) {
                return getGroupCipher_1_3();
            } else {
                try {
                    Mutable<Boolean> statusOk = new Mutable<>(false);
                    mISupplicantStaNetwork.getGroupCipher((SupplicantStatus status,
                            int groupCipherMaskValue) -> {
                        statusOk.value = status.code == SupplicantStatusCode.SUCCESS;
                        if (statusOk.value) {
                            this.mGroupCipherMask = groupCipherMaskValue;
                        } else {
                            checkStatusAndLogFailure(status, methodStr);
                        }
                    });
                    return statusOk.value;
                } catch (RemoteException e) {
                    handleRemoteException(e, methodStr);
                    return false;
                }
            }
        }
    }

    private boolean getGroupCipher_1_3() {
        synchronized (mLock) {
            final String methodStr = "getGroupCipher_1_3";
            try {
                android.hardware.wifi.supplicant.V1_3.ISupplicantStaNetwork
                        iSupplicantStaNetworkV13 = getV1_3StaNetwork();
                if (null == iSupplicantStaNetworkV13) return false;
                Mutable<Boolean> statusOk = new Mutable<>(false);
                iSupplicantStaNetworkV13.getGroupCipher_1_3((SupplicantStatus status,
                        int groupCipherMaskValue) -> {
                    statusOk.value = status.code == SupplicantStatusCode.SUCCESS;
                    if (statusOk.value) {
                        this.mGroupCipherMask = groupCipherMaskValue;
                    } else {
                        checkStatusAndLogFailure(status, methodStr);
                    }
                });
                return statusOk.value;
            } catch (RemoteException e) {
                handleRemoteException(e, methodStr);
                return false;
            }
        }
    }

    private boolean getGroupCipher_1_4() {
        synchronized (mLock) {
            final String methodStr = "getGroupCipher_1_4";
            try {
                android.hardware.wifi.supplicant.V1_4.ISupplicantStaNetwork
                        iSupplicantStaNetworkV14 = getV1_4StaNetwork();
                if (null == iSupplicantStaNetworkV14) return false;
                Mutable<Boolean> statusOk = new Mutable<>(false);
                iSupplicantStaNetworkV14.getGroupCipher_1_4((
                        android.hardware.wifi.supplicant.V1_4.SupplicantStatus status,
                        int groupCipherMaskValue) -> {
                    statusOk.value = status.code == SupplicantStatusCode.SUCCESS;
                    if (statusOk.value) {
                        this.mGroupCipherMask = groupCipherMaskValue;
                    } else {
                        checkStatusAndLogFailure(status, methodStr);
                    }
                });
                return statusOk.value;
            } catch (RemoteException e) {
                handleRemoteException(e, methodStr);
                return false;
            }
        }
    }

    /** See ISupplicantStaNetwork.hal for documentation */
    private boolean getPairwiseCipher() {
        synchronized (mLock) {
            final String methodStr = "getPairwiseCipher";
            if (!checkISupplicantStaNetworkAndLogFailure(methodStr)) return false;
            if (getV1_4StaNetwork() != null) {
                return getPairwiseCipher_1_4();
            } else if (getV1_3StaNetwork() != null) {
                return getPairwiseCipher_1_3();
            } else {
                try {
                    Mutable<Boolean> statusOk = new Mutable<>(false);
                    mISupplicantStaNetwork.getPairwiseCipher((SupplicantStatus status,
                            int pairwiseCipherMaskValue) -> {
                        statusOk.value = status.code == SupplicantStatusCode.SUCCESS;
                        if (statusOk.value) {
                            this.mPairwiseCipherMask = pairwiseCipherMaskValue;
                        } else {
                            checkStatusAndLogFailure(status, methodStr);
                        }
                    });
                    return statusOk.value;
                } catch (RemoteException e) {
                    handleRemoteException(e, methodStr);
                    return false;
                }
            }
        }
    }

    private boolean getPairwiseCipher_1_3() {
        synchronized (mLock) {
            final String methodStr = "getPairwiseCipher_1_3";
            try {
                android.hardware.wifi.supplicant.V1_3.ISupplicantStaNetwork
                        iSupplicantStaNetworkV13 = getV1_3StaNetwork();
                if (null == iSupplicantStaNetworkV13) return false;
                Mutable<Boolean> statusOk = new Mutable<>(false);
                iSupplicantStaNetworkV13.getPairwiseCipher_1_3((SupplicantStatus status,
                        int pairwiseCipherMaskValue) -> {
                    statusOk.value = status.code == SupplicantStatusCode.SUCCESS;
                    if (statusOk.value) {
                        this.mPairwiseCipherMask = pairwiseCipherMaskValue;
                    } else {
                        checkStatusAndLogFailure(status, methodStr);
                    }
                });
                return statusOk.value;
            } catch (RemoteException e) {
                handleRemoteException(e, methodStr);
                return false;
            }
        }
    }

    private boolean getPairwiseCipher_1_4() {
        synchronized (mLock) {
            final String methodStr = "getPairwiseCipher_1_4";
            try {
                android.hardware.wifi.supplicant.V1_4.ISupplicantStaNetwork
                        iSupplicantStaNetworkV14 = getV1_4StaNetwork();
                if (null == iSupplicantStaNetworkV14) return false;
                Mutable<Boolean> statusOk = new Mutable<>(false);
                iSupplicantStaNetworkV14.getPairwiseCipher_1_4((
                        android.hardware.wifi.supplicant.V1_4.SupplicantStatus status,
                        int pairwiseCipherMaskValue) -> {
                    statusOk.value = status.code == SupplicantStatusCode.SUCCESS;
                    if (statusOk.value) {
                        this.mPairwiseCipherMask = pairwiseCipherMaskValue;
                    } else {
                        checkStatusAndLogFailure(status, methodStr);
                    }
                });
                return statusOk.value;
            } catch (RemoteException e) {
                handleRemoteException(e, methodStr);
                return false;
            }
        }
    }

    /** See ISupplicantStaNetwork.hal for documentation */
    private boolean getGroupMgmtCipher() {
        synchronized (mLock) {
            final String methodStr = "getGroupMgmtCipher";
            android.hardware.wifi.supplicant.V1_2.ISupplicantStaNetwork
                    iSupplicantStaNetworkV12;

            if (!checkISupplicantStaNetworkAndLogFailure(methodStr)) return false;
            try {
                iSupplicantStaNetworkV12 = getV1_2StaNetwork();
                if (iSupplicantStaNetworkV12 != null) {
                    Mutable<Boolean> statusOk = new Mutable<>(false);
                    iSupplicantStaNetworkV12.getGroupMgmtCipher((SupplicantStatus status,
                            int groupMgmtCipherMaskValue) -> {
                        statusOk.value = status.code == SupplicantStatusCode.SUCCESS;
                        if (statusOk.value) {
                            this.mGroupMgmtCipherMask = groupMgmtCipherMaskValue;
                        }
                        checkStatusAndLogFailure(status, methodStr);
                    });
                    return statusOk.value;
                } else {
                    return false;
                }
            } catch (RemoteException e) {
                handleRemoteException(e, methodStr);
                return false;
            }
        }
    }

    /** See ISupplicantStaNetwork.hal for documentation */
    private boolean getPskPassphrase() {
        synchronized (mLock) {
            final String methodStr = "getPskPassphrase";
            if (!checkISupplicantStaNetworkAndLogFailure(methodStr)) return false;
            try {
                Mutable<Boolean> statusOk = new Mutable<>(false);
                mISupplicantStaNetwork.getPskPassphrase((SupplicantStatus status,
                        String pskValue) -> {
                    statusOk.value = status.code == SupplicantStatusCode.SUCCESS;
                    if (statusOk.value) {
                        this.mPskPassphrase = pskValue;
                    } else {
                        checkStatusAndLogFailure(status, methodStr);
                    }
                });
                return statusOk.value;
            } catch (RemoteException e) {
                handleRemoteException(e, methodStr);
                return false;
            }
        }
    }

    /** See ISupplicantStaNetwork.hal for documentation */
    private boolean getSaePassword() {
        synchronized (mLock) {
            final String methodStr = "getSaePassword";
            android.hardware.wifi.supplicant.V1_2.ISupplicantStaNetwork
                    iSupplicantStaNetworkV12;

            if (!checkISupplicantStaNetworkAndLogFailure(methodStr)) return false;
            try {
                iSupplicantStaNetworkV12 = getV1_2StaNetwork();
                if (iSupplicantStaNetworkV12 != null) {
                    Mutable<Boolean> statusOk = new Mutable<>(false);
                    iSupplicantStaNetworkV12.getSaePassword((SupplicantStatus status,
                            String saePassword) -> {
                        statusOk.value = status.code == SupplicantStatusCode.SUCCESS;
                        if (statusOk.value) {
                            this.mSaePassword = saePassword;
                        }
                        checkStatusAndLogFailure(status, methodStr);
                    });
                    return statusOk.value;
                } else {
                    return false;
                }
            } catch (RemoteException e) {
                handleRemoteException(e, methodStr);
                return false;
            }
        }
    }

    /** See ISupplicantStaNetwork.hal for documentation */
    private boolean getPsk() {
        synchronized (mLock) {
            final String methodStr = "getPsk";
            if (!checkISupplicantStaNetworkAndLogFailure(methodStr)) return false;
            try {
                Mutable<Boolean> statusOk = new Mutable<>(false);
                mISupplicantStaNetwork.getPsk((SupplicantStatus status, byte[] pskValue) -> {
                    statusOk.value = status.code == SupplicantStatusCode.SUCCESS;
                    if (statusOk.value) {
                        this.mPsk = pskValue;
                    } else {
                        checkStatusAndLogFailure(status, methodStr);
                    }
                });
                return statusOk.value;
            } catch (RemoteException e) {
                handleRemoteException(e, methodStr);
                return false;
            }
        }
    }

    /** See ISupplicantStaNetwork.hal for documentation */
    private boolean getWepKey(int keyIdx) {
        synchronized (mLock) {
            final String methodStr = "keyIdx";
            if (!checkISupplicantStaNetworkAndLogFailure(methodStr)) return false;
            try {
                Mutable<Boolean> statusOk = new Mutable<>(false);
                mISupplicantStaNetwork.getWepKey(keyIdx, (SupplicantStatus status,
                        java.util.ArrayList<Byte> wepKeyValue) -> {
                    statusOk.value = status.code == SupplicantStatusCode.SUCCESS;
                    if (statusOk.value) {
                        this.mWepKey = wepKeyValue;
                    } else {
                        Log.e(TAG, methodStr + ",  failed: " + status.debugMessage);
                    }
                });
                return statusOk.value;
            } catch (RemoteException e) {
                handleRemoteException(e, methodStr);
                return false;
            }
        }
    }

    /** See ISupplicantStaNetwork.hal for documentation */
    private boolean getWepTxKeyIdx() {
        synchronized (mLock) {
            final String methodStr = "getWepTxKeyIdx";
            if (!checkISupplicantStaNetworkAndLogFailure(methodStr)) return false;
            try {
                Mutable<Boolean> statusOk = new Mutable<>(false);
                mISupplicantStaNetwork.getWepTxKeyIdx((SupplicantStatus status,
                        int keyIdxValue) -> {
                    statusOk.value = status.code == SupplicantStatusCode.SUCCESS;
                    if (statusOk.value) {
                        this.mWepTxKeyIdx = keyIdxValue;
                    } else {
                        checkStatusAndLogFailure(status, methodStr);
                    }
                });
                return statusOk.value;
            } catch (RemoteException e) {
                handleRemoteException(e, methodStr);
                return false;
            }
        }
    }

    /** See ISupplicantStaNetwork.hal for documentation */
    private boolean getRequirePmf() {
        synchronized (mLock) {
            final String methodStr = "getRequirePmf";
            if (!checkISupplicantStaNetworkAndLogFailure(methodStr)) return false;
            try {
                Mutable<Boolean> statusOk = new Mutable<>(false);
                mISupplicantStaNetwork.getRequirePmf((SupplicantStatus status,
                        boolean enabledValue) -> {
                    statusOk.value = status.code == SupplicantStatusCode.SUCCESS;
                    if (statusOk.value) {
                        this.mRequirePmf = enabledValue;
                    } else {
                        checkStatusAndLogFailure(status, methodStr);
                    }
                });
                return statusOk.value;
            } catch (RemoteException e) {
                handleRemoteException(e, methodStr);
                return false;
            }
        }
    }

    /** See ISupplicantStaNetwork.hal for documentation */
    private boolean getWapiCertSuite() {
        synchronized (mLock) {
            final String methodStr = "getWapiCertSuite";
            if (!checkISupplicantStaNetworkAndLogFailure(methodStr)) return false;
            try {
                android.hardware.wifi.supplicant.V1_3.ISupplicantStaNetwork
                        iSupplicantStaNetworkV13;
                iSupplicantStaNetworkV13 = getV1_3StaNetwork();
                if (iSupplicantStaNetworkV13 != null) {
                    Mutable<Boolean> statusOk = new Mutable<>(false);
                    iSupplicantStaNetworkV13.getWapiCertSuite((SupplicantStatus status,
                            String suiteValue) -> {
                        statusOk.value = status.code == SupplicantStatusCode.SUCCESS;
                        if (statusOk.value) {
                            mWapiCertSuite = suiteValue;
                        } else {
                            checkStatusAndLogFailure(status, methodStr);
                        }
                    });
                    return statusOk.value;
                } else {
                    Log.e(TAG, "Cannot get ISupplicantStaNetwork V1.3");
                    return false;
                }
            } catch (RemoteException e) {
                handleRemoteException(e, methodStr);
                return false;
            }
        }
    }

    /** See ISupplicantStaNetwork.hal for documentation */
    private boolean getEapMethod() {
        synchronized (mLock) {
            final String methodStr = "getEapMethod";
            if (!checkISupplicantStaNetworkAndLogFailure(methodStr)) return false;
            try {
                Mutable<Boolean> statusOk = new Mutable<>(false);
                mISupplicantStaNetwork.getEapMethod((SupplicantStatus status,
                        int methodValue) -> {
                    statusOk.value = status.code == SupplicantStatusCode.SUCCESS;
                    if (statusOk.value) {
                        this.mEapMethod = methodValue;
                    } else {
                        checkStatusAndLogFailure(status, methodStr);
                    }
                });
                return statusOk.value;
            } catch (RemoteException e) {
                handleRemoteException(e, methodStr);
                return false;
            }
        }
    }

    /** See ISupplicantStaNetwork.hal for documentation */
    private boolean getEapPhase2Method() {
        synchronized (mLock) {
            final String methodStr = "getEapPhase2Method";
            if (!checkISupplicantStaNetworkAndLogFailure(methodStr)) return false;
            try {
                Mutable<Boolean> statusOk = new Mutable<>(false);
                mISupplicantStaNetwork.getEapPhase2Method((SupplicantStatus status,
                        int methodValue) -> {
                    statusOk.value = status.code == SupplicantStatusCode.SUCCESS;
                    if (statusOk.value) {
                        this.mEapPhase2Method = methodValue;
                    } else {
                        checkStatusAndLogFailure(status, methodStr);
                    }
                });
                return statusOk.value;
            } catch (RemoteException e) {
                handleRemoteException(e, methodStr);
                return false;
            }
        }
    }

    /** See ISupplicantStaNetwork.hal for documentation */
    private boolean getEapIdentity() {
        synchronized (mLock) {
            final String methodStr = "getEapIdentity";
            if (!checkISupplicantStaNetworkAndLogFailure(methodStr)) return false;
            try {
                Mutable<Boolean> statusOk = new Mutable<>(false);
                mISupplicantStaNetwork.getEapIdentity((SupplicantStatus status,
                        ArrayList<Byte> identityValue) -> {
                    statusOk.value = status.code == SupplicantStatusCode.SUCCESS;
                    if (statusOk.value) {
                        this.mEapIdentity = identityValue;
                    } else {
                        checkStatusAndLogFailure(status, methodStr);
                    }
                });
                return statusOk.value;
            } catch (RemoteException e) {
                handleRemoteException(e, methodStr);
                return false;
            }
        }
    }

    /** See ISupplicantStaNetwork.hal for documentation */
    private boolean getEapAnonymousIdentity() {
        synchronized (mLock) {
            final String methodStr = "getEapAnonymousIdentity";
            if (!checkISupplicantStaNetworkAndLogFailure(methodStr)) return false;
            try {
                Mutable<Boolean> statusOk = new Mutable<>(false);
                mISupplicantStaNetwork.getEapAnonymousIdentity((SupplicantStatus status,
                        ArrayList<Byte> identityValue) -> {
                    statusOk.value = status.code == SupplicantStatusCode.SUCCESS;
                    if (statusOk.value) {
                        this.mEapAnonymousIdentity = identityValue;
                    } else {
                        checkStatusAndLogFailure(status, methodStr);
                    }
                });
                return statusOk.value;
            } catch (RemoteException e) {
                handleRemoteException(e, methodStr);
                return false;
            }
        }
    }

    /**
     * A wrapping method for getEapAnonymousIdentity().
     * This get anonymous identity from supplicant and returns it as a string.
     *
     * @return anonymous identity string if succeeds, null otherwise.
     */
    public String fetchEapAnonymousIdentity() {
        synchronized (mLock) {
            if (!getEapAnonymousIdentity()) {
                return null;
            }
            return NativeUtil.stringFromByteArrayList(mEapAnonymousIdentity);
        }
    }

    /** See ISupplicantStaNetwork.hal for documentation */
    private boolean getEapPassword() {
        synchronized (mLock) {
            final String methodStr = "getEapPassword";
            if (!checkISupplicantStaNetworkAndLogFailure(methodStr)) return false;
            try {
                Mutable<Boolean> statusOk = new Mutable<>(false);
                mISupplicantStaNetwork.getEapPassword((SupplicantStatus status,
                        ArrayList<Byte> passwordValue) -> {
                    statusOk.value = status.code == SupplicantStatusCode.SUCCESS;
                    if (statusOk.value) {
                        this.mEapPassword = passwordValue;
                    } else {
                        checkStatusAndLogFailure(status, methodStr);
                    }
                });
                return statusOk.value;
            } catch (RemoteException e) {
                handleRemoteException(e, methodStr);
                return false;
            }
        }
    }

    /** See ISupplicantStaNetwork.hal for documentation */
    private boolean getEapCACert() {
        synchronized (mLock) {
            final String methodStr = "getEapCACert";
            if (!checkISupplicantStaNetworkAndLogFailure(methodStr)) return false;
            try {
                Mutable<Boolean> statusOk = new Mutable<>(false);
                mISupplicantStaNetwork.getEapCACert((SupplicantStatus status, String pathValue) -> {
                    statusOk.value = status.code == SupplicantStatusCode.SUCCESS;
                    if (statusOk.value) {
                        this.mEapCACert = pathValue;
                    } else {
                        checkStatusAndLogFailure(status, methodStr);
                    }
                });
                return statusOk.value;
            } catch (RemoteException e) {
                handleRemoteException(e, methodStr);
                return false;
            }
        }
    }

    /** See ISupplicantStaNetwork.hal for documentation */
    private boolean getEapCAPath() {
        synchronized (mLock) {
            final String methodStr = "getEapCAPath";
            if (!checkISupplicantStaNetworkAndLogFailure(methodStr)) return false;
            try {
                Mutable<Boolean> statusOk = new Mutable<>(false);
                mISupplicantStaNetwork.getEapCAPath((SupplicantStatus status, String pathValue) -> {
                    statusOk.value = status.code == SupplicantStatusCode.SUCCESS;
                    if (statusOk.value) {
                        this.mEapCAPath = pathValue;
                    } else {
                        checkStatusAndLogFailure(status, methodStr);
                    }
                });
                return statusOk.value;
            } catch (RemoteException e) {
                handleRemoteException(e, methodStr);
                return false;
            }
        }
    }

    /** See ISupplicantStaNetwork.hal for documentation */
    private boolean getEapClientCert() {
        synchronized (mLock) {
            final String methodStr = "getEapClientCert";
            if (!checkISupplicantStaNetworkAndLogFailure(methodStr)) return false;
            try {
                Mutable<Boolean> statusOk = new Mutable<>(false);
                mISupplicantStaNetwork.getEapClientCert((SupplicantStatus status,
                        String pathValue) -> {
                    statusOk.value = status.code == SupplicantStatusCode.SUCCESS;
                    if (statusOk.value) {
                        this.mEapClientCert = pathValue;
                    } else {
                        checkStatusAndLogFailure(status, methodStr);
                    }
                });
                return statusOk.value;
            } catch (RemoteException e) {
                handleRemoteException(e, methodStr);
                return false;
            }
        }
    }

    /** See ISupplicantStaNetwork.hal for documentation */
    private boolean getEapPrivateKeyId() {
        synchronized (mLock) {
            final String methodStr = "getEapPrivateKeyId";
            if (!checkISupplicantStaNetworkAndLogFailure(methodStr)) return false;
            try {
                Mutable<Boolean> statusOk = new Mutable<>(false);
                mISupplicantStaNetwork.getEapPrivateKeyId((SupplicantStatus status,
                        String idValue) -> {
                    statusOk.value = status.code == SupplicantStatusCode.SUCCESS;
                    if (statusOk.value) {
                        this.mEapPrivateKeyId = idValue;
                    } else {
                        checkStatusAndLogFailure(status, methodStr);
                    }
                });
                return statusOk.value;
            } catch (RemoteException e) {
                handleRemoteException(e, methodStr);
                return false;
            }
        }
    }

    /** See ISupplicantStaNetwork.hal for documentation */
    private boolean getEapSubjectMatch() {
        synchronized (mLock) {
            final String methodStr = "getEapSubjectMatch";
            if (!checkISupplicantStaNetworkAndLogFailure(methodStr)) return false;
            try {
                Mutable<Boolean> statusOk = new Mutable<>(false);
                mISupplicantStaNetwork.getEapSubjectMatch((SupplicantStatus status,
                        String matchValue) -> {
                    statusOk.value = status.code == SupplicantStatusCode.SUCCESS;
                    if (statusOk.value) {
                        this.mEapSubjectMatch = matchValue;
                    } else {
                        checkStatusAndLogFailure(status, methodStr);
                    }
                });
                return statusOk.value;
            } catch (RemoteException e) {
                handleRemoteException(e, methodStr);
                return false;
            }
        }
    }

    /** See ISupplicantStaNetwork.hal for documentation */
    private boolean getEapAltSubjectMatch() {
        synchronized (mLock) {
            final String methodStr = "getEapAltSubjectMatch";
            if (!checkISupplicantStaNetworkAndLogFailure(methodStr)) return false;
            try {
                Mutable<Boolean> statusOk = new Mutable<>(false);
                mISupplicantStaNetwork.getEapAltSubjectMatch((SupplicantStatus status,
                        String matchValue) -> {
                    statusOk.value = status.code == SupplicantStatusCode.SUCCESS;
                    if (statusOk.value) {
                        this.mEapAltSubjectMatch = matchValue;
                    } else {
                        checkStatusAndLogFailure(status, methodStr);
                    }
                });
                return statusOk.value;
            } catch (RemoteException e) {
                handleRemoteException(e, methodStr);
                return false;
            }
        }
    }

    /** See ISupplicantStaNetwork.hal for documentation */
    private boolean getEapEngine() {
        synchronized (mLock) {
            final String methodStr = "getEapEngine";
            if (!checkISupplicantStaNetworkAndLogFailure(methodStr)) return false;
            try {
                Mutable<Boolean> statusOk = new Mutable<>(false);
                mISupplicantStaNetwork.getEapEngine((SupplicantStatus status,
                        boolean enabledValue) -> {
                    statusOk.value = status.code == SupplicantStatusCode.SUCCESS;
                    if (statusOk.value) {
                        this.mEapEngine = enabledValue;
                    } else {
                        checkStatusAndLogFailure(status, methodStr);
                    }
                });
                return statusOk.value;
            } catch (RemoteException e) {
                handleRemoteException(e, methodStr);
                return false;
            }
        }
    }

    /** See ISupplicantStaNetwork.hal for documentation */
    private boolean getEapEngineID() {
        synchronized (mLock) {
            final String methodStr = "getEapEngineID";
            if (!checkISupplicantStaNetworkAndLogFailure(methodStr)) return false;
            try {
                Mutable<Boolean> statusOk = new Mutable<>(false);
                mISupplicantStaNetwork.getEapEngineID((SupplicantStatus status, String idValue) -> {
                    statusOk.value = status.code == SupplicantStatusCode.SUCCESS;
                    if (statusOk.value) {
                        this.mEapEngineID = idValue;
                    } else {
                        checkStatusAndLogFailure(status, methodStr);
                    }
                });
                return statusOk.value;
            } catch (RemoteException e) {
                handleRemoteException(e, methodStr);
                return false;
            }
        }
    }

    /** See ISupplicantStaNetwork.hal for documentation */
    private boolean getEapDomainSuffixMatch() {
        synchronized (mLock) {
            final String methodStr = "getEapDomainSuffixMatch";
            if (!checkISupplicantStaNetworkAndLogFailure(methodStr)) return false;
            try {
                Mutable<Boolean> statusOk = new Mutable<>(false);
                mISupplicantStaNetwork.getEapDomainSuffixMatch((SupplicantStatus status,
                        String matchValue) -> {
                    statusOk.value = status.code == SupplicantStatusCode.SUCCESS;
                    if (statusOk.value) {
                        this.mEapDomainSuffixMatch = matchValue;
                    } else {
                        checkStatusAndLogFailure(status, methodStr);
                    }
                });
                return statusOk.value;
            } catch (RemoteException e) {
                handleRemoteException(e, methodStr);
                return false;
            }
        }
    }

    /** See ISupplicantStaNetwork.hal for documentation */
    private boolean getIdStr() {
        synchronized (mLock) {
            final String methodStr = "getIdStr";
            if (!checkISupplicantStaNetworkAndLogFailure(methodStr)) return false;
            try {
                Mutable<Boolean> statusOk = new Mutable<>(false);
                mISupplicantStaNetwork.getIdStr((SupplicantStatus status, String idString) -> {
                    statusOk.value = status.code == SupplicantStatusCode.SUCCESS;
                    if (statusOk.value) {
                        this.mIdStr = idString;
                    } else {
                        checkStatusAndLogFailure(status, methodStr);
                    }
                });
                return statusOk.value;
            } catch (RemoteException e) {
                handleRemoteException(e, methodStr);
                return false;
            }
        }
    }

    /** See ISupplicantStaNetwork.hal for documentation */
    public boolean enable(boolean noConnect) {
        synchronized (mLock) {
            final String methodStr = "enable";
            if (!checkISupplicantStaNetworkAndLogFailure(methodStr)) return false;
            try {
                SupplicantStatus status = mISupplicantStaNetwork.enable(noConnect);
                return checkStatusAndLogFailure(status, methodStr);
            } catch (RemoteException e) {
                handleRemoteException(e, methodStr);
                return false;
            }
        }
    }

    /** See ISupplicantStaNetwork.hal for documentation */
    public boolean disable() {
        synchronized (mLock) {
            final String methodStr = "disable";
            if (!checkISupplicantStaNetworkAndLogFailure(methodStr)) return false;
            try {
                SupplicantStatus status = mISupplicantStaNetwork.disable();
                return checkStatusAndLogFailure(status, methodStr);
            } catch (RemoteException e) {
                handleRemoteException(e, methodStr);
                return false;
            }
        }
    }

    /**
     * Trigger a connection to this network.
     *
     * @return true if it succeeds, false otherwise.
     */
    public boolean select() {
        synchronized (mLock) {
            final String methodStr = "select";
            if (!checkISupplicantStaNetworkAndLogFailure(methodStr)) return false;
            try {
                SupplicantStatus status = mISupplicantStaNetwork.select();
                return checkStatusAndLogFailure(status, methodStr);
            } catch (RemoteException e) {
                handleRemoteException(e, methodStr);
                return false;
            }
        }
    }

    /**
     * Send GSM auth response.
     *
     * @param paramsStr Response params as a string.
     * @return true if succeeds, false otherwise.
     */
    public boolean sendNetworkEapSimGsmAuthResponse(String paramsStr) {
        synchronized (mLock) {
            try {
                Matcher match = GSM_AUTH_RESPONSE_PARAMS_PATTERN.matcher(paramsStr);
                ArrayList<ISupplicantStaNetwork.NetworkResponseEapSimGsmAuthParams> params =
                        new ArrayList<>();
                while (match.find()) {
                    if (match.groupCount() != 2) {
                        Log.e(TAG, "Malformed gsm auth response params: " + paramsStr);
                        return false;
                    }
                    ISupplicantStaNetwork.NetworkResponseEapSimGsmAuthParams param =
                            new ISupplicantStaNetwork.NetworkResponseEapSimGsmAuthParams();
                    param.kc = new byte[8];
                    param.sres = new byte[4];
                    byte[] kc = NativeUtil.hexStringToByteArray(match.group(1));
                    if (kc == null || kc.length != param.kc.length) {
                        Log.e(TAG, "Invalid kc value: " + match.group(1));
                        return false;
                    }
                    byte[] sres = NativeUtil.hexStringToByteArray(match.group(2));
                    if (sres == null || sres.length != param.sres.length) {
                        Log.e(TAG, "Invalid sres value: " + match.group(2));
                        return false;
                    }
                    System.arraycopy(kc, 0, param.kc, 0, param.kc.length);
                    System.arraycopy(sres, 0, param.sres, 0, param.sres.length);
                    params.add(param);
                }
                // The number of kc/sres pairs can either be 2 or 3 depending on the request.
                if (params.size() > 3 || params.size() < 2) {
                    Log.e(TAG, "Malformed gsm auth response params: " + paramsStr);
                    return false;
                }
                return sendNetworkEapSimGsmAuthResponse(params);
            } catch (IllegalArgumentException e) {
                Log.e(TAG, "Illegal argument " + paramsStr, e);
                return false;
            }
        }
    }

    /** See ISupplicantStaNetwork.hal for documentation */
    private boolean sendNetworkEapSimGsmAuthResponse(
            ArrayList<ISupplicantStaNetwork.NetworkResponseEapSimGsmAuthParams> params) {
        synchronized (mLock) {
            final String methodStr = "sendNetworkEapSimGsmAuthResponse";
            if (!checkISupplicantStaNetworkAndLogFailure(methodStr)) return false;
            try {
                SupplicantStatus status =
                        mISupplicantStaNetwork.sendNetworkEapSimGsmAuthResponse(params);
                return checkStatusAndLogFailure(status, methodStr);
            } catch (RemoteException e) {
                handleRemoteException(e, methodStr);
                return false;
            }
        }
    }

    /** See ISupplicantStaNetwork.hal for documentation */
    public boolean sendNetworkEapSimGsmAuthFailure() {
        synchronized (mLock) {
            final String methodStr = "sendNetworkEapSimGsmAuthFailure";
            if (!checkISupplicantStaNetworkAndLogFailure(methodStr)) return false;
            try {
                SupplicantStatus status = mISupplicantStaNetwork.sendNetworkEapSimGsmAuthFailure();
                return checkStatusAndLogFailure(status, methodStr);
            } catch (RemoteException e) {
                handleRemoteException(e, methodStr);
                return false;
            }
        }
    }

    /**
     * Send UMTS auth response.
     *
     * @param paramsStr Response params as a string.
     * @return true if succeeds, false otherwise.
     */
    public boolean sendNetworkEapSimUmtsAuthResponse(String paramsStr) {
        synchronized (mLock) {
            try {
                Matcher match = UMTS_AUTH_RESPONSE_PARAMS_PATTERN.matcher(paramsStr);
                if (!match.find() || match.groupCount() != 3) {
                    Log.e(TAG, "Malformed umts auth response params: " + paramsStr);
                    return false;
                }
                ISupplicantStaNetwork.NetworkResponseEapSimUmtsAuthParams params =
                        new ISupplicantStaNetwork.NetworkResponseEapSimUmtsAuthParams();
                byte[] ik = NativeUtil.hexStringToByteArray(match.group(1));
                if (ik == null || ik.length != params.ik.length) {
                    Log.e(TAG, "Invalid ik value: " + match.group(1));
                    return false;
                }
                byte[] ck = NativeUtil.hexStringToByteArray(match.group(2));
                if (ck == null || ck.length != params.ck.length) {
                    Log.e(TAG, "Invalid ck value: " + match.group(2));
                    return false;
                }
                byte[] res = NativeUtil.hexStringToByteArray(match.group(3));
                if (res == null || res.length == 0) {
                    Log.e(TAG, "Invalid res value: " + match.group(3));
                    return false;
                }
                System.arraycopy(ik, 0, params.ik, 0, params.ik.length);
                System.arraycopy(ck, 0, params.ck, 0, params.ck.length);
                for (byte b : res) {
                    params.res.add(b);
                }
                return sendNetworkEapSimUmtsAuthResponse(params);
            } catch (IllegalArgumentException e) {
                Log.e(TAG, "Illegal argument " + paramsStr, e);
                return false;
            }
        }
    }

    /** See ISupplicantStaNetwork.hal for documentation */
    private boolean sendNetworkEapSimUmtsAuthResponse(
            ISupplicantStaNetwork.NetworkResponseEapSimUmtsAuthParams params) {
        synchronized (mLock) {
            final String methodStr = "sendNetworkEapSimUmtsAuthResponse";
            if (!checkISupplicantStaNetworkAndLogFailure(methodStr)) return false;
            try {
                SupplicantStatus status =
                        mISupplicantStaNetwork.sendNetworkEapSimUmtsAuthResponse(params);
                return checkStatusAndLogFailure(status, methodStr);
            } catch (RemoteException e) {
                handleRemoteException(e, methodStr);
                return false;
            }
        }
    }

    /**
     * Send UMTS auts response.
     *
     * @param paramsStr Response params as a string.
     * @return true if succeeds, false otherwise.
     */
    public boolean sendNetworkEapSimUmtsAutsResponse(String paramsStr) {
        synchronized (mLock) {
            try {
                Matcher match = UMTS_AUTS_RESPONSE_PARAMS_PATTERN.matcher(paramsStr);
                if (!match.find() || match.groupCount() != 1) {
                    Log.e(TAG, "Malformed umts auts response params: " + paramsStr);
                    return false;
                }
                byte[] auts = NativeUtil.hexStringToByteArray(match.group(1));
                if (auts == null || auts.length != 14) {
                    Log.e(TAG, "Invalid auts value: " + match.group(1));
                    return false;
                }
                return sendNetworkEapSimUmtsAutsResponse(auts);
            } catch (IllegalArgumentException e) {
                Log.e(TAG, "Illegal argument " + paramsStr, e);
                return false;
            }
        }
    }

    /** See ISupplicantStaNetwork.hal for documentation */
    private boolean sendNetworkEapSimUmtsAutsResponse(byte[/* 14 */] auts) {
        synchronized (mLock) {
            final String methodStr = "sendNetworkEapSimUmtsAutsResponse";
            if (!checkISupplicantStaNetworkAndLogFailure(methodStr)) return false;
            try {
                SupplicantStatus status =
                        mISupplicantStaNetwork.sendNetworkEapSimUmtsAutsResponse(auts);
                return checkStatusAndLogFailure(status, methodStr);
            } catch (RemoteException e) {
                handleRemoteException(e, methodStr);
                return false;
            }
        }
    }

    /** See ISupplicantStaNetwork.hal for documentation */
    public boolean sendNetworkEapSimUmtsAuthFailure() {
        synchronized (mLock) {
            final String methodStr = "sendNetworkEapSimUmtsAuthFailure";
            if (!checkISupplicantStaNetworkAndLogFailure(methodStr)) return false;
            try {
                SupplicantStatus status = mISupplicantStaNetwork.sendNetworkEapSimUmtsAuthFailure();
                return checkStatusAndLogFailure(status, methodStr);
            } catch (RemoteException e) {
                handleRemoteException(e, methodStr);
                return false;
            }
        }
    }

    /**
     * Method to mock out the V1_1 ISupplicantStaNetwork retrieval in unit tests.
     *
     * @return 1.1 ISupplicantStaNetwork object if the device is running the 1.1 supplicant hal
     * service, null otherwise.
     */
    protected android.hardware.wifi.supplicant.V1_1.ISupplicantStaNetwork
            getSupplicantStaNetworkForV1_1Mockable() {
        if (mISupplicantStaNetwork == null) return null;
        return android.hardware.wifi.supplicant.V1_1.ISupplicantStaNetwork.castFrom(
                mISupplicantStaNetwork);
    }

    /**
     * Method to mock out the V1_2 ISupplicantStaNetwork retrieval in unit tests.
     *
     * @return 1.2 ISupplicantStaNetwork object if the device is running the 1.2 supplicant hal
     * service, null otherwise.
     */
    protected android.hardware.wifi.supplicant.V1_2.ISupplicantStaNetwork
            getSupplicantStaNetworkForV1_2Mockable() {
        if (mISupplicantStaNetwork == null) return null;
        return android.hardware.wifi.supplicant.V1_2.ISupplicantStaNetwork.castFrom(
                mISupplicantStaNetwork);
    }

    /**
     * Method to mock out the V1_3 ISupplicantStaNetwork retrieval in unit tests.
     *
     * @return 1.3 ISupplicantStaNetwork object if the device is running the 1.3 supplicant hal
     * service, null otherwise.
     */
    protected android.hardware.wifi.supplicant.V1_3.ISupplicantStaNetwork
            getSupplicantStaNetworkForV1_3Mockable() {
        if (mISupplicantStaNetwork == null) return null;
        return android.hardware.wifi.supplicant.V1_3.ISupplicantStaNetwork.castFrom(
                mISupplicantStaNetwork);
    }

    /**
     * Method to mock out the V1_4 ISupplicantStaNetwork retrieval in unit tests.
     *
     * @return 1.4 ISupplicantStaNetwork object if the device is running the 1.4 supplicant hal
     * service, null otherwise.
     */
    protected android.hardware.wifi.supplicant.V1_4.ISupplicantStaNetwork
            getSupplicantStaNetworkForV1_4Mockable() {
        if (mISupplicantStaNetwork == null) return null;
        return android.hardware.wifi.supplicant.V1_4.ISupplicantStaNetwork.castFrom(
                mISupplicantStaNetwork);
    }

    /**
     * Send eap identity response.
     *
     * @param identityStr          identity used for EAP-Identity
     * @param encryptedIdentityStr encrypted identity used for EAP-AKA/EAP-SIM
     * @return true if succeeds, false otherwise.
     */
    public boolean sendNetworkEapIdentityResponse(String identityStr,
            String encryptedIdentityStr) {
        synchronized (mLock) {
            try {
                ArrayList<Byte> unencryptedIdentity =
                        NativeUtil.stringToByteArrayList(identityStr);
                ArrayList<Byte> encryptedIdentity = null;
                if (!TextUtils.isEmpty(encryptedIdentityStr)) {
                    encryptedIdentity = NativeUtil.stringToByteArrayList(encryptedIdentityStr);
                }
                return sendNetworkEapIdentityResponse(unencryptedIdentity, encryptedIdentity);
            } catch (IllegalArgumentException e) {
                Log.e(TAG, "Illegal argument " + identityStr + "," + encryptedIdentityStr, e);
                return false;
            }
        }
    }

    /** See ISupplicantStaNetwork.hal for documentation */
    private boolean sendNetworkEapIdentityResponse(ArrayList<Byte> unencryptedIdentity,
            ArrayList<Byte> encryptedIdentity) {
        synchronized (mLock) {
            final String methodStr = "sendNetworkEapIdentityResponse";
            if (!checkISupplicantStaNetworkAndLogFailure(methodStr)) return false;
            try {
                SupplicantStatus status;
                android.hardware.wifi.supplicant.V1_1.ISupplicantStaNetwork
                        iSupplicantStaNetworkV11 =
                        getSupplicantStaNetworkForV1_1Mockable();

                if (iSupplicantStaNetworkV11 != null && encryptedIdentity != null) {
                    status = iSupplicantStaNetworkV11.sendNetworkEapIdentityResponse_1_1(
                            unencryptedIdentity, encryptedIdentity);
                } else {
                    status = mISupplicantStaNetwork.sendNetworkEapIdentityResponse(
                            unencryptedIdentity);
                }

                return checkStatusAndLogFailure(status, methodStr);
            } catch (RemoteException e) {
                handleRemoteException(e, methodStr);
                return false;
            }
        }
    }

    /** See ISupplicantStaNetwork.hal for documentation */
    private boolean setOcsp(@Ocsp int ocsp) {
        synchronized (mLock) {
            final String methodStr = "setOcsp";
            if (!checkISupplicantStaNetworkAndLogFailure(methodStr)) return false;

            int halOcspValue = android.hardware.wifi.supplicant.V1_3.OcspType.NONE;
            switch (ocsp) {
                case WifiEnterpriseConfig.OCSP_REQUEST_CERT_STATUS:
                    halOcspValue = android.hardware.wifi.supplicant.V1_3
                            .OcspType.REQUEST_CERT_STATUS;
                    break;
                case WifiEnterpriseConfig.OCSP_REQUIRE_CERT_STATUS:
                    halOcspValue = android.hardware.wifi.supplicant.V1_3
                            .OcspType.REQUIRE_CERT_STATUS;
                    break;
                case WifiEnterpriseConfig.OCSP_REQUIRE_ALL_NON_TRUSTED_CERTS_STATUS:
                    halOcspValue = android.hardware.wifi.supplicant.V1_3
                            .OcspType.REQUIRE_ALL_CERTS_STATUS;
                    break;
            }
            try {
                android.hardware.wifi.supplicant.V1_3.ISupplicantStaNetwork
                        iSupplicantStaNetworkV13;

                iSupplicantStaNetworkV13 = getV1_3StaNetwork();
                if (iSupplicantStaNetworkV13 != null) {
                    /* Support for OCSP Requires HAL v1.3 or higher */
                    SupplicantStatus status = iSupplicantStaNetworkV13
                            .setOcsp(halOcspValue);
                    return checkStatusAndLogFailure(status, methodStr);
                } else {
                    Log.e(TAG, "Cannot get ISupplicantStaNetwork V1.3");
                    return false;
                }
            } catch (RemoteException e) {
                handleRemoteException(e, methodStr);
                return false;
            }
        }
    }

    /** See ISupplicantStaNetwork.hal for documentation */
    private boolean getOcsp() {
        synchronized (mLock) {
            final String methodStr = "getOcsp";
            if (!checkISupplicantStaNetworkAndLogFailure(methodStr)) return false;

            try {
                android.hardware.wifi.supplicant.V1_3.ISupplicantStaNetwork
                        iSupplicantStaNetworkV13;
                iSupplicantStaNetworkV13 = getV1_3StaNetwork();
                if (iSupplicantStaNetworkV13 != null) {
                    Mutable<Boolean> statusOk = new Mutable<>(false);
                    iSupplicantStaNetworkV13.getOcsp((SupplicantStatus status,
                            int halOcspValue) -> {
                        statusOk.value = status.code == SupplicantStatusCode.SUCCESS;
                        if (statusOk.value) {
                            mOcsp = WifiEnterpriseConfig.OCSP_NONE;
                            switch (halOcspValue) {
                                case android.hardware.wifi.supplicant.V1_3
                                        .OcspType.REQUEST_CERT_STATUS:
                                    mOcsp = WifiEnterpriseConfig.OCSP_REQUEST_CERT_STATUS;
                                    break;
                                case android.hardware.wifi.supplicant.V1_3
                                        .OcspType.REQUIRE_CERT_STATUS:
                                    mOcsp = WifiEnterpriseConfig.OCSP_REQUIRE_CERT_STATUS;
                                    break;
                                case android.hardware.wifi.supplicant.V1_3
                                        .OcspType.REQUIRE_ALL_CERTS_STATUS:
                                    mOcsp = WifiEnterpriseConfig
                                            .OCSP_REQUIRE_ALL_NON_TRUSTED_CERTS_STATUS;
                                    break;
                                default:
                                    Log.e(TAG, "Invalid HAL OCSP value " + halOcspValue);
                                    break;
                            }
                        } else {
                            checkStatusAndLogFailure(status, methodStr);
                        }
                    });
                    return statusOk.value;
                } else {
                    Log.e(TAG, "Cannot get ISupplicantStaNetwork V1.3");
                    return false;
                }
            } catch (RemoteException e) {
                handleRemoteException(e, methodStr);
                return false;
            }
        }
    }

    /** See ISupplicantStaNetwork.hal for documentation */
    public boolean setPmkCache(ArrayList<Byte> serializedEntry) {
        synchronized (mLock) {
            final String methodStr = "setPmkCache";
            if (!checkISupplicantStaNetworkAndLogFailure(methodStr)) return false;

            try {
                android.hardware.wifi.supplicant.V1_3.ISupplicantStaNetwork
                        iSupplicantStaNetworkV13;

                iSupplicantStaNetworkV13 = getV1_3StaNetwork();
                if (iSupplicantStaNetworkV13 != null) {
                    SupplicantStatus status = iSupplicantStaNetworkV13
                            .setPmkCache(serializedEntry);
                    return checkStatusAndLogFailure(status, methodStr);
                } else {
                    Log.e(TAG, "Cannot get ISupplicantStaNetwork V1.3");
                    return false;
                }
            } catch (RemoteException e) {
                handleRemoteException(e, methodStr);
                return false;
            }
        }
    }

    /** See ISupplicantStaNetwork.hal for documentation */
    private boolean setSaeH2eMode(byte mode) {
        synchronized (mLock) {
            final String methodStr = "setSaeH2eMode";
            if (!checkISupplicantStaNetworkAndLogFailure(methodStr)) return false;

            try {
                android.hardware.wifi.supplicant.V1_4.ISupplicantStaNetwork
                        iSupplicantStaNetworkV14 = getV1_4StaNetwork();
                if (iSupplicantStaNetworkV14 != null) {
                    android.hardware.wifi.supplicant.V1_4.SupplicantStatus status =
                            iSupplicantStaNetworkV14.setSaeH2eMode(mode);
                    return checkStatusAndLogFailure(status, methodStr);
                } else {
                    Log.e(TAG, "Cannot get ISupplicantStaNetwork V1.4");
                    return false;
                }
            } catch (RemoteException e) {
                handleRemoteException(e, methodStr);
                return false;
            }
        }
    }

    /**
     * Retrieve the NFC token for this network.
     *
     * @return Hex string corresponding to the NFC token or null for failure.
     */
    public String getWpsNfcConfigurationToken() {
        synchronized (mLock) {
            ArrayList<Byte> token = getWpsNfcConfigurationTokenInternal();
            if (token == null) {
                return null;
            }
            return NativeUtil.hexStringFromByteArray(NativeUtil.byteArrayFromArrayList(token));
        }
    }

    /** See ISupplicantStaNetwork.hal for documentation */
    private ArrayList<Byte> getWpsNfcConfigurationTokenInternal() {
        synchronized (mLock) {
            final String methodStr = "getWpsNfcConfigurationToken";
            if (!checkISupplicantStaNetworkAndLogFailure(methodStr)) return null;
            final Mutable<ArrayList<Byte>> gotToken = new Mutable<>();
            try {
                mISupplicantStaNetwork.getWpsNfcConfigurationToken(
                        (SupplicantStatus status, ArrayList<Byte> token) -> {
                            if (checkStatusAndLogFailure(status, methodStr)) {
                                gotToken.value = token;
                            }
                        });
            } catch (RemoteException e) {
                handleRemoteException(e, methodStr);
            }
            return gotToken.value;
        }
    }

    private String getTag() {
        return TAG + "[" + mIfaceName + "]";
    }

    /**
     * Returns true if provided status code is SUCCESS, logs debug message and returns false
     * otherwise
     */
    private boolean checkStatusAndLogFailure(SupplicantStatus status, final String methodStr) {
        synchronized (mLock) {
            if (status.code != SupplicantStatusCode.SUCCESS) {
                Log.e(getTag(), "ISupplicantStaNetwork." + methodStr + " failed: " + status);
                return false;
            } else {
                if (mVerboseLoggingEnabled) {
                    Log.d(getTag(), "ISupplicantStaNetwork." + methodStr + " succeeded");
                }
                return true;
            }
        }
    }

    /**
     * Returns true if provided status code is SUCCESS, logs debug message and returns false
     * otherwise
     */
    private boolean checkStatusAndLogFailure(
            android.hardware.wifi.supplicant.V1_4.SupplicantStatus status,
            final String methodStr) {
        synchronized (mLock) {
            if (status.code
                    != android.hardware.wifi.supplicant.V1_4.SupplicantStatusCode.SUCCESS) {
                Log.e(TAG, "ISupplicantStaNetwork." + methodStr + " failed: " + status);
                return false;
            } else {
                if (mVerboseLoggingEnabled) {
                    Log.d(TAG, "ISupplicantStaNetwork." + methodStr + " succeeded");
                }
                return true;
            }
        }
    }

    /**
     * Helper function to log callbacks.
     */
    protected void logCallback(final String methodStr) {
        synchronized (mLock) {
            if (mVerboseLoggingEnabled) {
                Log.d(TAG, "ISupplicantStaNetworkCallback." + methodStr + " received");
            }
        }
    }

    /**
     * Returns false if ISupplicantStaNetwork is null, and logs failure of methodStr
     */
    private boolean checkISupplicantStaNetworkAndLogFailure(final String methodStr) {
        synchronized (mLock) {
            if (mISupplicantStaNetwork == null) {
                Log.e(TAG, "Can't call " + methodStr + ", ISupplicantStaNetwork is null");
                return false;
            }
            return true;
        }
    }

    private void handleRemoteException(RemoteException e, String methodStr) {
        synchronized (mLock) {
            mISupplicantStaNetwork = null;
            Log.e(TAG, "ISupplicantStaNetwork." + methodStr + " failed with exception", e);
        }
    }

    /**
     * Adds FT flags for networks if the device supports it.
     */
    private BitSet addFastTransitionFlags(BitSet keyManagementFlags) {
        synchronized (mLock) {
            if (!mContext.getResources().getBoolean(
                    R.bool.config_wifi_fast_bss_transition_enabled)) {
                return keyManagementFlags;
            }
            BitSet modifiedFlags = (BitSet) keyManagementFlags.clone();
            if (keyManagementFlags.get(WifiConfiguration.KeyMgmt.WPA_PSK)) {
                modifiedFlags.set(WifiConfiguration.KeyMgmt.FT_PSK);
            }
            if (keyManagementFlags.get(WifiConfiguration.KeyMgmt.WPA_EAP)) {
                modifiedFlags.set(WifiConfiguration.KeyMgmt.FT_EAP);
            }
            return modifiedFlags;
        }
    }

    /**
     * Removes FT flags for networks if the device supports it.
     */
    private BitSet removeFastTransitionFlags(BitSet keyManagementFlags) {
        synchronized (mLock) {
            BitSet modifiedFlags = (BitSet) keyManagementFlags.clone();
            modifiedFlags.clear(WifiConfiguration.KeyMgmt.FT_PSK);
            modifiedFlags.clear(WifiConfiguration.KeyMgmt.FT_EAP);
            return modifiedFlags;
        }
    }

     /**
     * Adds SHA256 key management flags for networks.
     */
    private BitSet addSha256KeyMgmtFlags(BitSet keyManagementFlags) {
        synchronized (mLock) {
            BitSet modifiedFlags = (BitSet) keyManagementFlags.clone();
            android.hardware.wifi.supplicant.V1_2.ISupplicantStaNetwork
                    iSupplicantStaNetworkV12;
            iSupplicantStaNetworkV12 = getV1_2StaNetwork();
            if (iSupplicantStaNetworkV12 == null) {
                // SHA256 key management requires HALv1.2 or higher
                return modifiedFlags;
            }

            if (keyManagementFlags.get(WifiConfiguration.KeyMgmt.WPA_PSK)) {
                modifiedFlags.set(WifiConfiguration.KeyMgmt.WPA_PSK_SHA256);
            }
            if (keyManagementFlags.get(WifiConfiguration.KeyMgmt.WPA_EAP)) {
                modifiedFlags.set(WifiConfiguration.KeyMgmt.WPA_EAP_SHA256);
            }
            return modifiedFlags;
        }
    }

    /**
     * Removes SHA256 key management flags for networks.
     */
    private BitSet removeSha256KeyMgmtFlags(BitSet keyManagementFlags) {
        synchronized (mLock) {
            BitSet modifiedFlags = (BitSet) keyManagementFlags.clone();
            modifiedFlags.clear(WifiConfiguration.KeyMgmt.WPA_PSK_SHA256);
            modifiedFlags.clear(WifiConfiguration.KeyMgmt.WPA_EAP_SHA256);
            return modifiedFlags;
        }
    }

    /**
     * Adds both PSK and SAE AKM if auto-upgrade offload is supported.
     */
    private BitSet addPskSaeUpgradableTypeFlagsIfSupported(
            WifiConfiguration config,
            BitSet keyManagementFlags) {
        synchronized (mLock) {
            if (!config.isSecurityType(WifiConfiguration.SECURITY_TYPE_PSK)
                    || !config.getSecurityParams(WifiConfiguration.SECURITY_TYPE_PSK).isEnabled()
                    || !mWifiGlobals.isWpa3SaeUpgradeOffloadEnabled()) {
                return keyManagementFlags;
            }
            if (null == getV1_2StaNetwork()) {
                // SAE HALv1.2 or higher
                return keyManagementFlags;
            }

            BitSet modifiedFlags = (BitSet) keyManagementFlags.clone();
            modifiedFlags.set(WifiConfiguration.KeyMgmt.WPA_PSK);
            modifiedFlags.set(WifiConfiguration.KeyMgmt.SAE);
            return modifiedFlags;
        }
    }

    /**
     * Removes SAE AKM when PSK and SAE AKM are both set, it only happens when
     * auto-upgrade offload is supported.
     */
    private BitSet removePskSaeUpgradableTypeFlags(BitSet keyManagementFlags) {
        if (!keyManagementFlags.get(WifiConfiguration.KeyMgmt.WPA_PSK)
                || !keyManagementFlags.get(WifiConfiguration.KeyMgmt.SAE)) {
            return keyManagementFlags;
        }
        BitSet modifiedFlags = (BitSet) keyManagementFlags.clone();
        modifiedFlags.clear(WifiConfiguration.KeyMgmt.SAE);
        return modifiedFlags;
    }

    /**
     * Creates the JSON encoded network extra using the map of string key, value pairs.
     */
    public static String createNetworkExtra(Map<String, String> values) {
        final String encoded;
        try {
            encoded = URLEncoder.encode(new JSONObject(values).toString(), "UTF-8");
        } catch (NullPointerException e) {
            Log.e(TAG, "Unable to serialize networkExtra: " + e.toString());
            return null;
        } catch (UnsupportedEncodingException e) {
            Log.e(TAG, "Unable to serialize networkExtra: " + e.toString());
            return null;
        }
        return encoded;
    }

    /**
     * Parse the network extra JSON encoded string to a map of string key, value pairs.
     */
    public static Map<String, String> parseNetworkExtra(String encoded) {
        if (TextUtils.isEmpty(encoded)) {
            return null;
        }
        try {
            // This method reads a JSON dictionary that was written by setNetworkExtra(). However,
            // on devices that upgraded from Marshmallow, it may encounter a legacy value instead -
            // an FQDN stored as a plain string. If such a value is encountered, the JSONObject
            // constructor will thrown a JSONException and the method will return null.
            final JSONObject json = new JSONObject(URLDecoder.decode(encoded, "UTF-8"));
            final Map<String, String> values = new HashMap<>();
            final Iterator<?> it = json.keys();
            while (it.hasNext()) {
                final String key = (String) it.next();
                final Object value = json.get(key);
                if (value instanceof String) {
                    values.put(key, (String) value);
                }
            }
            return values;
        } catch (UnsupportedEncodingException e) {
            Log.e(TAG, "Unable to deserialize networkExtra: " + e.toString());
            return null;
        } catch (JSONException e) {
            // This is not necessarily an error. This exception will also occur if we encounter a
            // legacy FQDN stored as a plain string. We want to return null in this case as no JSON
            // dictionary of extras was found.
            return null;
        }
    }

    protected class SupplicantStaNetworkHalCallbackV1_4
            extends SupplicantStaNetworkCallbackHidlV1_4Impl {
        SupplicantStaNetworkHalCallbackV1_4(int frameworkNetworkId, String ssid) {
            super(SupplicantStaNetworkHalHidlImpl.this,
                    frameworkNetworkId, ssid,
                    mIfaceName, mLock, mWifiMonitor);
        }
    }

    protected class SupplicantStaNetworkHalCallback extends SupplicantStaNetworkCallbackHidlImpl {
        SupplicantStaNetworkHalCallback(int frameworkNetworkId, String ssid) {
            super(SupplicantStaNetworkHalHidlImpl.this,
                    frameworkNetworkId, ssid,
                    mIfaceName, mLock, mWifiMonitor);
        }
    }
}<|MERGE_RESOLUTION|>--- conflicted
+++ resolved
@@ -280,15 +280,9 @@
             if (config == null) return false;
             /** SSID */
             if (config.SSID != null) {
-<<<<<<< HEAD
-                String ssid = WifiGbk.getRealSsid(config); // wifigbk++
-                if (!setSsid(NativeUtil.decodeSsid(ssid))) {
-                    Log.e(TAG, "failed to set SSID: " + config.SSID);
-=======
                 WifiSsid wifiSsid = WifiSsid.fromString(config.SSID);
                 if (!setSsid(NativeUtil.byteArrayToArrayList(wifiSsid.getBytes()))) {
                     Log.e(TAG, "failed to set SSID: " + wifiSsid);
->>>>>>> c5a95523
                     return false;
                 }
             }
