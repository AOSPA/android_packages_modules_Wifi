--- conflicted
+++ resolved
@@ -397,43 +397,6 @@
 
     /* configurable settings */
     msg.publish_id = publish_id;
-<<<<<<< HEAD
-
-    JNIObject<jstring> objStr1 = helper.getStringField(publish_config, "mServiceName");
-    if (objStr1 == NULL) {
-        ALOGE("Error accessing mServiceName field");
-        return 0;
-    }
-    ScopedUtfChars chars1(env, objStr1);
-    const char *serviceName = chars1.c_str();
-    if (serviceName == NULL) {
-        ALOGE("Error getting mServiceName");
-        return 0;
-    }
-    msg.service_name_len = strlen(serviceName);
-    strcpy((char*)msg.service_name, serviceName);
-
-    msg.service_specific_info_len = helper.getIntField(publish_config, "mServiceSpecificInfoLength");
-    if (msg.service_specific_info_len != 0) {
-        helper.getByteArrayField(publish_config, "mServiceSpecificInfo",
-                             msg.service_specific_info, msg.service_specific_info_len);
-    }
-
-
-    msg.tx_match_filter_len = helper.getIntField(publish_config, "mTxFilterLength");
-    if (msg.tx_match_filter_len != 0) {
-        helper.getByteArrayField(publish_config, "mTxFilter",
-                             msg.tx_match_filter, msg.tx_match_filter_len);
-    }
-
-    msg.rx_match_filter_len = helper.getIntField(publish_config, "mRxFilterLength");
-    if (msg.rx_match_filter_len != 0) {
-        helper.getByteArrayField(publish_config, "mRxFilter",
-                             msg.rx_match_filter, msg.rx_match_filter_len);
-    }
-
-    msg.publish_type = (NanPublishType)helper.getIntField(publish_config, "mPublishType");
-=======
     msg.publish_type = (NanPublishType)helper.getIntField(publish_config, "mPublishType");
 
     size_t array_length;
@@ -474,7 +437,6 @@
         }
     }
 
->>>>>>> 2139cda1
     msg.publish_count = helper.getIntField(publish_config, "mPublishCount");
     msg.ttl = helper.getIntField(publish_config, "mTtlSec");
 
@@ -516,12 +478,6 @@
 
     /* configurable settings */
     msg.subscribe_id = subscribe_id;
-<<<<<<< HEAD
-
-    JNIObject<jstring> objStr1 = helper.getStringField(subscribe_config, "mServiceName");
-    if (objStr1 == NULL) {
-        ALOGE("Error accessing mServiceName field");
-=======
     msg.subscribe_type = (NanSubscribeType)helper.getIntField(subscribe_config, "mSubscribeType");
 
     size_t array_length;
@@ -530,7 +486,6 @@
     msg.service_name_len = array_length;
     if (array_length > NAN_MAX_SERVICE_NAME_LEN) {
         ALOGE("Length of service name field larger than max allowed");
->>>>>>> 2139cda1
         return 0;
     }
 
@@ -543,30 +498,6 @@
         return 0;
     }
 
-<<<<<<< HEAD
-    msg.service_specific_info_len = helper.getIntField(subscribe_config, "mServiceSpecificInfoLength");
-    if (msg.service_specific_info_len != 0) {
-        helper.getByteArrayField(subscribe_config, "mServiceSpecificInfo",
-                             msg.service_specific_info, msg.service_specific_info_len);
-    }
-
-    msg.tx_match_filter_len = helper.getIntField(subscribe_config, "mTxFilterLength");
-    if (msg.tx_match_filter_len != 0) {
-        helper.getByteArrayField(subscribe_config, "mTxFilter",
-                             msg.tx_match_filter, msg.tx_match_filter_len);
-    }
-
-    msg.rx_match_filter_len = helper.getIntField(subscribe_config, "mRxFilterLength");
-    if (msg.rx_match_filter_len != 0) {
-        helper.getByteArrayField(subscribe_config, "mRxFilter",
-                             msg.rx_match_filter, msg.rx_match_filter_len);
-    }
-
-    msg.subscribe_type = (NanSubscribeType)helper.getIntField(subscribe_config, "mSubscribeType");
-    msg.subscribe_count = helper.getIntField(subscribe_config, "mSubscribeCount");
-    msg.ttl = helper.getIntField(subscribe_config, "mTtlSec");
-
-=======
     if (msg.subscribe_type == NAN_SUBSCRIBE_TYPE_ACTIVE) {
         helper.getByteArrayField(subscribe_config, "mMatchFilter",
                                  msg.tx_match_filter, &array_length,
@@ -597,7 +528,6 @@
       msg.recv_indication_cfg |= 0x1;
     }
 
->>>>>>> 2139cda1
     return hal_fn.wifi_nan_subscribe_request(transaction_id, handle, &msg);
 }
 
@@ -818,18 +748,6 @@
 
 static JNINativeMethod gWifiNanMethods[] = {
     /* name, signature, funcPtr */
-<<<<<<< HEAD
-
-    {"initNanHandlersNative", "(Ljava/lang/Object;I)I", (void*)android_net_wifi_nan_register_handler },
-    {"getCapabilitiesNative", "(SLjava/lang/Object;I)I", (void*)android_net_wifi_nan_get_capabilities },
-    {"enableAndConfigureNative", "(SLjava/lang/Object;ILandroid/net/wifi/nan/ConfigRequest;)I", (void*)android_net_wifi_nan_enable_request },
-    {"disableNative", "(SLjava/lang/Object;I)I", (void*)android_net_wifi_nan_disable_request },
-    {"publishNative", "(SILjava/lang/Object;ILandroid/net/wifi/nan/PublishConfig;)I", (void*)android_net_wifi_nan_publish },
-    {"subscribeNative", "(SILjava/lang/Object;ILandroid/net/wifi/nan/SubscribeConfig;)I", (void*)android_net_wifi_nan_subscribe },
-    {"sendMessageNative", "(SLjava/lang/Object;III[B[BI)I", (void*)android_net_wifi_nan_send_message },
-    {"stopPublishNative", "(SLjava/lang/Object;II)I", (void*)android_net_wifi_nan_stop_publish },
-    {"stopSubscribeNative", "(SLjava/lang/Object;II)I", (void*)android_net_wifi_nan_stop_subscribe },
-=======
     {"initNanHandlersNative", "(Ljava/lang/Class;I)I", (void*)android_net_wifi_nan_register_handler },
     {"getCapabilitiesNative", "(SLjava/lang/Class;I)I", (void*)android_net_wifi_nan_get_capabilities },
     {"enableAndConfigureNative", "(SLjava/lang/Class;ILandroid/net/wifi/nan/ConfigRequest;)I", (void*)android_net_wifi_nan_enable_request },
@@ -845,7 +763,6 @@
     {"initiateDataPathNative", "(SLjava/lang/Class;IIII[BLjava/lang/String;[B)I", (void*)android_net_wifi_nan_initiate_nan_data_path },
     {"respondToDataPathRequestNative", "(SLjava/lang/Class;IZILjava/lang/String;[B)I", (void*)android_net_wifi_nan_respond_nan_data_path_request },
     {"endDataPathNative", "(SLjava/lang/Class;II)I", (void*)android_net_wifi_nan_end_nan_data_path },
->>>>>>> 2139cda1
 };
 
 /* User to register native functions */
