/*
 * Copyright 2008, The Android Open Source Project
 *
 * Licensed under the Apache License, Version 2.0 (the "License");
 * you may not use this file except in compliance with the License.
 * You may obtain a copy of the License at
 *
 *     http://www.apache.org/licenses/LICENSE-2.0
 *
 * Unless required by applicable law or agreed to in writing, software
 * distributed under the License is distributed on an "AS IS" BASIS,
 * WITHOUT WARRANTIES OR CONDITIONS OF ANY KIND, either express or implied.
 * See the License for the specific language governing permissions and
 * limitations under the License.
 */

#define LOG_TAG "wifi"

#include "jni.h"
#include "JniConstants.h"
#include <ScopedUtfChars.h>
#include <ScopedBytes.h>
#include <utils/misc.h>
#include <utils/Log.h>
#include <utils/String16.h>
#include <ctype.h>
#include <stdlib.h>
#include <sys/socket.h>
#include <sys/klog.h>
#include <linux/if.h>
#include "wifi.h"
#include "wifi_hal.h"
#include "jni_helper.h"
#include "rtt.h"
#include "wifi_hal_stub.h"
#define REPLY_BUF_SIZE 4096 + 1         // wpa_supplicant's maximum size + 1 for nul
#define EVENT_BUF_SIZE 2048

namespace android {

extern "C"
jint Java_com_android_server_wifi_WifiNative_registerNanNatives(JNIEnv* env, jclass clazz);

static jint DBG = false;

//Please put all HAL function call here and call from the function table instead of directly call
wifi_hal_fn hal_fn;
int init_wifi_hal_func_table(wifi_hal_fn *hal_fn) {
    if (hal_fn == NULL) {
        return -1;
    }
    hal_fn->wifi_initialize = wifi_initialize_stub;
    hal_fn->wifi_cleanup = wifi_cleanup_stub;
    hal_fn->wifi_event_loop = wifi_event_loop_stub;
    hal_fn->wifi_get_error_info = wifi_get_error_info_stub;
    hal_fn->wifi_get_supported_feature_set = wifi_get_supported_feature_set_stub;
    hal_fn->wifi_get_concurrency_matrix = wifi_get_concurrency_matrix_stub;
    hal_fn->wifi_set_scanning_mac_oui =  wifi_set_scanning_mac_oui_stub;
    hal_fn->wifi_get_supported_channels = wifi_get_supported_channels_stub;
    hal_fn->wifi_is_epr_supported = wifi_is_epr_supported_stub;
    hal_fn->wifi_get_ifaces = wifi_get_ifaces_stub;
    hal_fn->wifi_get_iface_name = wifi_get_iface_name_stub;
    hal_fn->wifi_reset_iface_event_handler = wifi_reset_iface_event_handler_stub;
    hal_fn->wifi_start_gscan = wifi_start_gscan_stub;
    hal_fn->wifi_stop_gscan = wifi_stop_gscan_stub;
    hal_fn->wifi_get_cached_gscan_results = wifi_get_cached_gscan_results_stub;
    hal_fn->wifi_set_bssid_hotlist = wifi_set_bssid_hotlist_stub;
    hal_fn->wifi_reset_bssid_hotlist = wifi_reset_bssid_hotlist_stub;
    hal_fn->wifi_set_significant_change_handler = wifi_set_significant_change_handler_stub;
    hal_fn->wifi_reset_significant_change_handler = wifi_reset_significant_change_handler_stub;
    hal_fn->wifi_get_gscan_capabilities = wifi_get_gscan_capabilities_stub;
    hal_fn->wifi_set_link_stats = wifi_set_link_stats_stub;
    hal_fn->wifi_get_link_stats = wifi_get_link_stats_stub;
    hal_fn->wifi_clear_link_stats = wifi_clear_link_stats_stub;
    hal_fn->wifi_get_valid_channels = wifi_get_valid_channels_stub;
    hal_fn->wifi_rtt_range_request = wifi_rtt_range_request_stub;
    hal_fn->wifi_rtt_range_cancel = wifi_rtt_range_cancel_stub;
    hal_fn->wifi_get_rtt_capabilities = wifi_get_rtt_capabilities_stub;
    hal_fn->wifi_start_logging = wifi_start_logging_stub;
    hal_fn->wifi_set_epno_list = wifi_set_epno_list_stub;
    hal_fn->wifi_set_country_code = wifi_set_country_code_stub;
    hal_fn->wifi_enable_tdls = wifi_enable_tdls_stub;
    hal_fn->wifi_disable_tdls = wifi_disable_tdls_stub;
    hal_fn->wifi_get_tdls_status = wifi_get_tdls_status_stub;
    hal_fn->wifi_get_tdls_capabilities = wifi_get_tdls_capabilities_stub;
    hal_fn->wifi_set_nodfs_flag = wifi_set_nodfs_flag_stub;
    hal_fn->wifi_get_firmware_memory_dump = wifi_get_firmware_memory_dump_stub;
    hal_fn->wifi_set_log_handler = wifi_set_log_handler_stub;
    hal_fn->wifi_reset_log_handler = wifi_reset_log_handler_stub;
    hal_fn->wifi_set_alert_handler = wifi_set_alert_handler_stub;
    hal_fn->wifi_reset_alert_handler = wifi_reset_alert_handler_stub;
    hal_fn->wifi_get_firmware_version = wifi_get_firmware_version_stub;
    hal_fn->wifi_get_ring_buffers_status = wifi_get_ring_buffers_status_stub;
    hal_fn->wifi_get_logger_supported_feature_set = wifi_get_logger_supported_feature_set_stub;
    hal_fn->wifi_get_ring_data = wifi_get_ring_data_stub;
    hal_fn->wifi_get_driver_version = wifi_get_driver_version_stub;
    hal_fn->wifi_set_bssid_blacklist = wifi_set_bssid_blacklist_stub;
    hal_fn->wifi_start_sending_offloaded_packet = wifi_start_sending_offloaded_packet_stub;
    hal_fn->wifi_stop_sending_offloaded_packet = wifi_stop_sending_offloaded_packet_stub;
    hal_fn->wifi_get_wake_reason_stats = wifi_get_wake_reason_stats_stub;
    hal_fn->wifi_nan_enable_request = wifi_nan_enable_request_stub;
    hal_fn->wifi_nan_disable_request = wifi_nan_disable_request_stub;
    hal_fn->wifi_nan_publish_request = wifi_nan_publish_request_stub;
    hal_fn->wifi_nan_publish_cancel_request = wifi_nan_publish_cancel_request_stub;
    hal_fn->wifi_nan_subscribe_request = wifi_nan_subscribe_request_stub;
    hal_fn->wifi_nan_subscribe_cancel_request = wifi_nan_subscribe_cancel_request_stub;
    hal_fn->wifi_nan_transmit_followup_request = wifi_nan_transmit_followup_request_stub;
    hal_fn->wifi_nan_stats_request = wifi_nan_stats_request_stub;
    hal_fn->wifi_nan_config_request = wifi_nan_config_request_stub;
    hal_fn->wifi_nan_tca_request = wifi_nan_tca_request_stub;
    hal_fn->wifi_nan_beacon_sdf_payload_request = wifi_nan_beacon_sdf_payload_request_stub;
    hal_fn->wifi_nan_register_handler = wifi_nan_register_handler_stub;
    hal_fn->wifi_nan_get_version = wifi_nan_get_version_stub;
<<<<<<< HEAD
=======
    hal_fn->wifi_get_packet_filter_capabilities = wifi_get_packet_filter_capabilities_stub;
    hal_fn->wifi_set_packet_filter = wifi_set_packet_filter_stub;

>>>>>>> 61f942ce
    return 0;
}

static bool doCommand(JNIEnv* env, jstring javaCommand,
                      char* reply, size_t reply_len) {
    ScopedUtfChars command(env, javaCommand);
    if (command.c_str() == NULL) {
        return false; // ScopedUtfChars already threw on error.
    }

    if (DBG) {
        ALOGD("doCommand: %s", command.c_str());
    }

    --reply_len; // Ensure we have room to add NUL termination.
    if (::wifi_command(command.c_str(), reply, &reply_len) != 0) {
        return false;
    }

    // Strip off trailing newline.
    if (reply_len > 0 && reply[reply_len-1] == '\n') {
        reply[reply_len-1] = '\0';
    } else {
        reply[reply_len] = '\0';
    }
    return true;
}

static jint doIntCommand(JNIEnv* env, jstring javaCommand) {
    char reply[REPLY_BUF_SIZE];
    if (!doCommand(env, javaCommand, reply, sizeof(reply))) {
        return -1;
    }
    return static_cast<jint>(atoi(reply));
}

static jboolean doBooleanCommand(JNIEnv* env, jstring javaCommand) {
    char reply[REPLY_BUF_SIZE];
    if (!doCommand(env, javaCommand, reply, sizeof(reply))) {
        return JNI_FALSE;
    }
    jboolean result = (strcmp(reply, "OK") == 0);
    if (!result) {
        ScopedUtfChars command(env, javaCommand);
        ALOGI("command '%s' returned '%s", command.c_str(), reply);
    }
    return result;
}

// Send a command to the supplicant, and return the reply as a String.
static jstring doStringCommand(JNIEnv* env, jstring javaCommand) {
    char reply[REPLY_BUF_SIZE];
    if (!doCommand(env, javaCommand, reply, sizeof(reply))) {
        return NULL;
    }
    return env->NewStringUTF(reply);
}

static jboolean android_net_wifi_isDriverLoaded(JNIEnv* env, jclass)
{
    return (::is_wifi_driver_loaded() == 1);
}

static jboolean android_net_wifi_loadDriver(JNIEnv* env, jclass)
{
    return (::wifi_load_driver() == 0);
}

static jboolean android_net_wifi_unloadDriver(JNIEnv* env, jclass)
{
    return (::wifi_unload_driver() == 0);
}

static jboolean android_net_wifi_startSupplicant(JNIEnv* env, jclass, jboolean p2pSupported)
{
    return (::wifi_start_supplicant(p2pSupported) == 0);
}

static jboolean android_net_wifi_killSupplicant(JNIEnv* env, jclass, jboolean p2pSupported)
{
    return (::wifi_stop_supplicant(p2pSupported) == 0);
}

static jboolean android_net_wifi_connectToSupplicant(JNIEnv* env, jclass)
{
    return (::wifi_connect_to_supplicant() == 0);
}

static void android_net_wifi_closeSupplicantConnection(JNIEnv* env, jclass)
{
    ::wifi_close_supplicant_connection();
}

static jstring android_net_wifi_waitForEvent(JNIEnv* env, jclass)
{
    char buf[EVENT_BUF_SIZE];
    int nread = ::wifi_wait_for_event(buf, sizeof buf);
    if (nread > 0) {
        return env->NewStringUTF(buf);
    } else {
        return NULL;
    }
}

static jboolean android_net_wifi_doBooleanCommand(JNIEnv* env, jclass, jstring javaCommand) {
    return doBooleanCommand(env, javaCommand);
}

static jint android_net_wifi_doIntCommand(JNIEnv* env, jclass, jstring javaCommand) {
    return doIntCommand(env, javaCommand);
}

static jstring android_net_wifi_doStringCommand(JNIEnv* env, jclass, jstring javaCommand) {
    return doStringCommand(env,javaCommand);
}

/* wifi_hal <==> WifiNative bridge */

static jclass mCls;                             /* saved WifiNative object */
static JavaVM *mVM;                             /* saved JVM pointer */

static const char *WifiHandleVarName = "sWifiHalHandle";
static const char *WifiIfaceHandleVarName = "sWifiIfaceHandles";
static jmethodID OnScanResultsMethodID;

wifi_handle getWifiHandle(JNIHelper &helper, jclass cls) {
    return (wifi_handle) helper.getStaticLongField(cls, WifiHandleVarName);
}

wifi_interface_handle getIfaceHandle(JNIHelper &helper, jclass cls, jint index) {
    return (wifi_interface_handle) helper.getStaticLongArrayField(cls, WifiIfaceHandleVarName, index);
}

jboolean setSSIDField(JNIHelper helper, jobject scanResult, const char *rawSsid) {

    int len = strlen(rawSsid);

    if (len > 0) {
        JNIObject<jbyteArray> ssidBytes = helper.newByteArray(len);
        helper.setByteArrayRegion(ssidBytes, 0, len, (jbyte *) rawSsid);
        jboolean ret = helper.callStaticMethod(mCls,
                "setSsid", "([BLandroid/net/wifi/ScanResult;)Z", ssidBytes.get(), scanResult);
        return ret;
    } else {
        //empty SSID or SSID start with \0
        return true;
    }
}
static JNIObject<jobject> createScanResult(JNIHelper &helper, wifi_scan_result *result) {

    // ALOGD("creating scan result");

    JNIObject<jobject> scanResult = helper.createObject("android/net/wifi/ScanResult");
    if (scanResult == NULL) {
        ALOGE("Error in creating scan result");
        return JNIObject<jobject>(helper, NULL);
    }

    ALOGV("setting SSID to %s", result->ssid);

    if (!setSSIDField(helper, scanResult, result->ssid)) {
        ALOGE("Error on set SSID");
        return JNIObject<jobject>(helper, NULL);
    }

    char bssid[32];
    sprintf(bssid, "%02x:%02x:%02x:%02x:%02x:%02x", result->bssid[0], result->bssid[1],
        result->bssid[2], result->bssid[3], result->bssid[4], result->bssid[5]);

    helper.setStringField(scanResult, "BSSID", bssid);

    helper.setIntField(scanResult, "level", result->rssi);
    helper.setIntField(scanResult, "frequency", result->channel);
    helper.setLongField(scanResult, "timestamp", result->ts);

    return scanResult;
}

int set_iface_flags(const char *ifname, int dev_up) {
    struct ifreq ifr;
    int ret;
    int sock = socket(PF_INET, SOCK_DGRAM, 0);
    if (sock < 0) {
        ALOGD("Bad socket: %d\n", sock);
        return -errno;
    }

    //ALOGD("setting interface %s flags (%s)\n", ifname, dev_up ? "UP" : "DOWN");

    memset(&ifr, 0, sizeof(ifr));
    strlcpy(ifr.ifr_name, ifname, IFNAMSIZ);

    //ALOGD("reading old value\n");

    if (ioctl(sock, SIOCGIFFLAGS, &ifr) != 0) {
      ret = errno ? -errno : -999;
      ALOGE("Could not read interface %s flags: %d\n", ifname, errno);
      close(sock);
      return ret;
    } else {
      //ALOGD("writing new value\n");
    }

    if (dev_up) {
      if (ifr.ifr_flags & IFF_UP) {
        // ALOGD("interface %s is already up\n", ifname);
        close(sock);
        return 0;
      }
      ifr.ifr_flags |= IFF_UP;
    } else {
      if (!(ifr.ifr_flags & IFF_UP)) {
        // ALOGD("interface %s is already down\n", ifname);
        close(sock);
        return 0;
      }
      ifr.ifr_flags &= ~IFF_UP;
    }

    if (ioctl(sock, SIOCSIFFLAGS, &ifr) != 0) {
      ALOGE("Could not set interface %s flags: %d\n", ifname, errno);
      ret = errno ? -errno : -999;
      close(sock);
      return ret;
    } else {
      ALOGD("set interface %s flags (%s)\n", ifname, dev_up ? "UP" : "DOWN");
    }
    close(sock);
    return 0;
}

static jboolean android_net_wifi_toggle_interface(JNIEnv* env, jclass cls, int toggle) {
    return(set_iface_flags("wlan0", toggle) == 0);
}

static jboolean android_net_wifi_startHal(JNIEnv* env, jclass cls) {
    JNIHelper helper(env);
    wifi_handle halHandle = getWifiHandle(helper, cls);
    if (halHandle == NULL) {

        if(init_wifi_hal_func_table(&hal_fn) != 0 ) {
            ALOGE("Can not initialize the basic function pointer table");
            return false;
        }

        wifi_error res = init_wifi_vendor_hal_func_table(&hal_fn);
        if (res != WIFI_SUCCESS) {
            ALOGE("Can not initialize the vendor function pointer table");
	    return false;
        }

        int ret = set_iface_flags("wlan0", 1);
        if(ret != 0) {
            return false;
        }

        res = hal_fn.wifi_initialize(&halHandle);
        if (res == WIFI_SUCCESS) {
            helper.setStaticLongField(cls, WifiHandleVarName, (jlong)halHandle);
            ALOGD("Did set static halHandle = %p", halHandle);
        }
        env->GetJavaVM(&mVM);
        mCls = (jclass) env->NewGlobalRef(cls);
        ALOGD("halHandle = %p, mVM = %p, mCls = %p", halHandle, mVM, mCls);
        return res == WIFI_SUCCESS;
    } else {
        return (set_iface_flags("wlan0", 1) == 0);
    }
}

void android_net_wifi_hal_cleaned_up_handler(wifi_handle handle) {
    ALOGD("In wifi cleaned up handler");

    JNIHelper helper(mVM);
    helper.setStaticLongField(mCls, WifiHandleVarName, 0);

    helper.deleteGlobalRef(mCls);
    mCls = NULL;
    mVM  = NULL;
}

static void android_net_wifi_stopHal(JNIEnv* env, jclass cls) {
    ALOGD("In wifi stop Hal");

    JNIHelper helper(env);
    wifi_handle halHandle = getWifiHandle(helper, cls);
    if (halHandle == NULL)
        return;

    ALOGD("halHandle = %p, mVM = %p, mCls = %p", halHandle, mVM, mCls);
    hal_fn.wifi_cleanup(halHandle, android_net_wifi_hal_cleaned_up_handler);
}

static void android_net_wifi_waitForHalEvents(JNIEnv* env, jclass cls) {

    ALOGD("waitForHalEvents called, vm = %p, obj = %p, env = %p", mVM, mCls, env);

    JNIHelper helper(env);
    wifi_handle halHandle = getWifiHandle(helper, cls);
    hal_fn.wifi_event_loop(halHandle);
    set_iface_flags("wlan0", 0);
}

static int android_net_wifi_getInterfaces(JNIEnv *env, jclass cls) {
    int n = 0;

    JNIHelper helper(env);

    wifi_handle halHandle = getWifiHandle(helper, cls);
    wifi_interface_handle *ifaceHandles = NULL;
    int result = hal_fn.wifi_get_ifaces(halHandle, &n, &ifaceHandles);
    if (result < 0) {
        return result;
    }

    if (n < 0) {
        THROW(helper,"android_net_wifi_getInterfaces no interfaces");
        return 0;
    }

    if (ifaceHandles == NULL) {
       THROW(helper,"android_net_wifi_getInterfaces null interface array");
       return 0;
    }

    if (n > 8) {
        THROW(helper,"Too many interfaces");
        return 0;
    }

    jlongArray array = (env)->NewLongArray(n);
    if (array == NULL) {
        THROW(helper,"Error in accessing array");
        return 0;
    }

    jlong elems[8];
    for (int i = 0; i < n; i++) {
        elems[i] = reinterpret_cast<jlong>(ifaceHandles[i]);
    }

    helper.setLongArrayRegion(array, 0, n, elems);
    helper.setStaticLongArrayField(cls, WifiIfaceHandleVarName, array);

    return (result < 0) ? result : n;
}

static jstring android_net_wifi_getInterfaceName(JNIEnv *env, jclass cls, jint i) {

    char buf[EVENT_BUF_SIZE];

    JNIHelper helper(env);

    jlong value = helper.getStaticLongArrayField(cls, WifiIfaceHandleVarName, i);
    wifi_interface_handle handle = (wifi_interface_handle) value;
    int result = hal_fn.wifi_get_iface_name(handle, buf, sizeof(buf));
    if (result < 0) {
        return NULL;
    } else {
        JNIObject<jstring> name = helper.newStringUTF(buf);
        return name.detach();
    }
}


static void onScanEvent(wifi_request_id id, wifi_scan_event event) {

    JNIHelper helper(mVM);

    // ALOGD("onScanStatus called, vm = %p, obj = %p, env = %p", mVM, mCls, env);

    helper.reportEvent(mCls, "onScanStatus", "(II)V", id, event);
}

    static void onFullScanResult(wifi_request_id id, wifi_scan_result *result,
            unsigned buckets_scanned) {

    JNIHelper helper(mVM);

    //ALOGD("onFullScanResult called, vm = %p, obj = %p, env = %p", mVM, mCls, env);

    JNIObject<jobject> scanResult = createScanResult(helper, result);

    //ALOGD("Creating a byte array of length %d", result->ie_length);

    JNIObject<jbyteArray> elements = helper.newByteArray(result->ie_length);
    if (elements == NULL) {
        ALOGE("Error in allocating array");
        return;
    }

    // ALOGD("Setting byte array");

    jbyte *bytes = (jbyte *)&(result->ie_data[0]);
    helper.setByteArrayRegion(elements, 0, result->ie_length, bytes);

    // ALOGD("Returning result");

    helper.reportEvent(mCls, "onFullScanResult", "(ILandroid/net/wifi/ScanResult;[BI)V", id,
            scanResult.get(), elements.get(), buckets_scanned);
}

static jboolean android_net_wifi_startScan(
        JNIEnv *env, jclass cls, jint iface, jint id, jobject settings) {

    JNIHelper helper(env);
    wifi_interface_handle handle = getIfaceHandle(helper, cls, iface);
    // ALOGD("starting scan on interface[%d] = %p", iface, handle);

    wifi_scan_cmd_params params;
    memset(&params, 0, sizeof(params));

    params.base_period = helper.getIntField(settings, "base_period_ms");
    params.max_ap_per_scan = helper.getIntField(settings, "max_ap_per_scan");
    params.report_threshold_percent = helper.getIntField(settings, "report_threshold_percent");
    params.report_threshold_num_scans = helper.getIntField(settings, "report_threshold_num_scans");

    ALOGD("Initialized common fields %d, %d, %d, %d", params.base_period, params.max_ap_per_scan,
            params.report_threshold_percent, params.report_threshold_num_scans);

    const char *bucket_array_type = "[Lcom/android/server/wifi/WifiNative$BucketSettings;";
    const char *channel_array_type = "[Lcom/android/server/wifi/WifiNative$ChannelSettings;";

    params.num_buckets = helper.getIntField(settings, "num_buckets");

    // ALOGD("Initialized num_buckets to %d", params.num_buckets);

    for (int i = 0; i < params.num_buckets; i++) {
        JNIObject<jobject> bucket = helper.getObjectArrayField(
                settings, "buckets", bucket_array_type, i);

        params.buckets[i].bucket = helper.getIntField(bucket, "bucket");
        params.buckets[i].band = (wifi_band) helper.getIntField(bucket, "band");
        params.buckets[i].period = helper.getIntField(bucket, "period_ms");
        params.buckets[i].max_period = helper.getIntField(bucket, "max_period_ms");
        // Although HAL API allows configurable base value for the truncated
        // exponential back off scan. Native API and above support only
        // truncated binary exponential back off scan.
        // Hard code value of base to 2 here.
        params.buckets[i].base = 2;
        params.buckets[i].step_count = helper.getIntField(bucket, "step_count");

        int report_events = helper.getIntField(bucket, "report_events");
        params.buckets[i].report_events = report_events;

        if (DBG) {
            ALOGD("bucket[%d] = %d:%d:%d:%d:%d:%d:%d", i, params.buckets[i].bucket,
                    params.buckets[i].band, params.buckets[i].period,
                    params.buckets[i].max_period, params.buckets[i].base,
                    params.buckets[i].step_count, report_events);
        }

        params.buckets[i].num_channels = helper.getIntField(bucket, "num_channels");
        // ALOGD("Initialized num_channels to %d", params.buckets[i].num_channels);

        for (int j = 0; j < params.buckets[i].num_channels; j++) {
            JNIObject<jobject> channel = helper.getObjectArrayField(
                    bucket, "channels", channel_array_type, j);

            params.buckets[i].channels[j].channel = helper.getIntField(channel, "frequency");
            params.buckets[i].channels[j].dwellTimeMs = helper.getIntField(channel, "dwell_time_ms");

            bool passive = helper.getBoolField(channel, "passive");
            params.buckets[i].channels[j].passive = (passive ? 1 : 0);

            // ALOGD("Initialized channel %d", params.buckets[i].channels[j].channel);
        }
    }

    // ALOGD("Initialized all fields");

    wifi_scan_result_handler handler;
    memset(&handler, 0, sizeof(handler));
    handler.on_full_scan_result = &onFullScanResult;
    handler.on_scan_event = &onScanEvent;

    return hal_fn.wifi_start_gscan(id, handle, params, handler) == WIFI_SUCCESS;
}

static jboolean android_net_wifi_stopScan(JNIEnv *env, jclass cls, jint iface, jint id) {

    JNIHelper helper(env);
    wifi_interface_handle handle = getIfaceHandle(helper, cls, iface);
    // ALOGD("stopping scan on interface[%d] = %p", iface, handle);

    return hal_fn.wifi_stop_gscan(id, handle)  == WIFI_SUCCESS;
}

static int compare_scan_result_timestamp(const void *v1, const void *v2) {
    const wifi_scan_result *result1 = static_cast<const wifi_scan_result *>(v1);
    const wifi_scan_result *result2 = static_cast<const wifi_scan_result *>(v2);
    return result1->ts - result2->ts;
}

static jobject android_net_wifi_getScanResults(
        JNIEnv *env, jclass cls, jint iface, jboolean flush)  {

    JNIHelper helper(env);
    wifi_cached_scan_results scan_data[64];
    int num_scan_data = 64;

    wifi_interface_handle handle = getIfaceHandle(helper, cls, iface);
    // ALOGD("getting scan results on interface[%d] = %p", iface, handle);

    byte b = flush ? 0xFF : 0;
    int result = hal_fn.wifi_get_cached_gscan_results(handle, b, num_scan_data, scan_data, &num_scan_data);
    if (result == WIFI_SUCCESS) {
        JNIObject<jobjectArray> scanData = helper.createObjectArray(
                "android/net/wifi/WifiScanner$ScanData", num_scan_data);
        if (scanData == NULL) {
            ALOGE("Error in allocating array of scanData");
            return NULL;
        }

        for (int i = 0; i < num_scan_data; i++) {

            JNIObject<jobject> data = helper.createObject("android/net/wifi/WifiScanner$ScanData");
            if (data == NULL) {
                ALOGE("Error in allocating scanData");
                return NULL;
            }

            helper.setIntField(data, "mId", scan_data[i].scan_id);
            helper.setIntField(data, "mFlags", scan_data[i].flags);

            /* sort all scan results by timestamp */
            qsort(scan_data[i].results, scan_data[i].num_results,
                    sizeof(wifi_scan_result), compare_scan_result_timestamp);

            JNIObject<jobjectArray> scanResults = helper.createObjectArray(
                    "android/net/wifi/ScanResult", scan_data[i].num_results);
            if (scanResults == NULL) {
                ALOGE("Error in allocating scanResult array");
                return NULL;
            }

            wifi_scan_result *results = scan_data[i].results;
            for (int j = 0; j < scan_data[i].num_results; j++) {

                JNIObject<jobject> scanResult = createScanResult(helper, &results[j]);
                if (scanResult == NULL) {
                    ALOGE("Error in creating scan result");
                    return NULL;
                }

                helper.setObjectArrayElement(scanResults, j, scanResult);
            }

            helper.setObjectField(data, "mResults", "[Landroid/net/wifi/ScanResult;", scanResults);
            helper.setObjectArrayElement(scanData, i, data);
        }

        // ALOGD("retrieved %d scan data from interface[%d] = %p", num_scan_data, iface, handle);
        return scanData.detach();
    } else {
        return NULL;
    }
}


static jboolean android_net_wifi_getScanCapabilities(
        JNIEnv *env, jclass cls, jint iface, jobject capabilities) {

    JNIHelper helper(env);
    wifi_interface_handle handle = getIfaceHandle(helper, cls, iface);
    // ALOGD("getting scan capabilities on interface[%d] = %p", iface, handle);

    wifi_gscan_capabilities c;
    memset(&c, 0, sizeof(c));
    int result = hal_fn.wifi_get_gscan_capabilities(handle, &c);
    if (result != WIFI_SUCCESS) {
        ALOGD("failed to get capabilities : %d", result);
        return JNI_FALSE;
    }

    helper.setIntField(capabilities, "max_scan_cache_size", c.max_scan_cache_size);
    helper.setIntField(capabilities, "max_scan_buckets", c.max_scan_buckets);
    helper.setIntField(capabilities, "max_ap_cache_per_scan", c.max_ap_cache_per_scan);
    helper.setIntField(capabilities, "max_rssi_sample_size", c.max_rssi_sample_size);
    helper.setIntField(capabilities, "max_scan_reporting_threshold", c.max_scan_reporting_threshold);
    helper.setIntField(capabilities, "max_hotlist_bssids", c.max_hotlist_bssids);
    helper.setIntField(capabilities, "max_significant_wifi_change_aps",
                c.max_significant_wifi_change_aps);

    return JNI_TRUE;
}


static byte parseHexChar(char ch) {
    if (isdigit(ch))
        return ch - '0';
    else if ('A' <= ch && ch <= 'F')
        return ch - 'A' + 10;
    else if ('a' <= ch && ch <= 'f')
        return ch - 'a' + 10;
    else {
        ALOGE("invalid character in bssid %c", ch);
        return 0;
    }
}

static byte parseHexByte(const char * &str) {
    byte b = parseHexChar(str[0]);
    if (str[1] == ':' || str[1] == '\0') {
        str += 2;
        return b;
    } else {
        b = b << 4 | parseHexChar(str[1]);
        str += 3;
        return b;
    }
}

static void parseMacAddress(const char *str, mac_addr addr) {
    addr[0] = parseHexByte(str);
    addr[1] = parseHexByte(str);
    addr[2] = parseHexByte(str);
    addr[3] = parseHexByte(str);
    addr[4] = parseHexByte(str);
    addr[5] = parseHexByte(str);
}

static bool parseMacAddress(JNIEnv *env, jobject obj, mac_addr addr) {
    JNIHelper helper(env);
    JNIObject<jstring> macAddrString = helper.getStringField(obj, "bssid");
    if (macAddrString == NULL) {
        ALOGE("Error getting bssid field");
        return false;
    }

    ScopedUtfChars chars(env, macAddrString);
    const char *bssid = chars.c_str();
    if (bssid == NULL) {
        ALOGE("Error getting bssid");
        return false;
    }

    parseMacAddress(bssid, addr);
    return true;
}

static void onHotlistApFound(wifi_request_id id,
        unsigned num_results, wifi_scan_result *results) {

    JNIHelper helper(mVM);
    ALOGD("onHotlistApFound called, vm = %p, obj = %p, num_results = %d", mVM, mCls, num_results);

    JNIObject<jobjectArray> scanResults = helper.newObjectArray(num_results,
            "android/net/wifi/ScanResult", NULL);
    if (scanResults == NULL) {
        ALOGE("Error in allocating array");
        return;
    }

    for (unsigned i = 0; i < num_results; i++) {

        JNIObject<jobject> scanResult = createScanResult(helper, &results[i]);
        if (scanResult == NULL) {
            ALOGE("Error in creating scan result");
            return;
        }

        helper.setObjectArrayElement(scanResults, i, scanResult);

        ALOGD("Found AP %32s", results[i].ssid);
    }

    helper.reportEvent(mCls, "onHotlistApFound", "(I[Landroid/net/wifi/ScanResult;)V",
        id, scanResults.get());
}

static void onHotlistApLost(wifi_request_id id,
        unsigned num_results, wifi_scan_result *results) {

    JNIHelper helper(mVM);
    ALOGD("onHotlistApLost called, vm = %p, obj = %p, num_results = %d", mVM, mCls, num_results);

    JNIObject<jobjectArray> scanResults = helper.newObjectArray(num_results,
            "android/net/wifi/ScanResult", NULL);
    if (scanResults == NULL) {
        ALOGE("Error in allocating array");
        return;
    }

    for (unsigned i = 0; i < num_results; i++) {

        JNIObject<jobject> scanResult = createScanResult(helper, &results[i]);
        if (scanResult == NULL) {
            ALOGE("Error in creating scan result");
            return;
        }

        helper.setObjectArrayElement(scanResults, i, scanResult);

        ALOGD("Lost AP %32s", results[i].ssid);
    }

    helper.reportEvent(mCls, "onHotlistApLost", "(I[Landroid/net/wifi/ScanResult;)V",
        id, scanResults.get());
}


static jboolean android_net_wifi_setHotlist(
        JNIEnv *env, jclass cls, jint iface, jint id, jobject ap)  {

    JNIHelper helper(env);
    wifi_interface_handle handle = getIfaceHandle(helper, cls, iface);
    ALOGD("setting hotlist on interface[%d] = %p", iface, handle);

    wifi_bssid_hotlist_params params;
    memset(&params, 0, sizeof(params));

    params.lost_ap_sample_size = helper.getIntField(ap, "apLostThreshold");

    JNIObject<jobjectArray> array = helper.getArrayField(
            ap, "bssidInfos", "[Landroid/net/wifi/WifiScanner$BssidInfo;");
    params.num_bssid = helper.getArrayLength(array);

    if (params.num_bssid == 0) {
        ALOGE("Error in accesing array");
        return false;
    }

    for (int i = 0; i < params.num_bssid; i++) {
        JNIObject<jobject> objAp = helper.getObjectArrayElement(array, i);

        JNIObject<jstring> macAddrString = helper.getStringField(objAp, "bssid");
        if (macAddrString == NULL) {
            ALOGE("Error getting bssid field");
            return false;
        }

        ScopedUtfChars chars(env, macAddrString);
        const char *bssid = chars.c_str();
        if (bssid == NULL) {
            ALOGE("Error getting bssid");
            return false;
        }
        parseMacAddress(bssid, params.ap[i].bssid);

        mac_addr addr;
        memcpy(addr, params.ap[i].bssid, sizeof(mac_addr));

        char bssidOut[32];
        sprintf(bssidOut, "%0x:%0x:%0x:%0x:%0x:%0x", addr[0], addr[1],
            addr[2], addr[3], addr[4], addr[5]);

        ALOGD("Added bssid %s", bssidOut);

        params.ap[i].low = helper.getIntField(objAp, "low");
        params.ap[i].high = helper.getIntField(objAp, "high");
    }

    wifi_hotlist_ap_found_handler handler;
    memset(&handler, 0, sizeof(handler));

    handler.on_hotlist_ap_found = &onHotlistApFound;
    handler.on_hotlist_ap_lost  = &onHotlistApLost;
    return hal_fn.wifi_set_bssid_hotlist(id, handle, params, handler) == WIFI_SUCCESS;
}

static jboolean android_net_wifi_resetHotlist(JNIEnv *env, jclass cls, jint iface, jint id)  {

    JNIHelper helper(env);
    wifi_interface_handle handle = getIfaceHandle(helper, cls, iface);
    ALOGD("resetting hotlist on interface[%d] = %p", iface, handle);

    return hal_fn.wifi_reset_bssid_hotlist(id, handle) == WIFI_SUCCESS;
}

void onSignificantWifiChange(wifi_request_id id,
        unsigned num_results, wifi_significant_change_result **results) {

    JNIHelper helper(mVM);

    ALOGD("onSignificantWifiChange called, vm = %p, obj = %p", mVM, mCls);

    JNIObject<jobjectArray> scanResults = helper.newObjectArray(
            num_results, "android/net/wifi/ScanResult", NULL);
    if (scanResults == NULL) {
        ALOGE("Error in allocating array");
        return;
    }

    for (unsigned i = 0; i < num_results; i++) {

        wifi_significant_change_result &result = *(results[i]);

        JNIObject<jobject> scanResult = helper.createObject("android/net/wifi/ScanResult");
        if (scanResult == NULL) {
            ALOGE("Error in creating scan result");
            return;
        }

        // helper.setStringField(scanResult, "SSID", results[i].ssid);

        char bssid[32];
        sprintf(bssid, "%02x:%02x:%02x:%02x:%02x:%02x", result.bssid[0], result.bssid[1],
            result.bssid[2], result.bssid[3], result.bssid[4], result.bssid[5]);

        helper.setStringField(scanResult, "BSSID", bssid);

        helper.setIntField(scanResult, "level", result.rssi[0]);
        helper.setIntField(scanResult, "frequency", result.channel);
        // helper.setLongField(scanResult, "timestamp", result.ts);

        helper.setObjectArrayElement(scanResults, i, scanResult);
    }

    helper.reportEvent(mCls, "onSignificantWifiChange", "(I[Landroid/net/wifi/ScanResult;)V",
        id, scanResults.get());

}

static jboolean android_net_wifi_trackSignificantWifiChange(
        JNIEnv *env, jclass cls, jint iface, jint id, jobject settings)  {

    JNIHelper helper(env);
    wifi_interface_handle handle = getIfaceHandle(helper, cls, iface);
    ALOGD("tracking significant wifi change on interface[%d] = %p", iface, handle);

    wifi_significant_change_params params;
    memset(&params, 0, sizeof(params));

    params.rssi_sample_size = helper.getIntField(settings, "rssiSampleSize");
    params.lost_ap_sample_size = helper.getIntField(settings, "lostApSampleSize");
    params.min_breaching = helper.getIntField(settings, "minApsBreachingThreshold");

    const char *bssid_info_array_type = "[Landroid/net/wifi/WifiScanner$BssidInfo;";
    JNIObject<jobjectArray> bssids = helper.getArrayField(
            settings, "bssidInfos", bssid_info_array_type);
    params.num_bssid = helper.getArrayLength(bssids);

    if (params.num_bssid == 0) {
        ALOGE("Error in accessing array");
        return false;
    }

    ALOGD("Initialized common fields %d, %d, %d, %d", params.rssi_sample_size,
            params.lost_ap_sample_size, params.min_breaching, params.num_bssid);

    for (int i = 0; i < params.num_bssid; i++) {
        JNIObject<jobject> objAp = helper.getObjectArrayElement(bssids, i);

        JNIObject<jstring> macAddrString = helper.getStringField(objAp, "bssid");
        if (macAddrString == NULL) {
            ALOGE("Error getting bssid field");
            return false;
        }

        ScopedUtfChars chars(env, macAddrString.get());
        const char *bssid = chars.c_str();
        if (bssid == NULL) {
            ALOGE("Error getting bssid");
            return false;
        }

        mac_addr addr;
        parseMacAddress(bssid, addr);
        memcpy(params.ap[i].bssid, addr, sizeof(mac_addr));

        char bssidOut[32];
        sprintf(bssidOut, "%02x:%02x:%02x:%02x:%02x:%02x", addr[0], addr[1],
            addr[2], addr[3], addr[4], addr[5]);

        params.ap[i].low = helper.getIntField(objAp, "low");
        params.ap[i].high = helper.getIntField(objAp, "high");

        ALOGD("Added bssid %s, [%04d, %04d]", bssidOut, params.ap[i].low, params.ap[i].high);
    }

    ALOGD("Added %d bssids", params.num_bssid);

    wifi_significant_change_handler handler;
    memset(&handler, 0, sizeof(handler));

    handler.on_significant_change = &onSignificantWifiChange;
    return hal_fn.wifi_set_significant_change_handler(id, handle, params, handler) == WIFI_SUCCESS;
}

static jboolean android_net_wifi_untrackSignificantWifiChange(
        JNIEnv *env, jclass cls, jint iface, jint id)  {

    JNIHelper helper(env);
    wifi_interface_handle handle = getIfaceHandle(helper, cls, iface);
    ALOGD("resetting significant wifi change on interface[%d] = %p", iface, handle);

    return hal_fn.wifi_reset_significant_change_handler(id, handle) == WIFI_SUCCESS;
}

wifi_iface_stat link_stat;
wifi_radio_stat radio_stat; // L release has support for only one radio

void onLinkStatsResults(wifi_request_id id, wifi_iface_stat *iface_stat,
         int num_radios, wifi_radio_stat *radio_stats)
{
    if (iface_stat != 0) {
        memcpy(&link_stat, iface_stat, sizeof(wifi_iface_stat));
    } else {
        memset(&link_stat, 0, sizeof(wifi_iface_stat));
    }

    if (num_radios > 0 && radio_stats != 0) {
        memcpy(&radio_stat, radio_stats, sizeof(wifi_radio_stat));
    } else {
        memset(&radio_stat, 0, sizeof(wifi_radio_stat));
    }
}

static void android_net_wifi_setLinkLayerStats (JNIEnv *env, jclass cls, jint iface, int enable)  {
    JNIHelper helper(env);
    wifi_interface_handle handle = getIfaceHandle(helper, cls, iface);

    wifi_link_layer_params params;
    params.aggressive_statistics_gathering = enable;
    params.mpdu_size_threshold = 128;

    ALOGD("android_net_wifi_setLinkLayerStats: %u\n", enable);

    hal_fn.wifi_set_link_stats(handle, params);
}

static jobject android_net_wifi_getLinkLayerStats (JNIEnv *env, jclass cls, jint iface)  {

    JNIHelper helper(env);
    wifi_stats_result_handler handler;
    memset(&handler, 0, sizeof(handler));
    handler.on_link_stats_results = &onLinkStatsResults;
    wifi_interface_handle handle = getIfaceHandle(helper, cls, iface);
    int result = hal_fn.wifi_get_link_stats(0, handle, handler);
    if (result < 0) {
        ALOGE("android_net_wifi_getLinkLayerStats: failed to get link statistics\n");
        return NULL;
    }

    JNIObject<jobject> wifiLinkLayerStats = helper.createObject(
            "android/net/wifi/WifiLinkLayerStats");
    if (wifiLinkLayerStats == NULL) {
       ALOGE("Error in allocating wifiLinkLayerStats");
       return NULL;
    }

    helper.setIntField(wifiLinkLayerStats, "beacon_rx", link_stat.beacon_rx);
    helper.setIntField(wifiLinkLayerStats, "rssi_mgmt", link_stat.rssi_mgmt);
    helper.setLongField(wifiLinkLayerStats, "rxmpdu_be", link_stat.ac[WIFI_AC_BE].rx_mpdu);
    helper.setLongField(wifiLinkLayerStats, "rxmpdu_bk", link_stat.ac[WIFI_AC_BK].rx_mpdu);
    helper.setLongField(wifiLinkLayerStats, "rxmpdu_vi", link_stat.ac[WIFI_AC_VI].rx_mpdu);
    helper.setLongField(wifiLinkLayerStats, "rxmpdu_vo", link_stat.ac[WIFI_AC_VO].rx_mpdu);
    helper.setLongField(wifiLinkLayerStats, "txmpdu_be", link_stat.ac[WIFI_AC_BE].tx_mpdu);
    helper.setLongField(wifiLinkLayerStats, "txmpdu_bk", link_stat.ac[WIFI_AC_BK].tx_mpdu);
    helper.setLongField(wifiLinkLayerStats, "txmpdu_vi", link_stat.ac[WIFI_AC_VI].tx_mpdu);
    helper.setLongField(wifiLinkLayerStats, "txmpdu_vo", link_stat.ac[WIFI_AC_VO].tx_mpdu);
    helper.setLongField(wifiLinkLayerStats, "lostmpdu_be", link_stat.ac[WIFI_AC_BE].mpdu_lost);
    helper.setLongField(wifiLinkLayerStats, "lostmpdu_bk", link_stat.ac[WIFI_AC_BK].mpdu_lost);
    helper.setLongField(wifiLinkLayerStats, "lostmpdu_vi",  link_stat.ac[WIFI_AC_VI].mpdu_lost);
    helper.setLongField(wifiLinkLayerStats, "lostmpdu_vo", link_stat.ac[WIFI_AC_VO].mpdu_lost);
    helper.setLongField(wifiLinkLayerStats, "retries_be", link_stat.ac[WIFI_AC_BE].retries);
    helper.setLongField(wifiLinkLayerStats, "retries_bk", link_stat.ac[WIFI_AC_BK].retries);
    helper.setLongField(wifiLinkLayerStats, "retries_vi", link_stat.ac[WIFI_AC_VI].retries);
    helper.setLongField(wifiLinkLayerStats, "retries_vo", link_stat.ac[WIFI_AC_VO].retries);

    helper.setIntField(wifiLinkLayerStats, "on_time", radio_stat.on_time);
    helper.setIntField(wifiLinkLayerStats, "tx_time", radio_stat.tx_time);
    helper.setIntField(wifiLinkLayerStats, "rx_time", radio_stat.rx_time);
    helper.setIntField(wifiLinkLayerStats, "on_time_scan", radio_stat.on_time_scan);

    return wifiLinkLayerStats.detach();
}

static jint android_net_wifi_getSupportedFeatures(JNIEnv *env, jclass cls, jint iface) {

    JNIHelper helper(env);
    wifi_interface_handle handle = getIfaceHandle(helper, cls, iface);
    feature_set set = 0;

    wifi_error result = WIFI_SUCCESS;
    /*
    set = WIFI_FEATURE_INFRA
        | WIFI_FEATURE_INFRA_5G
        | WIFI_FEATURE_HOTSPOT
        | WIFI_FEATURE_P2P
        | WIFI_FEATURE_SOFT_AP
        | WIFI_FEATURE_GSCAN
        | WIFI_FEATURE_PNO
        | WIFI_FEATURE_TDLS
        | WIFI_FEATURE_EPR;
    */

    result = hal_fn.wifi_get_supported_feature_set(handle, &set);
    if (result == WIFI_SUCCESS) {
        // ALOGD("wifi_get_supported_feature_set returned set = 0x%x", set);
        return set;
    } else {
        ALOGE("wifi_get_supported_feature_set returned error = 0x%x", result);
        return 0;
    }
}

static void onRttResults(wifi_request_id id, unsigned num_results, wifi_rtt_result* results[]) {

    JNIHelper helper(mVM);

    ALOGD("onRttResults called, vm = %p, obj = %p", mVM, mCls);

    JNIObject<jobjectArray> rttResults = helper.newObjectArray(
            num_results, "android/net/wifi/RttManager$RttResult", NULL);
    if (rttResults == NULL) {
        ALOGE("Error in allocating array");
        return;
    }

    for (unsigned i = 0; i < num_results; i++) {

        wifi_rtt_result *result = results[i];

        JNIObject<jobject> rttResult = helper.createObject("android/net/wifi/RttManager$RttResult");
        if (rttResult == NULL) {
            ALOGE("Error in creating rtt result");
            return;
        }

        char bssid[32];
        sprintf(bssid, "%02x:%02x:%02x:%02x:%02x:%02x", result->addr[0], result->addr[1],
            result->addr[2], result->addr[3], result->addr[4], result->addr[5]);

        helper.setStringField(rttResult, "bssid", bssid);
        helper.setIntField( rttResult, "burstNumber",              result->burst_num);
        helper.setIntField( rttResult, "measurementFrameNumber",   result->measurement_number);
        helper.setIntField( rttResult, "successMeasurementFrameNumber",   result->success_number);
        helper.setIntField(rttResult, "frameNumberPerBurstPeer",   result->number_per_burst_peer);
        helper.setIntField( rttResult, "status",                   result->status);
        helper.setIntField( rttResult, "measurementType",          result->type);
        helper.setIntField(rttResult, "retryAfterDuration",       result->retry_after_duration);
        helper.setLongField(rttResult, "ts",                       result->ts);
        helper.setIntField( rttResult, "rssi",                     result->rssi);
        helper.setIntField( rttResult, "rssiSpread",               result->rssi_spread);
        helper.setIntField( rttResult, "txRate",                   result->tx_rate.bitrate);
        helper.setIntField( rttResult, "rxRate",                   result->rx_rate.bitrate);
        helper.setLongField(rttResult, "rtt",                      result->rtt);
        helper.setLongField(rttResult, "rttStandardDeviation",     result->rtt_sd);
        helper.setIntField( rttResult, "distance",                 result->distance);
        helper.setIntField( rttResult, "distanceStandardDeviation", result->distance_sd);
        helper.setIntField( rttResult, "distanceSpread",           result->distance_spread);
        helper.setIntField( rttResult, "burstDuration",             result->burst_duration);
        helper.setIntField( rttResult, "negotiatedBurstNum",      result->negotiated_burst_num);

        JNIObject<jobject> LCI = helper.createObject(
                "android/net/wifi/RttManager$WifiInformationElement");
        if (result->LCI != NULL && result->LCI->len > 0) {
            ALOGD("Add LCI in result");
            helper.setByteField(LCI, "id", result->LCI->id);
            JNIObject<jbyteArray> elements = helper.newByteArray(result->LCI->len);
            jbyte *bytes = (jbyte *)&(result->LCI->data[0]);
            helper.setByteArrayRegion(elements, 0, result->LCI->len, bytes);
            helper.setObjectField(LCI, "data", "[B", elements);
        } else {
            ALOGD("No LCI in result");
            helper.setByteField(LCI, "id", (byte)(0xff));
        }
        helper.setObjectField(rttResult, "LCI",
            "Landroid/net/wifi/RttManager$WifiInformationElement;", LCI);

        JNIObject<jobject> LCR = helper.createObject(
                "android/net/wifi/RttManager$WifiInformationElement");
        if (result->LCR != NULL && result->LCR->len > 0) {
            ALOGD("Add LCR in result");
            helper.setByteField(LCR, "id",           result->LCR->id);
            JNIObject<jbyteArray> elements = helper.newByteArray(result->LCI->len);
            jbyte *bytes = (jbyte *)&(result->LCR->data[0]);
            helper.setByteArrayRegion(elements, 0, result->LCI->len, bytes);
            helper.setObjectField(LCR, "data", "[B", elements);
        } else {
            ALOGD("No LCR in result");
            helper.setByteField(LCR, "id", (byte)(0xff));
        }
        helper.setObjectField(rttResult, "LCR",
            "Landroid/net/wifi/RttManager$WifiInformationElement;", LCR);

        helper.setObjectArrayElement(rttResults, i, rttResult);
    }

    helper.reportEvent(mCls, "onRttResults", "(I[Landroid/net/wifi/RttManager$RttResult;)V",
        id, rttResults.get());
}

const int MaxRttConfigs = 16;

static jboolean android_net_wifi_requestRange(
        JNIEnv *env, jclass cls, jint iface, jint id, jobject params)  {

    JNIHelper helper(env);

    wifi_interface_handle handle = getIfaceHandle(helper, cls, iface);
    ALOGD("sending rtt request [%d] = %p", id, handle);

    wifi_rtt_config configs[MaxRttConfigs];
    memset(&configs, 0, sizeof(configs));

    int len = helper.getArrayLength((jobjectArray)params);
    if (len > MaxRttConfigs) {
        return false;
    }

    for (int i = 0; i < len; i++) {

        JNIObject<jobject> param = helper.getObjectArrayElement((jobjectArray)params, i);
        if (param == NULL) {
            ALOGD("could not get element %d", i);
            continue;
        }

        wifi_rtt_config &config = configs[i];

        parseMacAddress(env, param, config.addr);
        config.type = (wifi_rtt_type)helper.getIntField(param, "requestType");
        config.peer = (rtt_peer_type)helper.getIntField(param, "deviceType");
        config.channel.center_freq = helper.getIntField(param, "frequency");
        config.channel.width = (wifi_channel_width) helper.getIntField(param, "channelWidth");
        config.channel.center_freq0 = helper.getIntField(param, "centerFreq0");
        config.channel.center_freq1 = helper.getIntField(param, "centerFreq1");

        config.num_burst = helper.getIntField(param, "numberBurst");
        config.burst_period = (unsigned) helper.getIntField(param, "interval");
        config.num_frames_per_burst = (unsigned) helper.getIntField(param, "numSamplesPerBurst");
        config.num_retries_per_rtt_frame = (unsigned) helper.getIntField(param,
                "numRetriesPerMeasurementFrame");
        config.num_retries_per_ftmr = (unsigned) helper.getIntField(param, "numRetriesPerFTMR");
        config.LCI_request = helper.getBoolField(param, "LCIRequest") ? 1 : 0;
        config.LCR_request = helper.getBoolField(param, "LCRRequest") ? 1 : 0;
        config.burst_duration = (unsigned) helper.getIntField(param, "burstTimeout");
        config.preamble = (wifi_rtt_preamble) helper.getIntField(param, "preamble");
        config.bw = (wifi_rtt_bw) helper.getIntField(param, "bandwidth");

        ALOGD("RTT request destination %d: type is %d, peer is %d, bw is %d, center_freq is %d ", i,
                config.type,config.peer, config.channel.width,  config.channel.center_freq);
        ALOGD("center_freq0 is %d, center_freq1 is %d, num_burst is %d,interval is %d",
                config.channel.center_freq0, config.channel.center_freq1, config.num_burst,
                config.burst_period);
        ALOGD("frames_per_burst is %d, retries of measurement frame is %d, retries_per_ftmr is %d",
                config.num_frames_per_burst, config.num_retries_per_rtt_frame,
                config.num_retries_per_ftmr);
        ALOGD("LCI_requestis %d, LCR_request is %d,  burst_timeout is %d, preamble is %d, bw is %d",
                config.LCI_request, config.LCR_request, config.burst_duration, config.preamble,
                config.bw);
    }

    wifi_rtt_event_handler handler;
    handler.on_rtt_results = &onRttResults;

    return hal_fn.wifi_rtt_range_request(id, handle, len, configs, handler) == WIFI_SUCCESS;
}

static jboolean android_net_wifi_cancelRange(
        JNIEnv *env, jclass cls, jint iface, jint id, jobject params)  {

    JNIHelper helper(env);
    wifi_interface_handle handle = getIfaceHandle(helper, cls, iface);
    ALOGD("cancelling rtt request [%d] = %p", id, handle);

    mac_addr addrs[MaxRttConfigs];
    memset(&addrs, 0, sizeof(addrs));

    int len = helper.getArrayLength((jobjectArray)params);
    if (len > MaxRttConfigs) {
        return false;
    }

    for (int i = 0; i < len; i++) {

        JNIObject<jobject> param = helper.getObjectArrayElement(params, i);
        if (param == NULL) {
            ALOGD("could not get element %d", i);
            continue;
        }

        parseMacAddress(env, param, addrs[i]);
    }

    return hal_fn.wifi_rtt_range_cancel(id, handle, len, addrs) == WIFI_SUCCESS;
}

static jboolean android_net_wifi_setScanningMacOui(JNIEnv *env, jclass cls,
        jint iface, jbyteArray param)  {

    JNIHelper helper(env);
    wifi_interface_handle handle = getIfaceHandle(helper, cls, iface);
    ALOGD("setting scan oui %p", handle);

    static const unsigned oui_len = 3;          /* OUI is upper 3 bytes of mac_address */
    int len = helper.getArrayLength(param);
    if (len != oui_len) {
        ALOGE("invalid oui length %d", len);
        return false;
    }

    ScopedBytesRW paramBytes(env, param);
    jbyte* bytes = paramBytes.get();
    if (bytes == NULL) {
        ALOGE("failed to get array");
        return false;
    }

    return hal_fn.wifi_set_scanning_mac_oui(handle, (byte *)bytes) == WIFI_SUCCESS;
}

static jboolean android_net_wifi_is_get_channels_for_band_supported(JNIEnv *env, jclass cls){
    return (hal_fn.wifi_get_valid_channels == wifi_get_valid_channels_stub);
}

static jintArray android_net_wifi_getValidChannels(JNIEnv *env, jclass cls,
        jint iface, jint band)  {

    JNIHelper helper(env);
    wifi_interface_handle handle = getIfaceHandle(helper, cls, iface);
    ALOGD("getting valid channels %p", handle);

    static const int MaxChannels = 64;
    wifi_channel channels[64];
    int num_channels = 0;
    wifi_error result = hal_fn.wifi_get_valid_channels(handle, band, MaxChannels,
            channels, &num_channels);

    if (result == WIFI_SUCCESS) {
        JNIObject<jintArray> channelArray = helper.newIntArray(num_channels);
        if (channelArray == NULL) {
            ALOGE("failed to allocate channel list");
            return NULL;
        }

        helper.setIntArrayRegion(channelArray, 0, num_channels, channels);
        return channelArray.detach();
    } else {
        ALOGE("failed to get channel list : %d", result);
        return NULL;
    }
}

static jboolean android_net_wifi_setDfsFlag(JNIEnv *env, jclass cls, jint iface, jboolean dfs) {

    JNIHelper helper(env);
    wifi_interface_handle handle = getIfaceHandle(helper, cls, iface);
    ALOGD("setting dfs flag to %s, %p", dfs ? "true" : "false", handle);

    u32 nodfs = dfs ? 0 : 1;
    wifi_error result = hal_fn.wifi_set_nodfs_flag(handle, nodfs);
    return result == WIFI_SUCCESS;
}

static jobject android_net_wifi_get_rtt_capabilities(JNIEnv *env, jclass cls, jint iface) {

    JNIHelper helper(env);
    wifi_rtt_capabilities rtt_capabilities;
    wifi_interface_handle handle = getIfaceHandle(helper, cls, iface);
    wifi_error ret = hal_fn.wifi_get_rtt_capabilities(handle, &rtt_capabilities);

    if(WIFI_SUCCESS == ret) {
         JNIObject<jobject> capabilities = helper.createObject(
                "android/net/wifi/RttManager$RttCapabilities");
         helper.setBooleanField(capabilities, "oneSidedRttSupported",
                 rtt_capabilities.rtt_one_sided_supported == 1);
         helper.setBooleanField(capabilities, "twoSided11McRttSupported",
                 rtt_capabilities.rtt_ftm_supported == 1);
         helper.setBooleanField(capabilities, "lciSupported",
                 rtt_capabilities.lci_support);
         helper.setBooleanField(capabilities, "lcrSupported",
                 rtt_capabilities.lcr_support);
         helper.setIntField(capabilities, "preambleSupported",
                 rtt_capabilities.preamble_support);
         helper.setIntField(capabilities, "bwSupported",
                 rtt_capabilities.bw_support);
         ALOGD("One side RTT is: %s", rtt_capabilities.rtt_one_sided_supported ==1 ? "support" :
                 "not support");
         ALOGD("Two side RTT is: %s", rtt_capabilities.rtt_ftm_supported == 1 ? "support" :
                 "not support");
         ALOGD("LCR is: %s", rtt_capabilities.lcr_support == 1 ? "support" : "not support");

         ALOGD("LCI is: %s", rtt_capabilities.lci_support == 1 ? "support" : "not support");

         ALOGD("Support Preamble is : %d support BW is %d", rtt_capabilities.preamble_support,
                 rtt_capabilities.bw_support);
         return capabilities.detach();
    } else {
        return NULL;
    }
}

static jboolean android_net_wifi_set_Country_Code_Hal(JNIEnv *env,jclass cls, jint iface,
        jstring country_code) {

    JNIHelper helper(env);
    wifi_interface_handle handle = getIfaceHandle(helper, cls, iface);

    ScopedUtfChars chars(env, country_code);
    const char *country = chars.c_str();

    ALOGD("set country code: %s", country);
    wifi_error res = hal_fn.wifi_set_country_code(handle, country);
    return res == WIFI_SUCCESS;
}

static jboolean android_net_wifi_enable_disable_tdls(JNIEnv *env,jclass cls, jint iface,
        jboolean enable, jstring addr) {

    JNIHelper helper(env);
    wifi_interface_handle handle = getIfaceHandle(helper, cls, iface);

    mac_addr address;
    parseMacAddress(env, addr, address);
    wifi_tdls_handler tdls_handler;
    //tdls_handler.on_tdls_state_changed = &on_tdls_state_changed;

    if(enable) {
        return (hal_fn.wifi_enable_tdls(handle, address, NULL, tdls_handler) == WIFI_SUCCESS);
    } else {
        return (hal_fn.wifi_disable_tdls(handle, address) == WIFI_SUCCESS);
    }
}

static void on_tdls_state_changed(mac_addr addr, wifi_tdls_status status) {

    JNIHelper helper(mVM);

    ALOGD("on_tdls_state_changed is called: vm = %p, obj = %p", mVM, mCls);

    char mac[32];
    sprintf(mac, "%02x:%02x:%02x:%02x:%02x:%02x", addr[0], addr[1], addr[2], addr[3], addr[4],
            addr[5]);

    JNIObject<jstring> mac_address = helper.newStringUTF(mac);
    helper.reportEvent(mCls, "onTdlsStatus", "(Ljava/lang/StringII;)V",
        mac_address.get(), status.state, status.reason);

}

static jobject android_net_wifi_get_tdls_status(JNIEnv *env,jclass cls, jint iface,jstring addr) {

    JNIHelper helper(env);
    wifi_interface_handle handle = getIfaceHandle(helper, cls, iface);

    mac_addr address;
    parseMacAddress(env, addr, address);

    wifi_tdls_status status;

    wifi_error ret;
    ret = hal_fn.wifi_get_tdls_status(handle, address, &status );

    if (ret != WIFI_SUCCESS) {
        return NULL;
    } else {
        JNIObject<jobject> tdls_status = helper.createObject(
                "com/android/server/wifi/WifiNative$TdlsStatus");
        helper.setIntField(tdls_status, "channel", status.channel);
        helper.setIntField(tdls_status, "global_operating_class", status.global_operating_class);
        helper.setIntField(tdls_status, "state", status.state);
        helper.setIntField(tdls_status, "reason", status.reason);
        return tdls_status.detach();
    }
}

static jobject android_net_wifi_get_tdls_capabilities(JNIEnv *env, jclass cls, jint iface) {

    JNIHelper helper(env);
    wifi_tdls_capabilities tdls_capabilities;
    wifi_interface_handle handle = getIfaceHandle(helper, cls, iface);
    wifi_error ret = hal_fn.wifi_get_tdls_capabilities(handle, &tdls_capabilities);

    if (WIFI_SUCCESS == ret) {
         JNIObject<jobject> capabilities = helper.createObject(
                 "com/android/server/wifi/WifiNative$TdlsCapabilities");
         helper.setIntField(capabilities, "maxConcurrentTdlsSessionNumber",
                 tdls_capabilities.max_concurrent_tdls_session_num);
         helper.setBooleanField(capabilities, "isGlobalTdlsSupported",
                 tdls_capabilities.is_global_tdls_supported == 1);
         helper.setBooleanField(capabilities, "isPerMacTdlsSupported",
                 tdls_capabilities.is_per_mac_tdls_supported == 1);
         helper.setBooleanField(capabilities, "isOffChannelTdlsSupported",
                 tdls_capabilities.is_off_channel_tdls_supported);

         ALOGD("TDLS Max Concurrent Tdls Session Number is: %d",
                 tdls_capabilities.max_concurrent_tdls_session_num);
         ALOGD("Global Tdls is: %s", tdls_capabilities.is_global_tdls_supported == 1 ? "support" :
                 "not support");
         ALOGD("Per Mac Tdls is: %s", tdls_capabilities.is_per_mac_tdls_supported == 1 ? "support" :
                 "not support");
         ALOGD("Off Channel Tdls is: %s", tdls_capabilities.is_off_channel_tdls_supported == 1 ?
                 "support" : "not support");

         return capabilities.detach();
    } else {
        return NULL;
    }
}

// ----------------------------------------------------------------------------
// Debug framework
// ----------------------------------------------------------------------------
static jint android_net_wifi_get_supported_logger_feature(JNIEnv *env, jclass cls, jint iface){
    //Not implemented yet
    JNIHelper helper(env);
    wifi_interface_handle handle = getIfaceHandle(helper, cls, iface);
    return -1;
}

static jobject android_net_wifi_get_driver_version(JNIEnv *env, jclass cls, jint iface) {
     //Need to be fixed. The memory should be allocated from lower layer
    //char *buffer = NULL;
    JNIHelper helper(env);
    int buffer_length =  256;
    char *buffer = (char *)malloc(buffer_length);
    if (!buffer) return NULL;
    memset(buffer, 0, buffer_length);
    wifi_interface_handle handle = getIfaceHandle(helper, cls, iface);

    ALOGD("android_net_wifi_get_driver_version = %p", handle);

    if (handle == 0) {
        free(buffer);
        return NULL;
    }

    wifi_error result = hal_fn.wifi_get_driver_version(handle, buffer, buffer_length);

    if (result == WIFI_SUCCESS) {
        ALOGD("buffer is %p, length is %d", buffer, buffer_length);
        JNIObject<jstring> driver_version = helper.newStringUTF(buffer);
        free(buffer);
        return driver_version.detach();
    } else {
        ALOGE("Fail to get driver version");
        free(buffer);
        return NULL;
    }
}

static jobject android_net_wifi_get_firmware_version(JNIEnv *env, jclass cls, jint iface) {

    //char *buffer = NULL;
    JNIHelper helper(env);
    int buffer_length = 256;
    char *buffer = (char *)malloc(buffer_length);
    if (!buffer) return NULL;
    memset(buffer, 0, buffer_length);
    wifi_interface_handle handle = getIfaceHandle(helper, cls, iface);

    ALOGD("android_net_wifi_get_firmware_version = %p", handle);

    if (handle == 0) {
        free(buffer);
        return NULL;
    }

    wifi_error result = hal_fn.wifi_get_firmware_version(handle, buffer, buffer_length);

    if (result == WIFI_SUCCESS) {
        ALOGD("buffer is %p, length is %d", buffer, buffer_length);
        JNIObject<jstring> firmware_version = helper.newStringUTF(buffer);
        free(buffer);
        return firmware_version.detach();
    } else {
        ALOGE("Fail to get Firmware version");
        free(buffer);
        return NULL;
    }
}

static jobject android_net_wifi_get_ring_buffer_status (JNIEnv *env, jclass cls, jint iface) {

    JNIHelper helper(env);
    wifi_interface_handle handle = getIfaceHandle(helper, cls, iface);

    ALOGD("android_net_wifi_get_ring_buffer_status = %p", handle);

    if (handle == 0) {
        return NULL;
    }

    //wifi_ring_buffer_status *status = NULL;
    u32 num_rings = 10;
    wifi_ring_buffer_status *status =
        (wifi_ring_buffer_status *)malloc(sizeof(wifi_ring_buffer_status) * num_rings);
    if (!status) return NULL;
    memset(status, 0, sizeof(wifi_ring_buffer_status) * num_rings);
    wifi_error result = hal_fn.wifi_get_ring_buffers_status(handle, &num_rings, status);
    if (result == WIFI_SUCCESS) {
        ALOGD("status is %p, number is %d", status, num_rings);

        JNIObject<jobjectArray> ringBuffersStatus = helper.newObjectArray(
            num_rings, "com/android/server/wifi/WifiNative$RingBufferStatus", NULL);

        wifi_ring_buffer_status *tmp = status;

        for(u32 i = 0; i < num_rings; i++, tmp++) {

            JNIObject<jobject> ringStatus = helper.createObject(
                    "com/android/server/wifi/WifiNative$RingBufferStatus");

            if (ringStatus == NULL) {
                ALOGE("Error in creating ringBufferStatus");
                free(status);
                return NULL;
            }

            char name[32];
            for(int j = 0; j < 32; j++) {
                name[j] = tmp->name[j];
            }

            helper.setStringField(ringStatus, "name", name);
            helper.setIntField(ringStatus, "flag", tmp->flags);
            helper.setIntField(ringStatus, "ringBufferId", tmp->ring_id);
            helper.setIntField(ringStatus, "ringBufferByteSize", tmp->ring_buffer_byte_size);
            helper.setIntField(ringStatus, "verboseLevel", tmp->verbose_level);
            helper.setIntField(ringStatus, "writtenBytes", tmp->written_bytes);
            helper.setIntField(ringStatus, "readBytes", tmp->read_bytes);
            helper.setIntField(ringStatus, "writtenRecords", tmp->written_records);

            helper.setObjectArrayElement(ringBuffersStatus, i, ringStatus);
        }

        free(status);
        return ringBuffersStatus.detach();
    } else {
        free(status);
        return NULL;
    }
}

static void on_ring_buffer_data(char *ring_name, char *buffer, int buffer_size,
        wifi_ring_buffer_status *status) {

    if (!ring_name || !buffer || !status ||
            (unsigned int)buffer_size <= sizeof(wifi_ring_buffer_entry)) {
        ALOGE("Error input for on_ring_buffer_data!");
        return;
    }


    JNIHelper helper(mVM);
    /* ALOGD("on_ring_buffer_data called, vm = %p, obj = %p, env = %p buffer size = %d", mVM,
            mCls, env, buffer_size); */

    JNIObject<jobject> ringStatus = helper.createObject(
                    "com/android/server/wifi/WifiNative$RingBufferStatus");
    if (status == NULL) {
        ALOGE("Error in creating ringBufferStatus");
        return;
    }

    helper.setStringField(ringStatus, "name", ring_name);
    helper.setIntField(ringStatus, "flag", status->flags);
    helper.setIntField(ringStatus, "ringBufferId", status->ring_id);
    helper.setIntField(ringStatus, "ringBufferByteSize", status->ring_buffer_byte_size);
    helper.setIntField(ringStatus, "verboseLevel", status->verbose_level);
    helper.setIntField(ringStatus, "writtenBytes", status->written_bytes);
    helper.setIntField(ringStatus, "readBytes", status->read_bytes);
    helper.setIntField(ringStatus, "writtenRecords", status->written_records);

    JNIObject<jbyteArray> bytes = helper.newByteArray(buffer_size);
    helper.setByteArrayRegion(bytes, 0, buffer_size, (jbyte*)buffer);

    helper.reportEvent(mCls,"onRingBufferData",
            "(Lcom/android/server/wifi/WifiNative$RingBufferStatus;[B)V",
            ringStatus.get(), bytes.get());
}

static void on_alert_data(wifi_request_id id, char *buffer, int buffer_size, int err_code){

    JNIHelper helper(mVM);
    ALOGD("on_alert_data called, vm = %p, obj = %p, buffer_size = %d, error code = %d"
            , mVM, mCls, buffer_size, err_code);

    if (buffer_size > 0) {
        JNIObject<jbyteArray> records = helper.newByteArray(buffer_size);
        jbyte *bytes = (jbyte *) buffer;
        helper.setByteArrayRegion(records, 0,buffer_size, bytes);
        helper.reportEvent(mCls,"onWifiAlert","([BI)V", records.get(), err_code);
    } else {
        helper.reportEvent(mCls,"onWifiAlert","([BI)V", NULL, err_code);
    }
}


static jboolean android_net_wifi_start_logging_ring_buffer(JNIEnv *env, jclass cls, jint iface,
        jint verbose_level,jint flags, jint max_interval,jint min_data_size, jstring ring_name) {

    JNIHelper helper(env);
    wifi_interface_handle handle = getIfaceHandle(helper, cls, iface);

    ALOGD("android_net_wifi_start_logging_ring_buffer = %p", handle);

    if (handle == 0) {
        return false;
    }

    ScopedUtfChars chars(env, ring_name);
    const char* ring_name_const_char = chars.c_str();
    int ret = hal_fn.wifi_start_logging(handle, verbose_level,
            flags, max_interval, min_data_size, const_cast<char *>(ring_name_const_char));

    if (ret != WIFI_SUCCESS) {
        ALOGE("Fail to start logging for ring %s", ring_name_const_char);
    } else {
        ALOGD("start logging for ring %s", ring_name_const_char);
    }

    return ret == WIFI_SUCCESS;
}

static jboolean android_net_wifi_get_ring_buffer_data(JNIEnv *env, jclass cls, jint iface,
        jstring ring_name) {

    JNIHelper helper(env);
    wifi_interface_handle handle = getIfaceHandle(helper, cls, iface);
    // ALOGD("android_net_wifi_get_ring_buffer_data = %p", handle);

    ScopedUtfChars chars(env, ring_name);
    const char* ring_name_const_char = chars.c_str();
    int result = hal_fn.wifi_get_ring_data(handle, const_cast<char *>(ring_name_const_char));
    return result == WIFI_SUCCESS;
}


void on_firmware_memory_dump(char *buffer, int buffer_size) {

    JNIHelper helper(mVM);
    /* ALOGD("on_firmware_memory_dump called, vm = %p, obj = %p, env = %p buffer_size = %d"
            , mVM, mCls, env, buffer_size); */

    if (buffer_size > 0) {
        JNIObject<jbyteArray> dump = helper.newByteArray(buffer_size);
        jbyte *bytes = (jbyte *) (buffer);
        helper.setByteArrayRegion(dump, 0, buffer_size, bytes);
        helper.reportEvent(mCls,"onWifiFwMemoryAvailable","([B)V", dump.get());
    }
}

static jboolean android_net_wifi_get_fw_memory_dump(JNIEnv *env, jclass cls, jint iface){

    JNIHelper helper(env);
    wifi_interface_handle handle = getIfaceHandle(helper, cls, iface);
    // ALOGD("android_net_wifi_get_fw_memory_dump = %p", handle);

    if (handle == NULL) {
        ALOGE("Can not get wifi_interface_handle");
        return false;
    }

    wifi_firmware_memory_dump_handler fw_dump_handle;
    fw_dump_handle.on_firmware_memory_dump = on_firmware_memory_dump;
    int result = hal_fn.wifi_get_firmware_memory_dump(handle, fw_dump_handle);
    return result == WIFI_SUCCESS;

}

static jboolean android_net_wifi_set_log_handler(JNIEnv *env, jclass cls, jint iface, jint id) {

    JNIHelper helper(env);
    wifi_interface_handle handle = getIfaceHandle(helper, cls, iface);
    ALOGD("android_net_wifi_set_log_handler = %p", handle);

    //initialize the handler on first time
    wifi_ring_buffer_data_handler handler;
    handler.on_ring_buffer_data = &on_ring_buffer_data;
    int result = hal_fn.wifi_set_log_handler(id, handle, handler);
    if (result != WIFI_SUCCESS) {
        ALOGE("Fail to set logging handler");
        return false;
    }

    //set alter handler This will start alert too
    wifi_alert_handler alert_handler;
    alert_handler.on_alert = &on_alert_data;
    result = hal_fn.wifi_set_alert_handler(id, handle, alert_handler);
    if (result != WIFI_SUCCESS) {
        ALOGE(" Fail to set alert handler");
        return false;
    }

    return true;
}

static jboolean android_net_wifi_reset_log_handler(JNIEnv *env, jclass cls, jint iface, jint id) {

    JNIHelper helper(env);
    wifi_interface_handle handle = getIfaceHandle(helper, cls, iface);

    //reset alter handler
    ALOGD("android_net_wifi_reset_alert_handler = %p", handle);
    int result = hal_fn.wifi_reset_alert_handler(id, handle);
    if (result != WIFI_SUCCESS) {
        ALOGE(" Fail to reset alert handler");
        return false;
    }

    //reset log handler
    ALOGD("android_net_wifi_reset_log_handler = %p", handle);
    result = hal_fn.wifi_reset_log_handler(id, handle);
    if (result != WIFI_SUCCESS) {
        ALOGE("Fail to reset logging handler");
        return false;
    }

    return true;
}

// ----------------------------------------------------------------------------
// ePno framework
// ----------------------------------------------------------------------------


static void onPnoNetworkFound(wifi_request_id id,
                                          unsigned num_results, wifi_scan_result *results) {

    JNIHelper helper(mVM);

    ALOGD("onPnoNetworkFound called, vm = %p, obj = %p, num_results %u", mVM, mCls, num_results);

    if (results == 0 || num_results == 0) {
       ALOGE("onPnoNetworkFound: Error no results");
       return;
    }

    jbyte *bytes;
    JNIObject<jobjectArray> scanResults(helper, NULL);
    //jbyteArray elements;

    for (unsigned i=0; i<num_results; i++) {

        JNIObject<jobject> scanResult = createScanResult(helper, &results[i]);
        if (i == 0) {
            scanResults = helper.newObjectArray(
                    num_results, "android/net/wifi/ScanResult", scanResult);
            if (scanResults == 0) {
                ALOGE("cant allocate array");
            } else {
                ALOGD("allocated array %u", helper.getArrayLength(scanResults));
            }
        } else {
            helper.setObjectArrayElement(scanResults, i, scanResult);
        }

        ALOGD("Scan result with ie length %d, i %u, <%s> rssi=%d %02x:%02x:%02x:%02x:%02x:%02x",
                results->ie_length, i, results[i].ssid, results[i].rssi, results[i].bssid[0],
                results[i].bssid[1],results[i].bssid[2], results[i].bssid[3], results[i].bssid[4],
                results[i].bssid[5]);

        /*elements = helper.newByteArray(results->ie_length);
        if (elements == NULL) {
            ALOGE("Error in allocating array");
            return;
        }*/

        //ALOGD("onPnoNetworkFound: Setting byte array");

        //bytes = (jbyte *)&(results->ie_data[0]);
        //helper.setByteArrayRegion(elements, 0, results->ie_length, bytes);

        //ALOGD("onPnoNetworkFound: Returning result");
    }


    ALOGD("calling report");

    helper.reportEvent(mCls, "onPnoNetworkFound", "(I[Landroid/net/wifi/ScanResult;)V", id,
               scanResults.get());
        ALOGD("free ref");
}

static jboolean android_net_wifi_setPnoListNative(
        JNIEnv *env, jclass cls, jint iface, jint id, jobject list)  {

    JNIHelper helper(env);
    wifi_epno_handler handler;
    handler.on_network_found = &onPnoNetworkFound;

    wifi_interface_handle handle = getIfaceHandle(helper, cls, iface);
    ALOGD("configure ePno list request [%d] = %p", id, handle);

    if (list == NULL) {
        // stop pno
        int result = hal_fn.wifi_reset_epno_list(id, handle);
        ALOGD(" setPnoListNative: STOP result = %d", result);
        return result >= 0;
    }

    wifi_epno_params params;
    memset(&params, 0, sizeof(params));

    size_t len = helper.getArrayLength((jobjectArray)list);
    if (len > (size_t)MAX_EPNO_NETWORKS) {
        return false;
    }

    for (unsigned int i = 0; i < len; i++) {

        JNIObject<jobject> pno_net = helper.getObjectArrayElement((jobjectArray)list, i);
        if (pno_net == NULL) {
            ALOGE("setPnoListNative: could not get element %d", i);
            continue;
        }

        JNIObject<jstring> sssid = helper.getStringField(pno_net, "SSID");
        if (sssid == NULL) {
              ALOGE("Error setPnoListNative: getting ssid field");
              return false;
        }

        ScopedUtfChars chars(env, (jstring)sssid.get());
        const char *ssid = chars.c_str();
        if (ssid == NULL) {
             ALOGE("Error setPnoListNative: getting ssid");
             return false;
        }
        int ssid_len = strnlen((const char*)ssid, 33);
        if (ssid_len > 32) {
           ALOGE("Error setPnoListNative: long ssid %u", strnlen((const char*)ssid, 256));
           return false;
        }

        if (ssid_len > 1 && ssid[0] == '"' && ssid[ssid_len-1] == '"')
        {
            // strip leading and trailing '"'
            ssid++;
            ssid_len-=2;
        }
        if (ssid_len == 0) {
            ALOGE("Error setPnoListNative: zero length ssid, skip it");
            continue;
        }
        memcpy(params.networks[i].ssid, ssid, ssid_len);

        int a = helper.getIntField(pno_net, "auth");
        params.networks[i].auth_bit_field = a;
        int f = helper.getIntField(pno_net, "flags");
        params.networks[i].flags = f;
        ALOGD(" setPnoListNative: idx %u auth %x/%x flags %x/%x [%s]", i,
                params.networks[i].auth_bit_field, a, params.networks[i].flags, f,
                params.networks[i].ssid);
    }
    params.num_networks = len;

    int result = hal_fn.wifi_set_epno_list(id, handle, &params, handler);
    ALOGD(" setPnoListNative: result %d", result);

    return result >= 0;
}

static jboolean android_net_wifi_setBssidBlacklist(
        JNIEnv *env, jclass cls, jint iface, jint id, jobject list)  {

    JNIHelper helper(env);
    wifi_interface_handle handle = getIfaceHandle(helper, cls, iface);
    ALOGD("configure BSSID black list request [%d] = %p", id, handle);

    wifi_bssid_params params;
    memset(&params, 0, sizeof(params));

    if (list != NULL) {
        size_t len = helper.getArrayLength((jobjectArray)list);
        if (len > (size_t)MAX_BLACKLIST_BSSID) {
            return false;
        }
        for (unsigned int i = 0; i < len; i++) {

            JNIObject<jobject> jbssid = helper.getObjectArrayElement(list, i);
            if (jbssid == NULL) {
                ALOGE("configure BSSID blacklist: could not get element %d", i);
                continue;
            }

            ScopedUtfChars chars(env, (jstring)jbssid.get());
            const char *bssid = chars.c_str();
            if (bssid == NULL) {
                ALOGE("Error getting bssid");
                return false;
            }

            mac_addr addr;
            parseMacAddress(bssid, addr);
            memcpy(params.bssids[i], addr, sizeof(mac_addr));

            char bssidOut[32];
            sprintf(bssidOut, "%0x:%0x:%0x:%0x:%0x:%0x", addr[0], addr[1],
                addr[2], addr[3], addr[4], addr[5]);

            ALOGD("BSSID blacklist: added bssid %s", bssidOut);

            params.num_bssid++;
        }
    }

    ALOGD("Added %d bssids", params.num_bssid);
    return hal_fn.wifi_set_bssid_blacklist(id, handle, params) == WIFI_SUCCESS;
}

static jint android_net_wifi_start_sending_offloaded_packet(JNIEnv *env, jclass cls, jint iface,
                    jint idx, jbyteArray srcMac, jbyteArray dstMac, jbyteArray pkt, jint period)  {
    JNIHelper helper(env);
    wifi_interface_handle handle = getIfaceHandle(helper, cls, iface);
    ALOGD("Start packet offload [%d] = %p", idx, handle);
    wifi_error ret;
    wifi_request_id id = idx;

    ScopedBytesRO pktBytes(env, pkt), srcMacBytes(env, srcMac), dstMacBytes(env, dstMac);

    byte * pkt_data = (byte*) pktBytes.get();
    unsigned short pkt_len = env->GetArrayLength(pkt);
    byte* src_mac_addr = (byte*) srcMacBytes.get();
    byte* dst_mac_addr = (byte*) dstMacBytes.get();
    int i;
    char macAddr[32];
    sprintf(macAddr, "%0x:%0x:%0x:%0x:%0x:%0x", src_mac_addr[0], src_mac_addr[1],
            src_mac_addr[2], src_mac_addr[3], src_mac_addr[4], src_mac_addr[5]);
    ALOGD("src_mac_addr %s", macAddr);
    sprintf(macAddr, "%0x:%0x:%0x:%0x:%0x:%0x", dst_mac_addr[0], dst_mac_addr[1],
            dst_mac_addr[2], dst_mac_addr[3], dst_mac_addr[4], dst_mac_addr[5]);
    ALOGD("dst_mac_addr %s", macAddr);
    ALOGD("pkt_len %d\n", pkt_len);
    ALOGD("Pkt data : ");
    for(i = 0; i < pkt_len; i++) {
        ALOGD(" %x ", pkt_data[i]);
    }
    ALOGD("\n");
    ret =  hal_fn.wifi_start_sending_offloaded_packet(id, handle, pkt_data, pkt_len,
                src_mac_addr, dst_mac_addr, period);
    ALOGD("ret= %d\n", ret);
    return ret;
}

static jint android_net_wifi_stop_sending_offloaded_packet(JNIEnv *env, jclass cls,
                    jint iface, jint idx) {
    int ret;
    JNIHelper helper(env);
    wifi_interface_handle handle = getIfaceHandle(helper, cls, iface);
    ALOGD("Stop packet offload [%d] = %p", idx, handle);
    ret =  hal_fn.wifi_stop_sending_offloaded_packet(idx, handle);
    ALOGD("ret= %d\n", ret);
    return ret;
}

static void onRssiThresholdbreached(wifi_request_id id, u8 *cur_bssid, s8 cur_rssi) {

    ALOGD("RSSI threshold breached, cur RSSI - %d!!\n", cur_rssi);
    ALOGD("BSSID %02x:%02x:%02x:%02x:%02x:%02x\n",
            cur_bssid[0], cur_bssid[1], cur_bssid[2],
            cur_bssid[3], cur_bssid[4], cur_bssid[5]);
    JNIHelper helper(mVM);
    //ALOGD("onRssiThresholdbreached called, vm = %p, obj = %p, env = %p", mVM, mCls, env);
    helper.reportEvent(mCls, "onRssiThresholdBreached", "(IB)V", id, cur_rssi);
}

static jint android_net_wifi_start_rssi_monitoring_native(JNIEnv *env, jclass cls, jint iface,
        jint idx, jbyte maxRssi, jbyte minRssi) {

    JNIHelper helper(env);
    wifi_interface_handle handle = getIfaceHandle(helper, cls, iface);
    ALOGD("Start Rssi monitoring = %p", handle);
    ALOGD("MinRssi %d MaxRssi %d", minRssi, maxRssi);
    wifi_error ret;
    wifi_request_id id = idx;
    wifi_rssi_event_handler eh;
    eh.on_rssi_threshold_breached = onRssiThresholdbreached;
    ret = hal_fn.wifi_start_rssi_monitoring(id, handle, maxRssi, minRssi, eh);
    return ret;
}

static jint android_net_wifi_stop_rssi_monitoring_native(JNIEnv *env, jclass cls,
        jint iface, jint idx) {
    JNIHelper helper(env);
    wifi_interface_handle handle = getIfaceHandle(helper, cls, iface);
    ALOGD("Stop Rssi monitoring = %p", handle);
    wifi_error ret;
    wifi_request_id id = idx;
    ret = hal_fn.wifi_stop_rssi_monitoring(id, handle);
    return ret;
}

static jbyteArray android_net_wifi_readKernelLog(JNIEnv *env, jclass cls) {
    JNIHelper helper(env);
    ALOGV("Reading kernel logs");

    int size = klogctl(/* SYSLOG_ACTION_SIZE_BUFFER */ 10, 0, 0);
    if (size < 1) {
        ALOGD("no kernel logs");
        return helper.newByteArray(0).detach();
    }

    char *buf = (char *)malloc(size);
    if (buf == NULL) {
        ALOGD("can't allocate temporary storage");
        return helper.newByteArray(0).detach();
    }

    int read = klogctl(/* SYSLOG_ACTION_READ_ALL */ 3, buf, size);
    if (read < 0) {
        ALOGD("can't read logs - %d", read);
        free(buf);
        return helper.newByteArray(0).detach();
    } else {
        ALOGV("read %d bytes", read);
    }

    if (read != size) {
        ALOGV("read %d bytes, expecting %d", read, size);
    }

    JNIObject<jbyteArray> result = helper.newByteArray(read);
    if (result.isNull()) {
        ALOGD("can't allocate array");
        free(buf);
        return result.detach();
    }

    helper.setByteArrayRegion(result, 0, read, (jbyte*)buf);
    free(buf);
    return result.detach();
}

static jobject android_net_wifi_get_wlan_wake_reason_count(JNIEnv *env, jclass cls, jint iface) {

    JNIHelper helper(env);
    WLAN_DRIVER_WAKE_REASON_CNT wake_reason_cnt;
    wifi_interface_handle handle = getIfaceHandle(helper, cls, iface);
    wifi_error ret;

    ret = hal_fn.wifi_get_wake_reason_stats(handle, &wake_reason_cnt);

    if (ret != WIFI_SUCCESS) {
        ALOGE("android_net_wifi_get_wlan_wake_reason_count: failed to get wake reason count\n");
        return NULL;
    }

    JNIObject<jobject> stats = helper.createObject( "android/net/wifi/WifiWakeReasonAndCounts");
    if (stats == NULL) {
        ALOGE("android_net_wifi_get_wlan_wake_reason_count: error allocating object\n");
        return NULL;
    }

    helper.setIntField(stats, "totalCmdEventWake", wake_reason_cnt.total_cmd_event_wake);
    helper.setIntField(stats, "totalDriverFwLocalWake", wake_reason_cnt.total_driver_fw_local_wake);
    helper.setIntField(stats, "totalRxDataWake", wake_reason_cnt.total_rx_data_wake);
    helper.setIntField(stats, "rxUnicast", wake_reason_cnt.rx_wake_details.rx_unicast_cnt);
    helper.setIntField(stats, "rxMulticast", wake_reason_cnt.rx_wake_details.rx_multicast_cnt);
    helper.setIntField(stats, "rxBroadcast", wake_reason_cnt.rx_wake_details.rx_broadcast_cnt);
    helper.setIntField(stats, "icmp", wake_reason_cnt.rx_wake_pkt_classification_info.icmp_pkt);
    helper.setIntField(stats, "icmp6", wake_reason_cnt.rx_wake_pkt_classification_info.icmp6_pkt);
    helper.setIntField(stats, "icmp6Ra", wake_reason_cnt.rx_wake_pkt_classification_info.icmp6_ra);
    helper.setIntField(stats, "icmp6Na", wake_reason_cnt.rx_wake_pkt_classification_info.icmp6_na);
    helper.setIntField(stats, "icmp6Ns", wake_reason_cnt.rx_wake_pkt_classification_info.icmp6_ns);
    helper.setIntField(stats, "ipv4RxMulticast",
            wake_reason_cnt.rx_multicast_wake_pkt_info.ipv4_rx_multicast_addr_cnt);
    helper.setIntField(stats, "ipv6Multicast",
            wake_reason_cnt.rx_multicast_wake_pkt_info.ipv6_rx_multicast_addr_cnt);
    helper.setIntField(stats, "otherRxMulticast",
            wake_reason_cnt.rx_multicast_wake_pkt_info.other_rx_multicast_addr_cnt);
    return stats.detach();
}

// ----------------------------------------------------------------------------

/*
 * JNI registration.
 */
static JNINativeMethod gWifiMethods[] = {
    /* name, signature, funcPtr */

    { "loadDriverNative", "()Z",  (void *)android_net_wifi_loadDriver },
    { "isDriverLoadedNative", "()Z",  (void *)android_net_wifi_isDriverLoaded },
    { "unloadDriverNative", "()Z",  (void *)android_net_wifi_unloadDriver },
    { "startSupplicantNative", "(Z)Z",  (void *)android_net_wifi_startSupplicant },
    { "killSupplicantNative", "(Z)Z",  (void *)android_net_wifi_killSupplicant },
    { "connectToSupplicantNative", "()Z", (void *)android_net_wifi_connectToSupplicant },
    { "closeSupplicantConnectionNative", "()V",
            (void *)android_net_wifi_closeSupplicantConnection },
    { "waitForEventNative", "()Ljava/lang/String;", (void*)android_net_wifi_waitForEvent },
    { "doBooleanCommandNative", "(Ljava/lang/String;)Z", (void*)android_net_wifi_doBooleanCommand },
    { "doIntCommandNative", "(Ljava/lang/String;)I", (void*)android_net_wifi_doIntCommand },
    { "doStringCommandNative", "(Ljava/lang/String;)Ljava/lang/String;",
            (void*) android_net_wifi_doStringCommand },
    { "startHalNative", "()Z", (void*) android_net_wifi_startHal },
    { "stopHalNative", "()V", (void*) android_net_wifi_stopHal },
    { "waitForHalEventNative", "()V", (void*) android_net_wifi_waitForHalEvents },
    { "getInterfacesNative", "()I", (void*) android_net_wifi_getInterfaces},
    { "getInterfaceNameNative", "(I)Ljava/lang/String;", (void*) android_net_wifi_getInterfaceName},
    { "getScanCapabilitiesNative", "(ILcom/android/server/wifi/WifiNative$ScanCapabilities;)Z",
            (void *) android_net_wifi_getScanCapabilities},
    { "startScanNative", "(IILcom/android/server/wifi/WifiNative$ScanSettings;)Z",
            (void*) android_net_wifi_startScan},
    { "stopScanNative", "(II)Z", (void*) android_net_wifi_stopScan},
    { "getScanResultsNative", "(IZ)[Landroid/net/wifi/WifiScanner$ScanData;",
            (void *) android_net_wifi_getScanResults},
    { "setHotlistNative", "(IILandroid/net/wifi/WifiScanner$HotlistSettings;)Z",
            (void*) android_net_wifi_setHotlist},
    { "resetHotlistNative", "(II)Z", (void*) android_net_wifi_resetHotlist},
    { "trackSignificantWifiChangeNative", "(IILandroid/net/wifi/WifiScanner$WifiChangeSettings;)Z",
            (void*) android_net_wifi_trackSignificantWifiChange},
    { "untrackSignificantWifiChangeNative", "(II)Z",
            (void*) android_net_wifi_untrackSignificantWifiChange},
    { "getWifiLinkLayerStatsNative", "(I)Landroid/net/wifi/WifiLinkLayerStats;",
            (void*) android_net_wifi_getLinkLayerStats},
    { "setWifiLinkLayerStatsNative", "(II)V",
            (void*) android_net_wifi_setLinkLayerStats},
    { "getSupportedFeatureSetNative", "(I)I",
            (void*) android_net_wifi_getSupportedFeatures},
    { "requestRangeNative", "(II[Landroid/net/wifi/RttManager$RttParams;)Z",
            (void*) android_net_wifi_requestRange},
    { "cancelRangeRequestNative", "(II[Landroid/net/wifi/RttManager$RttParams;)Z",
            (void*) android_net_wifi_cancelRange},
    { "setScanningMacOuiNative", "(I[B)Z",  (void*) android_net_wifi_setScanningMacOui},
    { "getChannelsForBandNative", "(II)[I", (void*) android_net_wifi_getValidChannels},
    { "setDfsFlagNative",         "(IZ)Z",  (void*) android_net_wifi_setDfsFlag},
    { "toggleInterfaceNative",    "(I)Z",  (void*) android_net_wifi_toggle_interface},
    { "getRttCapabilitiesNative", "(I)Landroid/net/wifi/RttManager$RttCapabilities;",
            (void*) android_net_wifi_get_rtt_capabilities},
    {"setCountryCodeHalNative", "(ILjava/lang/String;)Z",
            (void*) android_net_wifi_set_Country_Code_Hal},
    { "setPnoListNative", "(II[Lcom/android/server/wifi/WifiNative$WifiPnoNetwork;)Z",
            (void*) android_net_wifi_setPnoListNative},
    {"enableDisableTdlsNative", "(IZLjava/lang/String;)Z",
            (void*) android_net_wifi_enable_disable_tdls},
    {"getTdlsStatusNative", "(ILjava/lang/String;)Lcom/android/server/wifi/WifiNative$TdlsStatus;",
            (void*) android_net_wifi_get_tdls_status},
    {"getTdlsCapabilitiesNative", "(I)Lcom/android/server/wifi/WifiNative$TdlsCapabilities;",
            (void*) android_net_wifi_get_tdls_capabilities},
    {"getSupportedLoggerFeatureSetNative","(I)I",
            (void*) android_net_wifi_get_supported_logger_feature},
    {"getDriverVersionNative", "(I)Ljava/lang/String;",
            (void*) android_net_wifi_get_driver_version},
    {"getFirmwareVersionNative", "(I)Ljava/lang/String;",
            (void*) android_net_wifi_get_firmware_version},
    {"getRingBufferStatusNative", "(I)[Lcom/android/server/wifi/WifiNative$RingBufferStatus;",
            (void*) android_net_wifi_get_ring_buffer_status},
    {"startLoggingRingBufferNative", "(IIIIILjava/lang/String;)Z",
            (void*) android_net_wifi_start_logging_ring_buffer},
    {"getRingBufferDataNative", "(ILjava/lang/String;)Z",
            (void*) android_net_wifi_get_ring_buffer_data},
    {"getFwMemoryDumpNative","(I)Z", (void*) android_net_wifi_get_fw_memory_dump},
    { "setBssidBlacklistNative", "(II[Ljava/lang/String;)Z",
            (void*)android_net_wifi_setBssidBlacklist},
    {"setLoggingEventHandlerNative", "(II)Z", (void *) android_net_wifi_set_log_handler},
    {"resetLogHandlerNative", "(II)Z", (void *) android_net_wifi_reset_log_handler},
    { "startSendingOffloadedPacketNative", "(II[B[B[BI)I",
             (void*)android_net_wifi_start_sending_offloaded_packet},
    { "stopSendingOffloadedPacketNative", "(II)I",
             (void*)android_net_wifi_stop_sending_offloaded_packet},
    {"startRssiMonitoringNative", "(IIBB)I",
            (void*)android_net_wifi_start_rssi_monitoring_native},
    {"stopRssiMonitoringNative", "(II)I",
            (void*)android_net_wifi_stop_rssi_monitoring_native},
    { "getWlanWakeReasonCountNative", "(I)Landroid/net/wifi/WifiWakeReasonAndCounts;",
            (void*) android_net_wifi_get_wlan_wake_reason_count},
    {"isGetChannelsForBandSupportedNative", "()Z",
            (void*)android_net_wifi_is_get_channels_for_band_supported},
    {"readKernelLogNative", "()[B", (void*)android_net_wifi_readKernelLog}
};

/* User to register native functions */
extern "C"
jint Java_com_android_server_wifi_WifiNative_registerNatives(JNIEnv* env, jclass clazz) {
    // initialization needed for unit test APK
    JniConstants::init(env);

    return jniRegisterNativeMethods(env,
            "com/android/server/wifi/WifiNative", gWifiMethods, NELEM(gWifiMethods));
}

}; // namespace android<|MERGE_RESOLUTION|>--- conflicted
+++ resolved
@@ -111,12 +111,9 @@
     hal_fn->wifi_nan_beacon_sdf_payload_request = wifi_nan_beacon_sdf_payload_request_stub;
     hal_fn->wifi_nan_register_handler = wifi_nan_register_handler_stub;
     hal_fn->wifi_nan_get_version = wifi_nan_get_version_stub;
-<<<<<<< HEAD
-=======
     hal_fn->wifi_get_packet_filter_capabilities = wifi_get_packet_filter_capabilities_stub;
     hal_fn->wifi_set_packet_filter = wifi_set_packet_filter_stub;
 
->>>>>>> 61f942ce
     return 0;
 }
 
