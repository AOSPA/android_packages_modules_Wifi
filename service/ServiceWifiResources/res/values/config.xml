--- conflicted
+++ resolved
@@ -736,14 +736,12 @@
          success). -->
     <bool translatable="false" name="config_wifiDriverSupportedNl80211RegChangedEvent">true</bool>
 
-<<<<<<< HEAD
-    <!-- Indicate IP Reachability lost to be ignored after 10 sec of connection/roam -->
-    <bool translatable="false" name="config_disconnectOnlyOnInitialIpReachability">true</bool>
-=======
     <!-- Indicate whether the verbose logging is always on -->
     <!-- 0: verbose logging controlled by user
          1: verbose logging on by default for userdebug
          2: verbose logging on by default for all builds -->
     <integer translatable="false" name="config_wifiVerboseLoggingAlwaysOnLevel">0</integer>
->>>>>>> 960d364d
+
+    <!-- Indicate IP Reachability lost to be ignored after 10 sec of connection/roam -->
+    <bool translatable="false" name="config_disconnectOnlyOnInitialIpReachability">true</bool>
 </resources>