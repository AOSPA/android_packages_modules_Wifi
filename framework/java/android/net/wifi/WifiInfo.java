/*
 * Copyright (C) 2008 The Android Open Source Project
 *
 * Licensed under the Apache License, Version 2.0 (the "License");
 * you may not use this file except in compliance with the License.
 * You may obtain a copy of the License at
 *
 *      http://www.apache.org/licenses/LICENSE-2.0
 *
 * Unless required by applicable law or agreed to in writing, software
 * distributed under the License is distributed on an "AS IS" BASIS,
 * WITHOUT WARRANTIES OR CONDITIONS OF ANY KIND, either express or implied.
 * See the License for the specific language governing permissions and
 * limitations under the License.
 */

package android.net.wifi;

import static android.net.wifi.WifiConfiguration.INVALID_NETWORK_ID;

import android.Manifest;
import android.annotation.IntDef;
import android.annotation.IntRange;
import android.annotation.NonNull;
import android.annotation.Nullable;
import android.annotation.RequiresPermission;
import android.annotation.SystemApi;
import android.compat.annotation.UnsupportedAppUsage;
import android.net.ConnectivityManager;
import android.net.ConnectivityManager.NetworkCallback;
import android.net.LinkProperties;
import android.net.Network;
import android.net.NetworkCapabilities;
import android.net.NetworkInfo.DetailedState;
import android.net.TransportInfo;
import android.os.Build;
import android.os.Parcel;
import android.os.Parcelable;
import android.telephony.SubscriptionManager;
import android.text.TextUtils;

import androidx.annotation.RequiresApi;

import com.android.modules.utils.build.SdkLevel;
import com.android.net.module.util.Inet4AddressUtils;

import java.lang.annotation.Retention;
import java.lang.annotation.RetentionPolicy;
import java.net.Inet4Address;
import java.net.InetAddress;
import java.net.UnknownHostException;
import java.util.ArrayList;
import java.util.EnumMap;
import java.util.List;
import java.util.Locale;
import java.util.Objects;

/**
 * Describes the state of any Wi-Fi connection that is active or
 * is in the process of being set up.
 *
 * In the connected state, access to location sensitive fields requires
 * the same permissions as {@link WifiManager#getScanResults}. If such access is not allowed,
 * {@link #getSSID} will return {@link WifiManager#UNKNOWN_SSID} and
 * {@link #getBSSID} will return {@code "02:00:00:00:00:00"}.
 * {@link #getNetworkId()} will return {@code -1}.
 * {@link #getPasspointFqdn()} will return null.
 * {@link #getPasspointProviderFriendlyName()} will return null.
 * {@link #getInformationElements()} will return null.
 * {@link #getMacAddress()} will return {@code "02:00:00:00:00:00"}.
 */
public class WifiInfo implements TransportInfo, Parcelable {
    private static final String TAG = "WifiInfo";
    /**
     * This is the map described in the Javadoc comment above. The positions
     * of the elements of the array must correspond to the ordinal values
     * of <code>DetailedState</code>.
     */
    private static final EnumMap<SupplicantState, DetailedState> stateMap =
            new EnumMap<SupplicantState, DetailedState>(SupplicantState.class);

    /**
     * Default MAC address reported to a client that does not have the
     * android.permission.LOCAL_MAC_ADDRESS permission.
     *
     * @hide
     */
    @SystemApi
    public static final String DEFAULT_MAC_ADDRESS = "02:00:00:00:00:00";

    static {
        stateMap.put(SupplicantState.DISCONNECTED, DetailedState.DISCONNECTED);
        stateMap.put(SupplicantState.INTERFACE_DISABLED, DetailedState.DISCONNECTED);
        stateMap.put(SupplicantState.INACTIVE, DetailedState.IDLE);
        stateMap.put(SupplicantState.SCANNING, DetailedState.SCANNING);
        stateMap.put(SupplicantState.AUTHENTICATING, DetailedState.CONNECTING);
        stateMap.put(SupplicantState.ASSOCIATING, DetailedState.CONNECTING);
        stateMap.put(SupplicantState.ASSOCIATED, DetailedState.CONNECTING);
        stateMap.put(SupplicantState.FOUR_WAY_HANDSHAKE, DetailedState.AUTHENTICATING);
        stateMap.put(SupplicantState.GROUP_HANDSHAKE, DetailedState.AUTHENTICATING);
        stateMap.put(SupplicantState.COMPLETED, DetailedState.OBTAINING_IPADDR);
        stateMap.put(SupplicantState.DORMANT, DetailedState.DISCONNECTED);
        stateMap.put(SupplicantState.UNINITIALIZED, DetailedState.IDLE);
        stateMap.put(SupplicantState.INVALID, DetailedState.FAILED);
    }

    private SupplicantState mSupplicantState;
    @UnsupportedAppUsage(maxTargetSdk = Build.VERSION_CODES.P, trackingBug = 115609023)
    private String mBSSID;
    @UnsupportedAppUsage
    private WifiSsid mWifiSsid;
    private boolean mIsHiddenSsid = false;
    private int mNetworkId;
    private int mSecurityType;

    /**
     * Used to indicate that the RSSI is invalid, for example if no RSSI measurements are available
     * yet.
     * @hide
     */
    @SystemApi
    public static final int INVALID_RSSI = -127;

    /** @hide **/
    public static final int MIN_RSSI = -126;

    /** @hide **/
    public static final int MAX_RSSI = 200;

    /** Unknown security type. */
    public static final int SECURITY_TYPE_UNKNOWN = -1;
    /** Security type for an open network. */
    public static final int SECURITY_TYPE_OPEN = 0;
    /** Security type for a WEP network. */
    public static final int SECURITY_TYPE_WEP = 1;
    /** Security type for a PSK network. */
    public static final int SECURITY_TYPE_PSK = 2;
    /** Security type for an EAP network. */
    public static final int SECURITY_TYPE_EAP = 3;
    /** Security type for an SAE network. */
    public static final int SECURITY_TYPE_SAE = 4;
    /** Security type for a WPA3-Enterprise in 192-bit security network. */
    public static final int SECURITY_TYPE_EAP_WPA3_ENTERPRISE_192_BIT = 5;
    /** Security type for an OWE network. */
    public static final int SECURITY_TYPE_OWE = 6;
    /** Security type for a WAPI PSK network. */
    public static final int SECURITY_TYPE_WAPI_PSK = 7;
    /** Security type for a WAPI Certificate network. */
    public static final int SECURITY_TYPE_WAPI_CERT = 8;
    /** Security type for a WPA3-Enterprise network. */
    public static final int SECURITY_TYPE_EAP_WPA3_ENTERPRISE = 9;
    /** Security type for an OSEN network. */
    public static final int SECURITY_TYPE_OSEN = 10;
    /** Security type for a Passpoint R1/R2 network, where TKIP and WEP are not allowed. */
    public static final int SECURITY_TYPE_PASSPOINT_R1_R2 = 11;
    /**
     * Security type for a Passpoint R3 network, where TKIP and WEP are not allowed,
     * and PMF must be set to Required.
     */
    public static final int SECURITY_TYPE_PASSPOINT_R3 = 12;

    /**
     * Security type of current connection.
     * @hide
     */
    @Retention(RetentionPolicy.SOURCE)
    @IntDef(prefix = { "SECURITY_TYPE_" }, value = {
            SECURITY_TYPE_UNKNOWN,
            SECURITY_TYPE_OPEN,
            SECURITY_TYPE_WEP,
            SECURITY_TYPE_PSK,
            SECURITY_TYPE_EAP,
            SECURITY_TYPE_SAE,
            SECURITY_TYPE_OWE,
            SECURITY_TYPE_WAPI_PSK,
            SECURITY_TYPE_WAPI_CERT,
            SECURITY_TYPE_EAP_WPA3_ENTERPRISE,
            SECURITY_TYPE_EAP_WPA3_ENTERPRISE_192_BIT,
            SECURITY_TYPE_PASSPOINT_R1_R2,
            SECURITY_TYPE_PASSPOINT_R3,
    })
    public @interface SecurityType {}

    /** @see #isPrimary() - No permission to access the field.  */
    private static final int IS_PRIMARY_NO_PERMISSION = -1;
    /** @see #isPrimary() - false */
    private static final int IS_PRIMARY_FALSE = 0;
    /** @see #isPrimary() - true */
    private static final int IS_PRIMARY_TRUE = 1;
    /** Tri state to store {@link #isPrimary()} field. */
    /** @hide */
    @Retention(RetentionPolicy.SOURCE)
    @IntDef(prefix = { "IS_PRIMARY_" }, value = {
            IS_PRIMARY_NO_PERMISSION, IS_PRIMARY_FALSE, IS_PRIMARY_TRUE
    })
    public @interface IsPrimaryValues {}

    /**
     * Received Signal Strength Indicator
     */
    private int mRssi;

    /**
     * Wi-Fi standard for the connection
     */
    private @WifiAnnotations.WifiStandard int mWifiStandard;

    /**
     * The unit in which links speeds are expressed.
     */
    public static final String LINK_SPEED_UNITS = "Mbps";
    private int mLinkSpeed;

    /**
     * Constant for unknown link speed.
     */
    public static final int LINK_SPEED_UNKNOWN = -1;

    /**
     * Tx(transmit) Link speed in Mbps
     */
    private int mTxLinkSpeed;

    /**
     * Max supported Tx(transmit) link speed in Mbps
     */
    private int mMaxSupportedTxLinkSpeed;

    /**
     * Rx(receive) Link speed in Mbps
     */
    private int mRxLinkSpeed;

    /**
     * Max supported Rx(receive) link speed in Mbps
     */
    private int mMaxSupportedRxLinkSpeed;

    /**
     * Frequency in MHz
     */
    public static final String FREQUENCY_UNITS = "MHz";
    private int mFrequency;

    @UnsupportedAppUsage
    private InetAddress mIpAddress;
    @UnsupportedAppUsage
    private String mMacAddress = DEFAULT_MAC_ADDRESS;

    /**
     * Whether the network is ephemeral or not.
     */
    private boolean mEphemeral;

    /**
     * Whether the network is trusted or not.
     */
    private boolean mTrusted;

    /**
     * Whether the network is restricted or not.
     */
    private boolean mRestricted;

    /**
     * Whether the network is oem paid or not.
     */
    private boolean mOemPaid;

    /**
     * Whether the network is oem private or not.
     */
    private boolean mOemPrivate;

    /**
     * Whether the network is a carrier merged network.
     */
    private boolean mCarrierMerged;

    /**
     * OSU (Online Sign Up) AP for Passpoint R2.
     */
    private boolean mOsuAp;

    /**
     * Fully qualified domain name of a Passpoint configuration
     */
    private String mFqdn;

    /**
     * Name of Passpoint credential provider
     */
    private String mProviderFriendlyName;

    /**
     * If connected to a network suggestion or specifier, store the package name of the app,
     * else null.
     */
    private String mRequestingPackageName;

    /**
     * Identify which Telephony subscription provides this network.
     */
    private int mSubscriptionId;

    /**
     * Running total count of lost (not ACKed) transmitted unicast data packets.
     * @hide
     */
    public long txBad;
    /**
     * Running total count of transmitted unicast data retry packets.
     * @hide
     */
    public long txRetries;
    /**
     * Running total count of successfully transmitted (ACKed) unicast data packets.
     * @hide
     */
    public long txSuccess;
    /**
     * Running total count of received unicast data packets.
     * @hide
     */
    public long rxSuccess;

    private double mLostTxPacketsPerSecond;

    /**
     * Average rate of lost transmitted packets, in units of packets per second.
     * @hide
     */
    @SystemApi
    public double getLostTxPacketsPerSecond() {
        return mLostTxPacketsPerSecond;
    }

    /** @hide */
    public void setLostTxPacketsPerSecond(double lostTxPacketsPerSecond) {
        mLostTxPacketsPerSecond = lostTxPacketsPerSecond;
    }

    private double mTxRetriedTxPacketsPerSecond;

    /**
     * Average rate of transmitted retry packets, in units of packets per second.
     * @hide
     */
    @SystemApi
    public double getRetriedTxPacketsPerSecond() {
        return mTxRetriedTxPacketsPerSecond;
    }

    /** @hide */
    public void setRetriedTxPacketsRate(double txRetriedTxPacketsPerSecond) {
        mTxRetriedTxPacketsPerSecond = txRetriedTxPacketsPerSecond;
    }

    private double mSuccessfulTxPacketsPerSecond;

    /**
     * Average rate of successfully transmitted unicast packets, in units of packets per second.
     * @hide
     */
    @SystemApi
    public double getSuccessfulTxPacketsPerSecond() {
        return mSuccessfulTxPacketsPerSecond;
    }

    /** @hide */
    public void setSuccessfulTxPacketsPerSecond(double successfulTxPacketsPerSecond) {
        mSuccessfulTxPacketsPerSecond = successfulTxPacketsPerSecond;
    }

    private double mSuccessfulRxPacketsPerSecond;

    /**
     * Average rate of received unicast data packets, in units of packets per second.
     * @hide
     */
    @SystemApi
    public double getSuccessfulRxPacketsPerSecond() {
        return mSuccessfulRxPacketsPerSecond;
    }

    /** @hide */
    public void setSuccessfulRxPacketsPerSecond(double successfulRxPacketsPerSecond) {
        mSuccessfulRxPacketsPerSecond = successfulRxPacketsPerSecond;
    }

    /** @hide */
    @UnsupportedAppUsage
    public int score;

    /**
     * The current Wifi score.
     * NOTE: this value should only be used for debugging purposes. Do not rely on this value for
     * any computations. The meaning of this value can and will change at any time without warning.
     * @hide
     */
    @SystemApi
    public int getScore() {
        return score;
    }

    /** @hide */
    public void setScore(int score) {
        this.score = score;
    }

    /** @hide */
    private boolean mIsUsable = true;

    /** @hide */
    public boolean isUsable() {
        return mIsUsable;
    }

    /**
     * This could be set to false by the external scorer when the network quality is bad.
     * The wifi module could use this information in network selection.
     * @hide
     */
    public void setUsable(boolean isUsable) {
        mIsUsable = isUsable;
    }

    /**
     * Flag indicating that AP has hinted that upstream connection is metered,
     * and sensitive to heavy data transfers.
     */
    private boolean mMeteredHint;

    /**
     * Passpoint unique key
     */
    private String mPasspointUniqueId;

    /**
     * information elements found in the beacon of the connected bssid.
     */
    @Nullable
    private List<ScanResult.InformationElement> mInformationElements;

    /**
     * @see #isPrimary()
     * The field is stored as an int since is a tristate internally -  true, false, no permission.
     */
    private @IsPrimaryValues int mIsPrimary;

<<<<<<< HEAD
    private boolean mVhtMax8SpatialStreamsSupport;

    private boolean mHe8ssCapableAp;
=======
    /**
     * Key of the current network.
     */
    private String mCurrentNetworkKey;
>>>>>>> 1571ebdd

    /** @hide */
    @UnsupportedAppUsage
    public WifiInfo() {
        mWifiSsid = null;
        mBSSID = null;
        mNetworkId = -1;
        mSupplicantState = SupplicantState.UNINITIALIZED;
        mRssi = INVALID_RSSI;
        mLinkSpeed = LINK_SPEED_UNKNOWN;
        mFrequency = -1;
        mSubscriptionId = SubscriptionManager.INVALID_SUBSCRIPTION_ID;
        mSecurityType = -1;
        mIsPrimary = IS_PRIMARY_FALSE;
        mCurrentNetworkKey = null;
    }

    /** @hide */
    public void reset() {
        setInetAddress(null);
        setBSSID(null);
        setSSID(null);
        setHiddenSSID(false);
        setNetworkId(-1);
        setRssi(INVALID_RSSI);
        setLinkSpeed(LINK_SPEED_UNKNOWN);
        setTxLinkSpeedMbps(LINK_SPEED_UNKNOWN);
        setRxLinkSpeedMbps(LINK_SPEED_UNKNOWN);
        setMaxSupportedTxLinkSpeedMbps(LINK_SPEED_UNKNOWN);
        setMaxSupportedRxLinkSpeedMbps(LINK_SPEED_UNKNOWN);
        setFrequency(-1);
        setMeteredHint(false);
        setEphemeral(false);
        setTrusted(false);
        setOemPaid(false);
        setOemPrivate(false);
        setCarrierMerged(false);
        setOsuAp(false);
        setRequestingPackageName(null);
        setFQDN(null);
        setProviderFriendlyName(null);
        setPasspointUniqueId(null);
        setSubscriptionId(SubscriptionManager.INVALID_SUBSCRIPTION_ID);
        setInformationElements(null);
        setIsPrimary(false);
        setRestricted(false);
        txBad = 0;
        txSuccess = 0;
        rxSuccess = 0;
        txRetries = 0;
        mLostTxPacketsPerSecond = 0;
        mSuccessfulTxPacketsPerSecond = 0;
        mSuccessfulRxPacketsPerSecond = 0;
        mTxRetriedTxPacketsPerSecond = 0;
        score = 0;
        mIsUsable = true;
        mSecurityType = -1;
        mCurrentNetworkKey = null;
    }

    /**
     * Copy constructor
     * @hide
     */
    public WifiInfo(WifiInfo source) {
        this(source, NetworkCapabilities.REDACT_NONE);
    }

    /**
     * Copy constructor
     * @hide
     */
    private WifiInfo(WifiInfo source, long redactions) {
        if (source != null) {
            mSupplicantState = source.mSupplicantState;
            mBSSID = shouldRedactLocationSensitiveFields(redactions)
                    ? DEFAULT_MAC_ADDRESS : source.mBSSID;
            mWifiSsid = shouldRedactLocationSensitiveFields(redactions)
                    ? null : source.mWifiSsid;
            mNetworkId = shouldRedactLocationSensitiveFields(redactions)
                    ? INVALID_NETWORK_ID : source.mNetworkId;
            mRssi = source.mRssi;
            mLinkSpeed = source.mLinkSpeed;
            mTxLinkSpeed = source.mTxLinkSpeed;
            mRxLinkSpeed = source.mRxLinkSpeed;
            mFrequency = source.mFrequency;
            mIpAddress = source.mIpAddress;
            mMacAddress = (shouldRedactLocalMacAddressFields(redactions)
                    || shouldRedactLocationSensitiveFields(redactions))
                            ? DEFAULT_MAC_ADDRESS : source.mMacAddress;
            mMeteredHint = source.mMeteredHint;
            mEphemeral = source.mEphemeral;
            mTrusted = source.mTrusted;
            mRestricted = source.mRestricted;
            mOemPaid = source.mOemPaid;
            mOemPrivate = source.mOemPrivate;
            mCarrierMerged = source.mCarrierMerged;
            mRequestingPackageName =
                    source.mRequestingPackageName;
            mOsuAp = source.mOsuAp;
            mFqdn = shouldRedactLocationSensitiveFields(redactions)
                    ? null : source.mFqdn;
            mProviderFriendlyName = shouldRedactLocationSensitiveFields(redactions)
                    ? null : source.mProviderFriendlyName;
            mSubscriptionId = source.mSubscriptionId;
            mVhtMax8SpatialStreamsSupport = source.mVhtMax8SpatialStreamsSupport;
            mHe8ssCapableAp = source.mHe8ssCapableAp;
            txBad = source.txBad;
            txRetries = source.txRetries;
            txSuccess = source.txSuccess;
            rxSuccess = source.rxSuccess;
            mLostTxPacketsPerSecond = source.mLostTxPacketsPerSecond;
            mTxRetriedTxPacketsPerSecond = source.mTxRetriedTxPacketsPerSecond;
            mSuccessfulTxPacketsPerSecond = source.mSuccessfulTxPacketsPerSecond;
            mSuccessfulRxPacketsPerSecond = source.mSuccessfulRxPacketsPerSecond;
            score = source.score;
            mIsUsable = source.mIsUsable;
            mWifiStandard = source.mWifiStandard;
            mMaxSupportedTxLinkSpeed = source.mMaxSupportedTxLinkSpeed;
            mMaxSupportedRxLinkSpeed = source.mMaxSupportedRxLinkSpeed;
            mPasspointUniqueId = shouldRedactLocationSensitiveFields(redactions)
                    ? null : source.mPasspointUniqueId;
            if (source.mInformationElements != null
                    && !shouldRedactLocationSensitiveFields(redactions)) {
                mInformationElements = new ArrayList<>(source.mInformationElements);
            }
            mIsPrimary = shouldRedactNetworkSettingsFields(redactions)
                    ? IS_PRIMARY_NO_PERMISSION : source.mIsPrimary;
            mSecurityType = source.mSecurityType;
            mCurrentNetworkKey = shouldRedactLocationSensitiveFields(redactions)
                    ? null : source.mCurrentNetworkKey;
        }
    }

    /** Builder for WifiInfo */
    public static final class Builder {
        private final WifiInfo mWifiInfo = new WifiInfo();

        /**
         * Set the SSID, in the form of a raw byte array.
         * @see WifiInfo#getSSID()
         */
        @NonNull
        public Builder setSsid(@NonNull byte[] ssid) {
            mWifiInfo.setSSID(WifiSsid.fromBytes(ssid));
            return this;
        }

        /**
         * Set the BSSID.
         * @see WifiInfo#getBSSID()
         */
        @NonNull
        public Builder setBssid(@NonNull String bssid) {
            mWifiInfo.setBSSID(bssid);
            return this;
        }

        /**
         * Set the RSSI, in dBm.
         * @see WifiInfo#getRssi()
         */
        @NonNull
        public Builder setRssi(int rssi) {
            mWifiInfo.setRssi(rssi);
            return this;
        }

        /**
         * Set the network ID.
         * @see WifiInfo#getNetworkId()
         */
        @NonNull
        public Builder setNetworkId(int networkId) {
            mWifiInfo.setNetworkId(networkId);
            return this;
        }

        /**
         * Set the current security type
         * @see WifiInfo#getCurrentSecurityType()
         */
        @NonNull
        public Builder setCurrentSecurityType(@WifiConfiguration.SecurityType int securityType) {
            mWifiInfo.setCurrentSecurityType(securityType);
            return this;
        }

        /**
         * Build a WifiInfo object.
         */
        @NonNull
        public WifiInfo build() {
            return new WifiInfo(mWifiInfo);
        }
    }

    /** @hide */
    public void setSSID(WifiSsid wifiSsid) {
        mWifiSsid = wifiSsid;
    }

    /**
     * Returns the service set identifier (SSID) of the current 802.11 network.
     * <p>
     * If the SSID can be decoded as UTF-8, it will be returned surrounded by double
     * quotation marks. Otherwise, it is returned as a string of hex digits.
     * The SSID may be {@link WifiManager#UNKNOWN_SSID}, if there is no network currently connected
     * or if the caller has insufficient permissions to access the SSID.
     * </p>
     * <p>
     * Prior to {@link android.os.Build.VERSION_CODES#JELLY_BEAN_MR1}, this method
     * always returned the SSID with no quotes around it.
     * </p>
     *
     * @return the SSID.
     */
    public String getSSID() {
        if (mWifiSsid != null) {
            String ssidString = mWifiSsid.toString();
            if (!TextUtils.isEmpty(ssidString)) {
                return ssidString;
            }
        }
        return WifiManager.UNKNOWN_SSID;
    }

    /** @hide */
    @UnsupportedAppUsage
    public WifiSsid getWifiSsid() {
        return mWifiSsid;
    }

    /** @hide */
    @UnsupportedAppUsage
    public void setBSSID(String BSSID) {
        mBSSID = BSSID;
    }

    /**
     * Return the basic service set identifier (BSSID) of the current access point.
     * <p>
     * The BSSID may be
     * <lt>{@code null}, if there is no network currently connected.</lt>
     * <lt>{@code "02:00:00:00:00:00"}, if the caller has insufficient permissions to access the
     * BSSID.<lt>
     * </p>
     *
     * @return the BSSID, in the form of a six-byte MAC address: {@code XX:XX:XX:XX:XX:XX}
     */
    public String getBSSID() {
        return mBSSID;
    }

    /**
     * Returns the received signal strength indicator of the current 802.11
     * network, in dBm.
     *
     * <p>Use {@link android.net.wifi.WifiManager#calculateSignalLevel} to convert this number into
     * an absolute signal level which can be displayed to a user.
     *
     * @return the RSSI.
     */
    public int getRssi() {
        return mRssi;
    }

    /** @hide */
    @UnsupportedAppUsage
    public void setRssi(int rssi) {
        if (rssi < INVALID_RSSI)
            rssi = INVALID_RSSI;
        if (rssi > MAX_RSSI)
            rssi = MAX_RSSI;
        mRssi = rssi;
    }

    /**
     * Sets the Wi-Fi standard
     * @hide
     */
    public void setWifiStandard(@WifiAnnotations.WifiStandard int wifiStandard) {
        mWifiStandard = wifiStandard;
    }

    /**
     * Get connection Wi-Fi standard
     * @return the connection Wi-Fi standard
     */
    public @WifiAnnotations.WifiStandard int getWifiStandard() {
        return mWifiStandard;
    }

    /**
     * Returns the current link speed in {@link #LINK_SPEED_UNITS}.
     * @return the link speed or {@link #LINK_SPEED_UNKNOWN} if link speed is unknown.
     * @see #LINK_SPEED_UNITS
     * @see #LINK_SPEED_UNKNOWN
     */
    public int getLinkSpeed() {
        return mLinkSpeed;
    }

    /** @hide */
    @UnsupportedAppUsage
    public void setLinkSpeed(int linkSpeed) {
        mLinkSpeed = linkSpeed;
    }

    /**
     * Returns the current transmit link speed in Mbps.
     * @return the Tx link speed or {@link #LINK_SPEED_UNKNOWN} if link speed is unknown.
     * @see #LINK_SPEED_UNKNOWN
     */
    @IntRange(from = -1)
    public int getTxLinkSpeedMbps() {
        return mTxLinkSpeed;
    }

    /**
     * Returns the maximum supported transmit link speed in Mbps
     * @return the max supported tx link speed or {@link #LINK_SPEED_UNKNOWN} if link speed is
     * unknown. @see #LINK_SPEED_UNKNOWN
     */
    public int getMaxSupportedTxLinkSpeedMbps() {
        return mMaxSupportedTxLinkSpeed;
    }

    /**
     * Update the last transmitted packet bit rate in Mbps.
     * @hide
     */
    public void setTxLinkSpeedMbps(int txLinkSpeed) {
        mTxLinkSpeed = txLinkSpeed;
    }

    /**
     * Set the maximum supported transmit link speed in Mbps
     * @hide
     */
    public void setMaxSupportedTxLinkSpeedMbps(int maxSupportedTxLinkSpeed) {
        mMaxSupportedTxLinkSpeed = maxSupportedTxLinkSpeed;
    }

    /**
     * Returns the current receive link speed in Mbps.
     * @return the Rx link speed or {@link #LINK_SPEED_UNKNOWN} if link speed is unknown.
     * @see #LINK_SPEED_UNKNOWN
     */
    @IntRange(from = -1)
    public int getRxLinkSpeedMbps() {
        return mRxLinkSpeed;
    }

    /**
     * Returns the maximum supported receive link speed in Mbps
     * @return the max supported Rx link speed or {@link #LINK_SPEED_UNKNOWN} if link speed is
     * unknown. @see #LINK_SPEED_UNKNOWN
     */
    public int getMaxSupportedRxLinkSpeedMbps() {
        return mMaxSupportedRxLinkSpeed;
    }

    /**
     * Update the last received packet bit rate in Mbps.
     * @hide
     */
    public void setRxLinkSpeedMbps(int rxLinkSpeed) {
        mRxLinkSpeed = rxLinkSpeed;
    }

    /**
     * Set the maximum supported receive link speed in Mbps
     * @hide
     */
    public void setMaxSupportedRxLinkSpeedMbps(int maxSupportedRxLinkSpeed) {
        mMaxSupportedRxLinkSpeed = maxSupportedRxLinkSpeed;
    }

    /**
     * Returns the current frequency in {@link #FREQUENCY_UNITS}.
     * @return the frequency.
     * @see #FREQUENCY_UNITS
     */
    public int getFrequency() {
        return mFrequency;
    }

    /** @hide */
    public void setFrequency(int frequency) {
        this.mFrequency = frequency;
    }

    /**
     * @hide
     */
    public boolean is24GHz() {
        return ScanResult.is24GHz(mFrequency);
    }

    /**
     * @hide
     */
    @UnsupportedAppUsage
    public boolean is5GHz() {
        return ScanResult.is5GHz(mFrequency);
    }

    /**
     * @hide
     */
    public boolean is6GHz() {
        return ScanResult.is6GHz(mFrequency);
    }

    /**
     * Record the MAC address of the WLAN interface
     * @param macAddress the MAC address in {@code XX:XX:XX:XX:XX:XX} form
     * @hide
     */
    @UnsupportedAppUsage
    public void setMacAddress(String macAddress) {
        this.mMacAddress = macAddress;
    }

    /**
     * Returns the MAC address used for this connection.
     * @return MAC address of the connection or {@code "02:00:00:00:00:00"} if the caller has
     * insufficient permission.
     *
     * Requires {@code android.Manifest.permission#LOCAL_MAC_ADDRESS} and
     * {@link android.Manifest.permission#ACCESS_FINE_LOCATION}.
     */
    public String getMacAddress() {
        return mMacAddress;
    }

    /**
     * @return true if {@link #getMacAddress()} has a real MAC address.
     *
     * @hide
     */
    public boolean hasRealMacAddress() {
        return mMacAddress != null && !DEFAULT_MAC_ADDRESS.equals(mMacAddress);
    }

    /**
     * Indicates if we've dynamically detected this active network connection as
     * being metered.
     *
     * @see WifiConfiguration#isMetered(WifiConfiguration, WifiInfo)
     * @hide
     */
    public void setMeteredHint(boolean meteredHint) {
        mMeteredHint = meteredHint;
    }

    /** @hide */
    @UnsupportedAppUsage
    public boolean getMeteredHint() {
        return mMeteredHint;
    }

    /** @hide */
    public void setEphemeral(boolean ephemeral) {
        mEphemeral = ephemeral;
    }

    /**
     * Returns true if the current Wifi network is ephemeral, false otherwise.
     * An ephemeral network is a network that is temporary and not persisted in the system.
     * Ephemeral networks cannot be forgotten, only disabled with
     * {@link WifiManager#disableEphemeralNetwork(String)}.
     *
     * @hide
     */
    @SystemApi
    public boolean isEphemeral() {
        return mEphemeral;
    }

    /** @hide */
    public void setTrusted(boolean trusted) {
        mTrusted = trusted;
    }

    /**
     * Returns true if the current Wifi network is a trusted network, false otherwise.
     * @see WifiNetworkSuggestion.Builder#setUntrusted(boolean).
     * @hide
     */
    @SystemApi
    public boolean isTrusted() {
        return mTrusted;
    }

    /** @hide */
    public void setRestricted(boolean restricted) {
        mRestricted = restricted;
    }

    /**
     * Returns true if the current Wifi network is a restricted network, false otherwise.
     * A restricted network has its {@link NetworkCapabilities#NET_CAPABILITY_NOT_RESTRICTED}
     * capability removed.
     * @see WifiNetworkSuggestion.Builder#setRestricted(boolean).
     */
    public boolean isRestricted() {
        return mRestricted;
    }

    /** @hide */
    public void setOemPaid(boolean oemPaid) {
        mOemPaid = oemPaid;
    }

    /**
     * Returns true if the current Wifi network is an oem paid network, false otherwise.
     * @see WifiNetworkSuggestion.Builder#setOemPaid(boolean).
     * @hide
     */
    @RequiresApi(Build.VERSION_CODES.S)
    @SystemApi
    public boolean isOemPaid() {
        if (!SdkLevel.isAtLeastS()) {
            throw new UnsupportedOperationException();
        }
        return mOemPaid;
    }

    /** @hide */
    public void setOemPrivate(boolean oemPrivate) {
        mOemPrivate = oemPrivate;
    }

    /**
     * Returns true if the current Wifi network is an oem private network, false otherwise.
     * @see WifiNetworkSuggestion.Builder#setOemPrivate(boolean).
     * @hide
     */
    @RequiresApi(Build.VERSION_CODES.S)
    @SystemApi
    public boolean isOemPrivate() {
        if (!SdkLevel.isAtLeastS()) {
            throw new UnsupportedOperationException();
        }
        return mOemPrivate;
    }

    /**
     * @hide
     */
    public void setCarrierMerged(boolean carrierMerged) {
        mCarrierMerged = carrierMerged;
    }

    /**
     * Returns true if the current Wifi network is a carrier merged network, false otherwise.
     * @see WifiNetworkSuggestion.Builder#setCarrierMerged(boolean).
     * @hide
     */
    @SystemApi
    @RequiresApi(Build.VERSION_CODES.S)
    public boolean isCarrierMerged() {
        if (!SdkLevel.isAtLeastS()) {
            throw new UnsupportedOperationException();
        }
        return mCarrierMerged;
    }


    /** @hide */
    public void setOsuAp(boolean osuAp) {
        mOsuAp = osuAp;
    }

    /** @hide */
    @SystemApi
    public boolean isOsuAp() {
        return mOsuAp;
    }

    /** @hide */
    @SystemApi
    public boolean isPasspointAp() {
        return mFqdn != null && mProviderFriendlyName != null;
    }

    /** @hide */
    public void setFQDN(@Nullable String fqdn) {
        mFqdn = fqdn;
    }

    /**
     * Returns the Fully Qualified Domain Name of the network if it is a Passpoint network.
     * <p>
     * The FQDN may be
     * <lt>{@code null} if no network currently connected, currently connected network is not
     * passpoint network or the caller has insufficient permissions to access the FQDN.</lt>
     * </p>
     */
    public @Nullable String getPasspointFqdn() {
        return mFqdn;
    }

    /** @hide */
    public void setProviderFriendlyName(@Nullable String providerFriendlyName) {
        mProviderFriendlyName = providerFriendlyName;
    }

    /**
     * Returns the Provider Friendly Name of the network if it is a Passpoint network.
     * <p>
     * The Provider Friendly Name may be
     * <lt>{@code null} if no network currently connected, currently connected network is not
     * passpoint network or the caller has insufficient permissions to access the Provider Friendly
     * Name. </lt>
     * </p>
     */
    public @Nullable String getPasspointProviderFriendlyName() {
        return mProviderFriendlyName;
    }

    /** @hide */
    public void setRequestingPackageName(@Nullable String packageName) {
        mRequestingPackageName = packageName;
    }

    /**
     * If this network was created in response to an app request (e.g. through Network Suggestion
     * or Network Specifier), return the package name of the app that made the request.
     * Null otherwise.
     * @hide
     */
    @SystemApi
    public @Nullable String getRequestingPackageName() {
        return mRequestingPackageName;
    }

    /** @hide */
    public void setSubscriptionId(int subId) {
        mSubscriptionId = subId;
    }

    /**
     * If this network is provisioned by a carrier, returns subscription Id corresponding to the
     * associated SIM on the device. If this network is not provisioned by a carrier, returns
     * {@link android.telephony.SubscriptionManager#INVALID_SUBSCRIPTION_ID}
     *
     * @see WifiNetworkSuggestion.Builder#setSubscriptionId(int)
     * @see android.telephony.SubscriptionInfo#getSubscriptionId()
     */
    @RequiresApi(Build.VERSION_CODES.S)
    public int getSubscriptionId() {
        if (!SdkLevel.isAtLeastS()) {
            throw new UnsupportedOperationException();
        }
        return mSubscriptionId;
    }


    /** @hide */
    @UnsupportedAppUsage
    public void setNetworkId(int id) {
        mNetworkId = id;
    }

    /**
     * Each configured network has a unique small integer ID, used to identify
     * the network. This method returns the ID for the currently connected network.
     * <p>
     * The networkId may be {@code -1} if there is no currently connected network or if the caller
     * has insufficient permissions to access the network ID.
     * </p>
     *
     * @return the network ID.
     */
    public int getNetworkId() {
        return mNetworkId;
    }

    /**
     * Return the detailed state of the supplicant's negotiation with an
     * access point, in the form of a {@link SupplicantState SupplicantState} object.
     * @return the current {@link SupplicantState SupplicantState}
     */
    public SupplicantState getSupplicantState() {
        return mSupplicantState;
    }

    /** @hide */
    @UnsupportedAppUsage
    public void setSupplicantState(SupplicantState state) {
        mSupplicantState = state;
    }

    /** @hide */
    public void setInetAddress(InetAddress address) {
        mIpAddress = address;
    }

    /**
     * @deprecated Use the methods on {@link android.net.LinkProperties} which can be obtained
     * either via {@link NetworkCallback#onLinkPropertiesChanged(Network, LinkProperties)} or
     * {@link ConnectivityManager#getLinkProperties(Network)}.
     */
    @Deprecated
    public int getIpAddress() {
        int result = 0;
        if (mIpAddress instanceof Inet4Address) {
            result = Inet4AddressUtils.inet4AddressToIntHTL((Inet4Address) mIpAddress);
        }
        return result;
    }

    /**
     * @return {@code true} if this network does not broadcast its SSID, so an
     * SSID-specific probe request must be used for scans.
     */
    public boolean getHiddenSSID() {
        return mIsHiddenSsid;
    }

    /**
     * Sets whether or not this network is using a hidden SSID. This value should be set from the
     * corresponding {@link WifiConfiguration} of the network.
     * @hide
     */
    public void setHiddenSSID(boolean isHiddenSsid) {
        mIsHiddenSsid = isHiddenSsid;
    }

    /**
     * Map a supplicant state into a fine-grained network connectivity state.
     * @param suppState the supplicant state
     * @return the corresponding {@link DetailedState}
     */
    public static DetailedState getDetailedStateOf(SupplicantState suppState) {
        return stateMap.get(suppState);
    }

    /**
     * Set the <code>SupplicantState</code> from the string name
     * of the state.
     * @param stateName the name of the state, as a <code>String</code> returned
     * in an event sent by {@code wpa_supplicant}.
     */
    @UnsupportedAppUsage
    void setSupplicantState(String stateName) {
        mSupplicantState = valueOf(stateName);
    }

    static SupplicantState valueOf(String stateName) {
        if ("4WAY_HANDSHAKE".equalsIgnoreCase(stateName))
            return SupplicantState.FOUR_WAY_HANDSHAKE;
        else {
            try {
                return SupplicantState.valueOf(stateName.toUpperCase(Locale.ROOT));
            } catch (IllegalArgumentException e) {
                return SupplicantState.INVALID;
            }
        }
    }

    /** @hide */
    public boolean isVhtMax8SpatialStreamsSupported() {
        return mVhtMax8SpatialStreamsSupport;
    }

    /** @hide */
    public boolean isHe8ssCapableAp() {
        return mHe8ssCapableAp;
    }

    /**
     * Remove double quotes (") surrounding a SSID string, if present. Otherwise, return the
     * string unmodified. Return null if the input string was null.
     * @hide
     */
    @Nullable
    @SystemApi
    public static String sanitizeSsid(@Nullable String string) {
        return removeDoubleQuotes(string);
    }

    /** @hide */
    @UnsupportedAppUsage
    @Nullable
    public static String removeDoubleQuotes(@Nullable String string) {
        if (string == null) return null;
        final int length = string.length();
        if ((length > 1) && (string.charAt(0) == '"') && (string.charAt(length - 1) == '"')) {
            return string.substring(1, length - 1);
        }
        return string;
    }

    @Override
    public String toString() {
        StringBuffer sb = new StringBuffer();
        String none = "<none>";

        sb.append("SSID: ").append(getSSID())
                .append(", BSSID: ").append(mBSSID == null ? none : mBSSID)
                .append(", MAC: ").append(mMacAddress == null ? none : mMacAddress)
                .append(", IP: ").append(mIpAddress)
                .append(", Security type: ").append(mSecurityType)
                .append(", Supplicant state: ")
                .append(mSupplicantState == null ? none : mSupplicantState)
                .append(", HE Eight Max VHT Spatial Streams Supported AP: ").append(mHe8ssCapableAp)
                .append(", Eight Max VHT Spatial streams support: ").append(mVhtMax8SpatialStreamsSupport)
                .append(", Wi-Fi standard: ").append(mWifiStandard)
                .append(", RSSI: ").append(mRssi)
                .append(", Link speed: ").append(mLinkSpeed).append(LINK_SPEED_UNITS)
                .append(", Tx Link speed: ").append(mTxLinkSpeed).append(LINK_SPEED_UNITS)
                .append(", Max Supported Tx Link speed: ")
                .append(mMaxSupportedTxLinkSpeed).append(LINK_SPEED_UNITS)
                .append(", Rx Link speed: ").append(mRxLinkSpeed).append(LINK_SPEED_UNITS)
                .append(", Max Supported Rx Link speed: ")
                .append(mMaxSupportedRxLinkSpeed).append(LINK_SPEED_UNITS)
                .append(", Frequency: ").append(mFrequency).append(FREQUENCY_UNITS)
                .append(", Net ID: ").append(mNetworkId)
                .append(", Metered hint: ").append(mMeteredHint)
                .append(", score: ").append(Integer.toString(score))
                .append(", isUsable: ").append(mIsUsable)
                .append(", CarrierMerged: ").append(mCarrierMerged)
                .append(", SubscriptionId: ").append(mSubscriptionId)
                .append(", IsPrimary: ").append(mIsPrimary)
                .append(", Trusted: ").append(mTrusted)
                .append(", Restricted: ").append(mRestricted)
                .append(", Ephemeral: ").append(mEphemeral)
                .append(", OEM paid: ").append(mOemPaid)
                .append(", OEM private: ").append(mOemPrivate)
                .append(", OSU AP: ").append(mOsuAp)
                .append(", FQDN: ").append(mFqdn == null ? none : mFqdn)
                .append(", Provider friendly name: ")
                .append(mProviderFriendlyName == null ? none : mProviderFriendlyName)
                .append(", Requesting package name: ")
                .append(mRequestingPackageName == null ? none : mRequestingPackageName)
                .append(mCurrentNetworkKey == null ? none : mCurrentNetworkKey);
        return sb.toString();
    }

    /** Implement the Parcelable interface {@hide} */
    public int describeContents() {
        return 0;
    }

    private boolean shouldRedactLocationSensitiveFields(long redactions) {
        return (redactions & NetworkCapabilities.REDACT_FOR_ACCESS_FINE_LOCATION) != 0;
    }

    private boolean shouldRedactLocalMacAddressFields(long redactions) {
        return (redactions & NetworkCapabilities.REDACT_FOR_LOCAL_MAC_ADDRESS) != 0;
    }

    private boolean shouldRedactNetworkSettingsFields(long redactions) {
        return (redactions & NetworkCapabilities.REDACT_FOR_NETWORK_SETTINGS) != 0;
    }

    /** Implement the Parcelable interface {@hide} */
    public void writeToParcel(Parcel dest, int flags) {
        dest.writeInt(mNetworkId);
        dest.writeInt(mRssi);
        dest.writeInt(mLinkSpeed);
        dest.writeInt(mTxLinkSpeed);
        dest.writeInt(mRxLinkSpeed);
        dest.writeInt(mFrequency);
        if (mIpAddress != null) {
            dest.writeByte((byte)1);
            dest.writeByteArray(mIpAddress.getAddress());
        } else {
            dest.writeByte((byte)0);
        }
        if (mWifiSsid != null) {
            dest.writeInt(1);
            mWifiSsid.writeToParcel(dest, flags);
        } else {
            dest.writeInt(0);
        }
        dest.writeString(mBSSID);
        dest.writeString(mMacAddress);
        dest.writeInt(mMeteredHint ? 1 : 0);
        dest.writeInt(mEphemeral ? 1 : 0);
        dest.writeInt(mTrusted ? 1 : 0);
        dest.writeInt(mOemPaid ? 1 : 0);
        dest.writeInt(mOemPrivate ? 1 : 0);
        dest.writeInt(mCarrierMerged ? 1 : 0);
        dest.writeInt(score);
        dest.writeBoolean(mIsUsable);
        dest.writeLong(txSuccess);
        dest.writeDouble(mSuccessfulTxPacketsPerSecond);
        dest.writeLong(txRetries);
        dest.writeDouble(mTxRetriedTxPacketsPerSecond);
        dest.writeLong(txBad);
        dest.writeDouble(mLostTxPacketsPerSecond);
        dest.writeLong(rxSuccess);
        dest.writeDouble(mSuccessfulRxPacketsPerSecond);
        mSupplicantState.writeToParcel(dest, flags);
        dest.writeInt(mOsuAp ? 1 : 0);
        dest.writeString(mRequestingPackageName);
        dest.writeString(mFqdn);
        dest.writeString(mProviderFriendlyName);
        dest.writeInt(mVhtMax8SpatialStreamsSupport ? 1 : 0);
        dest.writeInt(mHe8ssCapableAp ? 1 : 0);
        dest.writeInt(mWifiStandard);
        dest.writeInt(mMaxSupportedTxLinkSpeed);
        dest.writeInt(mMaxSupportedRxLinkSpeed);
        dest.writeString(mPasspointUniqueId);
        dest.writeInt(mSubscriptionId);
        dest.writeTypedList(mInformationElements);
        if (SdkLevel.isAtLeastS()) {
            dest.writeInt(mIsPrimary);
        }
        dest.writeInt(mSecurityType);
        dest.writeInt(mRestricted ? 1 : 0);
        dest.writeString(mCurrentNetworkKey);
    }

    /** Implement the Parcelable interface {@hide} */
    @UnsupportedAppUsage
    public static final @android.annotation.NonNull Creator<WifiInfo> CREATOR =
        new Creator<WifiInfo>() {
            public WifiInfo createFromParcel(Parcel in) {
                WifiInfo info = new WifiInfo();
                info.setNetworkId(in.readInt());
                info.setRssi(in.readInt());
                info.setLinkSpeed(in.readInt());
                info.setTxLinkSpeedMbps(in.readInt());
                info.setRxLinkSpeedMbps(in.readInt());
                info.setFrequency(in.readInt());
                if (in.readByte() == 1) {
                    try {
                        info.setInetAddress(InetAddress.getByAddress(in.createByteArray()));
                    } catch (UnknownHostException e) {}
                }
                if (in.readInt() == 1) {
                    info.mWifiSsid = WifiSsid.CREATOR.createFromParcel(in);
                }
                info.mBSSID = in.readString();
                info.mMacAddress = in.readString();
                info.mMeteredHint = in.readInt() != 0;
                info.mEphemeral = in.readInt() != 0;
                info.mTrusted = in.readInt() != 0;
                info.mOemPaid = in.readInt() != 0;
                info.mOemPrivate = in.readInt() != 0;
                info.mCarrierMerged = in.readInt() != 0;
                info.score = in.readInt();
                info.mIsUsable = in.readBoolean();
                info.txSuccess = in.readLong();
                info.mSuccessfulTxPacketsPerSecond = in.readDouble();
                info.txRetries = in.readLong();
                info.mTxRetriedTxPacketsPerSecond = in.readDouble();
                info.txBad = in.readLong();
                info.mLostTxPacketsPerSecond = in.readDouble();
                info.rxSuccess = in.readLong();
                info.mSuccessfulRxPacketsPerSecond = in.readDouble();
                info.mSupplicantState = SupplicantState.CREATOR.createFromParcel(in);
                info.mOsuAp = in.readInt() != 0;
                info.mRequestingPackageName = in.readString();
                info.mFqdn = in.readString();
                info.mProviderFriendlyName = in.readString();
                info.mVhtMax8SpatialStreamsSupport = in.readInt() != 0;
                info.mHe8ssCapableAp = in.readInt() != 0;
                info.mWifiStandard = in.readInt();
                info.mMaxSupportedTxLinkSpeed = in.readInt();
                info.mMaxSupportedRxLinkSpeed = in.readInt();
                info.mPasspointUniqueId = in.readString();
                info.mSubscriptionId = in.readInt();
                info.mInformationElements = in.createTypedArrayList(
                        ScanResult.InformationElement.CREATOR);
                if (SdkLevel.isAtLeastS()) {
                    info.mIsPrimary = in.readInt();
                }
                info.mSecurityType = in.readInt();
                info.mRestricted = in.readInt() != 0;
                info.mCurrentNetworkKey = in.readString();
                return info;
            }

            public WifiInfo[] newArray(int size) {
                return new WifiInfo[size];
            }
        };

    /**
     * Set the Passpoint unique identifier for the current connection
     *
     * @param passpointUniqueId Unique identifier
     * @hide
     */
    public void setPasspointUniqueId(@Nullable String passpointUniqueId) {
        mPasspointUniqueId = passpointUniqueId;
    }

    /**
     * Get the Passpoint unique identifier for the current connection
     *
     * @return Passpoint unique identifier
     * @hide
     */
    public @Nullable String getPasspointUniqueId() {
        return mPasspointUniqueId;
    }

    /**
     * Set the information elements found in the becaon of the connected bssid.
     * @hide
     */
    public void setInformationElements(@Nullable List<ScanResult.InformationElement> infoElements) {
        if (infoElements == null) {
            mInformationElements = null;
            return;
        }
        mInformationElements = new ArrayList<>(infoElements);
    }

    /**
     * Get all information elements found in the beacon of the connected bssid.
     * <p>
     * The information elements will be {@code null} if there is no network currently connected or
     * if the caller has insufficient permissions to access the info elements.
     * </p>
     *
     * @return List of information elements {@link ScanResult.InformationElement} or null.
     */
    @Nullable
    @SuppressWarnings("NullableCollection")
    public List<ScanResult.InformationElement> getInformationElements() {
        if (mInformationElements == null) return null;
        return new ArrayList<>(mInformationElements);
    }

    /**
     * @see #isPrimary()
     * @hide
     */
    public void setIsPrimary(boolean isPrimary) {
        mIsPrimary = isPrimary ? IS_PRIMARY_TRUE : IS_PRIMARY_FALSE;
    }

    /**
     * Returns whether this is the primary wifi connection or not.
     *
     * Wifi service considers this connection to be the best among all Wifi connections, and this
     * connection should be the one surfaced to the user if only one can be displayed.
     *
     * Note that the default route (chosen by Connectivity Service) may not correspond to the
     * primary Wifi connection e.g. when there exists a better cellular network, or if the
     * primary Wifi connection doesn't have internet access.
     *
     * @return whether this is the primary connection or not.
     *
     * @hide
     */
    @RequiresApi(Build.VERSION_CODES.S)
    @RequiresPermission(Manifest.permission.NETWORK_SETTINGS)
    @SystemApi
    public boolean isPrimary() {
        if (!SdkLevel.isAtLeastS()) {
            // Intentional - since we don't support STA + STA on older devices, this field
            // is redundant. Don't allow anyone to use this.
            throw new UnsupportedOperationException();
        }
        if (mIsPrimary == IS_PRIMARY_NO_PERMISSION) {
            throw new SecurityException("Not allowed to access this field");
        }
        return mIsPrimary == IS_PRIMARY_TRUE;
    }

    @Override
    public boolean equals(Object that) {
        if (this == that) return true;

        // Potential API behavior change, so don't change behavior on older devices.
        if (!SdkLevel.isAtLeastS()) return false;

        if (!(that instanceof WifiInfo)) return false;

        WifiInfo thatWifiInfo = (WifiInfo) that;
        return Objects.equals(mWifiSsid, thatWifiInfo.mWifiSsid)
                && Objects.equals(mBSSID, thatWifiInfo.mBSSID)
                && Objects.equals(mNetworkId, thatWifiInfo.mNetworkId)
                && Objects.equals(mRssi, thatWifiInfo.mRssi)
                && Objects.equals(mSupplicantState, thatWifiInfo.mSupplicantState)
                && Objects.equals(mLinkSpeed, thatWifiInfo.mLinkSpeed)
                && Objects.equals(mTxLinkSpeed, thatWifiInfo.mTxLinkSpeed)
                && Objects.equals(mRxLinkSpeed, thatWifiInfo.mRxLinkSpeed)
                && Objects.equals(mFrequency, thatWifiInfo.mFrequency)
                && Objects.equals(mIpAddress, thatWifiInfo.mIpAddress)
                && Objects.equals(mMacAddress, thatWifiInfo.mMacAddress)
                && Objects.equals(mMeteredHint, thatWifiInfo.mMeteredHint)
                && Objects.equals(mEphemeral, thatWifiInfo.mEphemeral)
                && Objects.equals(mTrusted, thatWifiInfo.mTrusted)
                && Objects.equals(mOemPaid, thatWifiInfo.mOemPaid)
                && Objects.equals(mOemPrivate, thatWifiInfo.mOemPrivate)
                && Objects.equals(mCarrierMerged, thatWifiInfo.mCarrierMerged)
                && Objects.equals(mRequestingPackageName, thatWifiInfo.mRequestingPackageName)
                && Objects.equals(mOsuAp, thatWifiInfo.mOsuAp)
                && Objects.equals(mFqdn, thatWifiInfo.mFqdn)
                && Objects.equals(mProviderFriendlyName, thatWifiInfo.mProviderFriendlyName)
                && Objects.equals(mSubscriptionId, thatWifiInfo.mSubscriptionId)
                && Objects.equals(txBad, thatWifiInfo.txBad)
                && Objects.equals(txRetries, thatWifiInfo.txRetries)
                && Objects.equals(txSuccess, thatWifiInfo.txSuccess)
                && Objects.equals(rxSuccess, thatWifiInfo.rxSuccess)
                && Objects.equals(mLostTxPacketsPerSecond, thatWifiInfo.mLostTxPacketsPerSecond)
                && Objects.equals(mTxRetriedTxPacketsPerSecond,
                thatWifiInfo.mTxRetriedTxPacketsPerSecond)
                && Objects.equals(mSuccessfulTxPacketsPerSecond,
                thatWifiInfo.mSuccessfulTxPacketsPerSecond)
                && Objects.equals(mSuccessfulRxPacketsPerSecond,
                thatWifiInfo.mSuccessfulRxPacketsPerSecond)
                && Objects.equals(score, thatWifiInfo.score)
                && Objects.equals(mIsUsable, thatWifiInfo.mIsUsable)
                && Objects.equals(mWifiStandard, thatWifiInfo.mWifiStandard)
                && Objects.equals(mMaxSupportedTxLinkSpeed, thatWifiInfo.mMaxSupportedTxLinkSpeed)
                && Objects.equals(mMaxSupportedRxLinkSpeed, thatWifiInfo.mMaxSupportedRxLinkSpeed)
                && Objects.equals(mPasspointUniqueId, thatWifiInfo.mPasspointUniqueId)
                && Objects.equals(mInformationElements, thatWifiInfo.mInformationElements)
                && mIsPrimary ==  thatWifiInfo.mIsPrimary
                && mSecurityType == thatWifiInfo.mSecurityType
                && mRestricted == thatWifiInfo.mRestricted
                && Objects.equals(mCurrentNetworkKey, thatWifiInfo.mCurrentNetworkKey);
    }

    @Override
    public int hashCode() {
        // Potential API behavior change, so don't change behavior on older devices.
        if (!SdkLevel.isAtLeastS()) return System.identityHashCode(this);

        return Objects.hash(mWifiSsid,
                mBSSID,
                mNetworkId,
                mRssi,
                mSupplicantState,
                mLinkSpeed,
                mTxLinkSpeed,
                mRxLinkSpeed,
                mFrequency,
                mIpAddress,
                mMacAddress,
                mMeteredHint,
                mEphemeral,
                mTrusted,
                mOemPaid,
                mOemPrivate,
                mCarrierMerged,
                mRequestingPackageName,
                mOsuAp,
                mFqdn,
                mProviderFriendlyName,
                mSubscriptionId,
                txBad,
                txRetries,
                txSuccess,
                rxSuccess,
                mLostTxPacketsPerSecond,
                mTxRetriedTxPacketsPerSecond,
                mSuccessfulTxPacketsPerSecond,
                mSuccessfulRxPacketsPerSecond,
                score,
                mIsUsable,
                mWifiStandard,
                mMaxSupportedTxLinkSpeed,
                mMaxSupportedRxLinkSpeed,
                mPasspointUniqueId,
                mInformationElements,
                mIsPrimary,
                mSecurityType,
                mRestricted,
                mCurrentNetworkKey);
    }

    /**
     * Create a copy of a {@link WifiInfo} with some fields redacted based on the permissions
     * held by the receiving app.
     *
     * @param redactions bitmask of redactions that needs to be performed on this instance.
     * @return Copy of this instance with the necessary redactions.
     */
    @Override
    @NonNull
    public WifiInfo makeCopy(long redactions) {
        return new WifiInfo(this, redactions);
    }

    /**
     * Returns a bitmask of all the applicable redactions (based on the permissions held by the
     * receiving app) to be performed on this TransportInfo.
     *
     * @return bitmask of redactions applicable on this instance.
     */
    @Override
    public long getApplicableRedactions() {
        return NetworkCapabilities.REDACT_FOR_ACCESS_FINE_LOCATION
                | NetworkCapabilities.REDACT_FOR_LOCAL_MAC_ADDRESS
                | NetworkCapabilities.REDACT_FOR_NETWORK_SETTINGS;
    }

    /**
     * Set the security type of the current connection
     * @hide
     */
    public void setCurrentSecurityType(@WifiConfiguration.SecurityType int securityType) {
        mSecurityType = convertWifiConfigurationSecurityType(securityType);
    }

    /**
     * Clear the last set security type
     * @hide
     */
    public void clearCurrentSecurityType() {
        mSecurityType = SECURITY_TYPE_UNKNOWN;
    }

    /**
     * Returns the security type of the current 802.11 network connection.
     *
     * @return the security type, or {@link #SECURITY_TYPE_UNKNOWN} if not currently connected.
     */
    public @SecurityType int getCurrentSecurityType() {
        return mSecurityType;
    }

    /**
     * Converts the WifiConfiguration.SecurityType to a WifiInfo.SecurityType
     * @param wifiConfigSecurity WifiConfiguration.SecurityType to convert
     * @return security type as a WifiInfo.SecurityType
     * @hide
     */
    public static @SecurityType int convertWifiConfigurationSecurityType(
            @WifiConfiguration.SecurityType int wifiConfigSecurity) {
        switch (wifiConfigSecurity) {
            case WifiConfiguration.SECURITY_TYPE_OPEN:
                return SECURITY_TYPE_OPEN;
            case WifiConfiguration.SECURITY_TYPE_WEP:
                return SECURITY_TYPE_WEP;
            case WifiConfiguration.SECURITY_TYPE_PSK:
                return SECURITY_TYPE_PSK;
            case WifiConfiguration.SECURITY_TYPE_EAP:
                return SECURITY_TYPE_EAP;
            case WifiConfiguration.SECURITY_TYPE_SAE:
                return SECURITY_TYPE_SAE;
            case WifiConfiguration.SECURITY_TYPE_OWE:
                return SECURITY_TYPE_OWE;
            case WifiConfiguration.SECURITY_TYPE_WAPI_PSK:
                return SECURITY_TYPE_WAPI_PSK;
            case WifiConfiguration.SECURITY_TYPE_WAPI_CERT:
                return SECURITY_TYPE_WAPI_CERT;
            case WifiConfiguration.SECURITY_TYPE_EAP_WPA3_ENTERPRISE:
                return SECURITY_TYPE_EAP_WPA3_ENTERPRISE;
            case WifiConfiguration.SECURITY_TYPE_EAP_WPA3_ENTERPRISE_192_BIT:
                return SECURITY_TYPE_EAP_WPA3_ENTERPRISE_192_BIT;
            case WifiConfiguration.SECURITY_TYPE_PASSPOINT_R1_R2:
                return SECURITY_TYPE_PASSPOINT_R1_R2;
            case WifiConfiguration.SECURITY_TYPE_PASSPOINT_R3:
                return SECURITY_TYPE_PASSPOINT_R3;
            default:
                return SECURITY_TYPE_UNKNOWN;
        }
    }

    /**
     * Set the network key for the current Wi-Fi network.
     *
     * Now we are using this identity to be a key when storing Wi-Fi data usage data.
     * See: {@link WifiConfiguration#getNetworkKeyFromSecurityType(int)}.
     *
     * @param currentNetworkKey the network key of the current Wi-Fi network.
     * @hide
     */
    public void setCurrentNetworkKey(@NonNull String currentNetworkKey) {
        mCurrentNetworkKey = currentNetworkKey;
    }

    /**
     * Returns the network key of the current Wi-Fi network.
     *
     * @hide
     */
    @SystemApi
    @Nullable
    public String getCurrentNetworkKey() {
        return mCurrentNetworkKey;
    }
}<|MERGE_RESOLUTION|>--- conflicted
+++ resolved
@@ -448,16 +448,14 @@
      */
     private @IsPrimaryValues int mIsPrimary;
 
-<<<<<<< HEAD
     private boolean mVhtMax8SpatialStreamsSupport;
 
     private boolean mHe8ssCapableAp;
-=======
+
     /**
      * Key of the current network.
      */
     private String mCurrentNetworkKey;
->>>>>>> 1571ebdd
 
     /** @hide */
     @UnsupportedAppUsage
