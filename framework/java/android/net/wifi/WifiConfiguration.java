--- conflicted
+++ resolved
@@ -3481,11 +3481,8 @@
             sbuf.append("bssidAllowlist unset");
         }
         sbuf.append("\n");
-<<<<<<< HEAD
+        sbuf.append("IsDppConfigurator: ").append(this.mIsDppConfigurator).append("\n");
         sbuf.append("ShareThisAp: ").append(this.shareThisAp).append("\n");
-=======
-        sbuf.append("IsDppConfigurator: ").append(this.mIsDppConfigurator).append("\n");
->>>>>>> 12a86507
         return sbuf.toString();
     }
 
