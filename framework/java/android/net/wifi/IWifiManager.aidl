--- conflicted
+++ resolved
@@ -342,7 +342,6 @@
 
     List<WifiAvailableChannel> getUsableChannels(int band, int mode, int filter);
 
-<<<<<<< HEAD
     int getSoftApWifiStandard();
 
     boolean isVht8ssCapableDevice();
@@ -352,9 +351,8 @@
     boolean isWifiCoverageExtendFeatureEnabled();
 
     void enableWifiCoverageExtendFeature(boolean enable);
-=======
+
     boolean isWifiPasspointEnabled();
 
     void setWifiPasspointEnabled(boolean enabled);
->>>>>>> d6187544
 }