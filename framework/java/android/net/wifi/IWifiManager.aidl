--- conflicted
+++ resolved
@@ -230,13 +230,9 @@
 
     void unregisterTrafficStateCallback(int callbackIdentifier);
 
-<<<<<<< HEAD
     String getCapabilities(String capaType);
 
-    void registerNetworkRequestMatchCallback(in IBinder binder, in INetworkRequestMatchCallback callback, int callbackIdentifier);
-=======
     void registerNetworkRequestMatchCallback(in INetworkRequestMatchCallback callback);
->>>>>>> 225f65d3
 
     void unregisterNetworkRequestMatchCallback(in INetworkRequestMatchCallback callback);
 
@@ -323,11 +319,9 @@
 
     void removeAppState(int targetAppUid, String targetApppackageName);
 
-<<<<<<< HEAD
+    boolean setWifiScoringEnabled(boolean enabled);
+
     int getSoftApWifiStandard();
 
     boolean isVht8ssCapableDevice();
-=======
-    boolean setWifiScoringEnabled(boolean enabled);
->>>>>>> 225f65d3
 }