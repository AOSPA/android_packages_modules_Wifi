/**
 * Copyright (c) 2008, The Android Open Source Project
 *
 * Licensed under the Apache License, Version 2.0 (the "License");
 * you may not use this file except in compliance with the License.
 * You may obtain a copy of the License at
 *
 *     http://www.apache.org/licenses/LICENSE-2.0
 *
 * Unless required by applicable law or agreed to in writing, software
 * distributed under the License is distributed on an "AS IS" BASIS,
 * WITHOUT WARRANTIES OR CONDITIONS OF ANY KIND, either express or implied.
 * See the License for the specific language governing permissions and
 * limitations under the License.
 */

package android.net.wifi;

import android.net.wifi.hotspot2.OsuProvider;
import android.net.wifi.hotspot2.PasspointConfiguration;
import android.net.wifi.hotspot2.IProvisioningCallback;

import android.net.DhcpInfo;
import android.net.Network;
import android.net.wifi.CoexUnsafeChannel;
import android.net.wifi.IActionListener;
import android.net.wifi.ICoexCallback;
import android.net.wifi.IDppCallback;
import android.net.wifi.ILocalOnlyHotspotCallback;
import android.net.wifi.INetworkRequestMatchCallback;
import android.net.wifi.IOnWifiActivityEnergyInfoListener;
import android.net.wifi.IOnWifiUsabilityStatsListener;
import android.net.wifi.IScanResultsCallback;
import android.net.wifi.ISoftApCallback;
import android.net.wifi.ISubsystemRestartCallback;
import android.net.wifi.ISuggestionConnectionStatusListener;
import android.net.wifi.ISuggestionUserApprovalStatusListener;
import android.net.wifi.ITrafficStateCallback;
import android.net.wifi.IWifiConnectedNetworkScorer;
import android.net.wifi.ScanResult;
import android.net.wifi.SoftApConfiguration;
import android.net.wifi.WifiConfiguration;
import android.net.wifi.WifiInfo;
import android.net.wifi.WifiNetworkSuggestion;

import android.os.Messenger;
import android.os.ResultReceiver;
import android.os.WorkSource;

import com.android.modules.utils.ParceledListSlice;

/**
 * Interface that allows controlling and querying Wi-Fi connectivity.
 *
 * {@hide}
 */
interface IWifiManager
{
    long getSupportedFeatures();

    oneway void getWifiActivityEnergyInfoAsync(in IOnWifiActivityEnergyInfoListener listener);

    ParceledListSlice getConfiguredNetworks(String packageName, String featureId, boolean callerNetworksOnly);

    ParceledListSlice getPrivilegedConfiguredNetworks(String packageName, String featureId);

    Map getAllMatchingFqdnsForScanResults(in List<ScanResult> scanResult);

    Map getMatchingOsuProviders(in List<ScanResult> scanResult);

    Map getMatchingPasspointConfigsForOsuProviders(in List<OsuProvider> osuProviders);

    int addOrUpdateNetwork(in WifiConfiguration config, String packageName);

    boolean addOrUpdatePasspointConfiguration(in PasspointConfiguration config, String packageName);

    boolean removePasspointConfiguration(in String fqdn, String packageName);

    List<PasspointConfiguration> getPasspointConfigurations(in String packageName);

    List<WifiConfiguration> getWifiConfigsForPasspointProfiles(in List<String> fqdnList);

    void queryPasspointIcon(long bssid, String fileName);

    int matchProviderWithCurrentNetwork(String fqdn);

    boolean removeNetwork(int netId, String packageName);

    boolean removeNonCallerConfiguredNetworks(String packageName);

    boolean enableNetwork(int netId, boolean disableOthers, String packageName);

    boolean disableNetwork(int netId, String packageName);

    void allowAutojoinGlobal(boolean choice);

    void allowAutojoin(int netId, boolean choice);

    void allowAutojoinPasspoint(String fqdn, boolean enableAutoJoin);

    void setMacRandomizationSettingPasspointEnabled(String fqdn, boolean enable);

    void setPasspointMeteredOverride(String fqdn, int meteredOverride);

    boolean startScan(String packageName, String featureId);

    List<ScanResult> getScanResults(String callingPackage, String callingFeatureId);

    boolean disconnect(String packageName);

    boolean reconnect(String packageName);

    boolean reassociate(String packageName);

    WifiInfo getConnectionInfo(String callingPackage, String callingFeatureId);

    boolean setWifiEnabled(String packageName, boolean enable);

    int getWifiEnabledState();

    String getCountryCode();

    void setOverrideCountryCode(String country);

    void clearOverrideCountryCode();

    void setDefaultCountryCode(String country);

    boolean is24GHzBandSupported();

    boolean is5GHzBandSupported();

    boolean is6GHzBandSupported();

    boolean is60GHzBandSupported();

    boolean isWifiStandardSupported(int standard);

    DhcpInfo getDhcpInfo(String packageName);

    void setScanAlwaysAvailable(boolean isAvailable, String packageName);

    boolean isScanAlwaysAvailable();

    boolean acquireWifiLock(IBinder lock, int lockType, String tag, in WorkSource ws);

    void updateWifiLockWorkSource(IBinder lock, in WorkSource ws);

    boolean releaseWifiLock(IBinder lock);

    void initializeMulticastFiltering();

    boolean isMulticastEnabled();

    void acquireMulticastLock(IBinder binder, String tag);

    void releaseMulticastLock(String tag);

    void updateInterfaceIpState(String ifaceName, int mode);

    boolean isDefaultCoexAlgorithmEnabled();

    void setCoexUnsafeChannels(in List<CoexUnsafeChannel> unsafeChannels, int mandatoryRestrictions);

    List<CoexUnsafeChannel> getCoexUnsafeChannels();

    int getCoexRestrictions();

    void registerCoexCallback(in ICoexCallback callback);

    void unregisterCoexCallback(in ICoexCallback callback);

    boolean startSoftAp(in WifiConfiguration wifiConfig, String packageName);

    boolean startTetheredHotspot(in SoftApConfiguration softApConfig, String packageName);

    boolean stopSoftAp();

    int startLocalOnlyHotspot(in ILocalOnlyHotspotCallback callback, String packageName,
                              String featureId, in SoftApConfiguration customConfig);

    void stopLocalOnlyHotspot();

    void startWatchLocalOnlyHotspot(in ILocalOnlyHotspotCallback callback);

    void stopWatchLocalOnlyHotspot();

    @UnsupportedAppUsage
    int getWifiApEnabledState();

    @UnsupportedAppUsage
    WifiConfiguration getWifiApConfiguration();

    SoftApConfiguration getSoftApConfiguration();

    boolean setWifiApConfiguration(in WifiConfiguration wifiConfig, String packageName);

    boolean setSoftApConfiguration(in SoftApConfiguration softApConfig, String packageName);

    void notifyUserOfApBandConversion(String packageName);

    void enableTdls(String remoteIPAddress, boolean enable);

    void enableTdlsWithMacAddress(String remoteMacAddress, boolean enable);

    String getCurrentNetworkWpsNfcConfigurationToken();

    void enableVerboseLogging(int verbose);

    int getVerboseLoggingLevel();

    void disableEphemeralNetwork(String SSID, String packageName);

    void factoryReset(String packageName);

    @UnsupportedAppUsage(maxTargetSdk = 30, trackingBug = 170729553)
    Network getCurrentNetwork();

    byte[] retrieveBackupData();

    void restoreBackupData(in byte[] data);

    byte[] retrieveSoftApBackupData();

    SoftApConfiguration restoreSoftApBackupData(in byte[] data);

    void restoreSupplicantBackupData(in byte[] supplicantData, in byte[] ipConfigData);

    void startSubscriptionProvisioning(in OsuProvider provider, in IProvisioningCallback callback);

    void registerSoftApCallback(in ISoftApCallback callback);

    void unregisterSoftApCallback(in ISoftApCallback callback);

    void addOnWifiUsabilityStatsListener(in IOnWifiUsabilityStatsListener listener);

    void removeOnWifiUsabilityStatsListener(in IOnWifiUsabilityStatsListener listener);

    void registerTrafficStateCallback(in ITrafficStateCallback callback);

    void unregisterTrafficStateCallback(in ITrafficStateCallback callback);

    String getCapabilities(String capaType);

    void registerNetworkRequestMatchCallback(in INetworkRequestMatchCallback callback);

    void unregisterNetworkRequestMatchCallback(in INetworkRequestMatchCallback callback);

    int addNetworkSuggestions(in List<WifiNetworkSuggestion> networkSuggestions, in String packageName,
        in String featureId);

    int removeNetworkSuggestions(in List<WifiNetworkSuggestion> networkSuggestions, in String packageName);

    List<WifiNetworkSuggestion> getNetworkSuggestions(in String packageName);

    String[] getFactoryMacAddresses();

    void setDeviceMobilityState(int state);

    void startDppAsConfiguratorInitiator(in IBinder binder, in String packageName,
        in String enrolleeUri, int selectedNetworkId, int netRole, in IDppCallback callback);

    void startDppAsEnrolleeInitiator(in IBinder binder, in String configuratorUri,
        in IDppCallback callback);

    void startDppAsEnrolleeResponder(in IBinder binder, in String deviceInfo, int curve,
        in IDppCallback callback);

    void stopDppSession();

    void updateWifiUsabilityScore(int seqNum, int score, int predictionHorizonSec);

    oneway void connect(in WifiConfiguration config, int netId, in IActionListener listener);

    oneway void save(in WifiConfiguration config, in IActionListener listener);

    oneway void forget(int netId, in IActionListener listener);

    void registerScanResultsCallback(in IScanResultsCallback callback);

    void unregisterScanResultsCallback(in IScanResultsCallback callback);

    void registerSuggestionConnectionStatusListener(in ISuggestionConnectionStatusListener listener, String packageName, String featureId);

    void unregisterSuggestionConnectionStatusListener(in ISuggestionConnectionStatusListener listener, String packageName);

    int calculateSignalLevel(int rssi);

    List<WifiConfiguration> getWifiConfigForMatchedNetworkSuggestionsSharedWithUser(in List<ScanResult> scanResults);

    boolean setWifiConnectedNetworkScorer(in IBinder binder, in IWifiConnectedNetworkScorer scorer);

    void clearWifiConnectedNetworkScorer();

    /**
     * Return the Map of {@link WifiNetworkSuggestion} and the list of <ScanResult>
     */
    Map getMatchingScanResults(in List<WifiNetworkSuggestion> networkSuggestions, in List<ScanResult> scanResults, String callingPackage, String callingFeatureId);

    void setScanThrottleEnabled(boolean enable);

    boolean isScanThrottleEnabled();

    Map getAllMatchingPasspointProfilesForScanResults(in List<ScanResult> scanResult);

    void setAutoWakeupEnabled(boolean enable);

    boolean isAutoWakeupEnabled();

    void startTemporarilyDisablingAllNonCarrierMergedWifi(int subId);

    void stopTemporarilyDisablingAllNonCarrierMergedWifi();

    void setCarrierNetworkOffloadEnabled(int subscriptionId, boolean merged, boolean enabled);

    boolean isCarrierNetworkOffloadEnabled(int subscriptionId, boolean merged);

    void registerSubsystemRestartCallback(in ISubsystemRestartCallback callback);

    void unregisterSubsystemRestartCallback(in ISubsystemRestartCallback callback);

    void restartWifiSubsystem(String reason);

    void addSuggestionUserApprovalStatusListener(in ISuggestionUserApprovalStatusListener listener, String packageName);

    void removeSuggestionUserApprovalStatusListener(in ISuggestionUserApprovalStatusListener listener, String packageName);

    void setEmergencyScanRequestInProgress(boolean inProgress);

    void removeAppState(int targetAppUid, String targetApppackageName);

    boolean setWifiScoringEnabled(boolean enabled);

<<<<<<< HEAD
    int getSoftApWifiStandard();

    boolean isVht8ssCapableDevice();
=======
    void flushPasspointAnqpCache(String packageName);
>>>>>>> bf3515ef
}<|MERGE_RESOLUTION|>--- conflicted
+++ resolved
@@ -331,11 +331,9 @@
 
     boolean setWifiScoringEnabled(boolean enabled);
 
-<<<<<<< HEAD
+    void flushPasspointAnqpCache(String packageName);
+
     int getSoftApWifiStandard();
 
     boolean isVht8ssCapableDevice();
-=======
-    void flushPasspointAnqpCache(String packageName);
->>>>>>> bf3515ef
 }