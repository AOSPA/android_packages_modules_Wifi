/*
 * Copyright (C) 2019 The Android Open Source Project
 *
 * Licensed under the Apache License, Version 2.0 (the "License");
 * you may not use this file except in compliance with the License.
 * You may obtain a copy of the License at
 *
 *      http://www.apache.org/licenses/LICENSE-2.0
 *
 * Unless required by applicable law or agreed to in writing, software
 * distributed under the License is distributed on an "AS IS" BASIS,
 * WITHOUT WARRANTIES OR CONDITIONS OF ANY KIND, either express or implied.
 * See the License for the specific language governing permissions and
 * limitations under the License.
 */

package android.net.wifi;

import android.annotation.IntDef;
import android.annotation.IntRange;
import android.annotation.NonNull;
import android.annotation.Nullable;
import android.annotation.SystemApi;
import android.net.MacAddress;
import android.net.wifi.util.HexEncoding;
import android.os.Build;
import android.os.Parcel;
import android.os.Parcelable;
import android.text.TextUtils;
import android.util.Log;
import android.util.SparseIntArray;

import androidx.annotation.RequiresApi;

import com.android.internal.annotations.VisibleForTesting;
import com.android.internal.util.Preconditions;
import com.android.modules.utils.build.SdkLevel;

import java.lang.annotation.Retention;
import java.lang.annotation.RetentionPolicy;
import java.nio.charset.StandardCharsets;
import java.util.ArrayList;
import java.util.HashSet;
import java.util.List;
import java.util.Objects;

/**
 * Configuration for a soft access point (a.k.a. Soft AP, SAP, Hotspot).
 *
 * This is input for the framework provided by a client app, i.e. it exposes knobs to instruct the
 * framework how it should configure a hotspot.
 *
 * System apps can use this to configure a tethered hotspot using
 * {@code WifiManager#startTetheredHotspot(SoftApConfiguration)} and
 * {@code WifiManager#setSoftApConfiguration(SoftApConfiguration)}
 * or local-only hotspot using
 * {@code WifiManager#startLocalOnlyHotspot(SoftApConfiguration, Executor,
 * WifiManager.LocalOnlyHotspotCallback)}.
 *
 * Instances of this class are immutable; use {@link SoftApConfiguration.Builder} and its methods to
 * create a new instance.
 *
 */
public final class SoftApConfiguration implements Parcelable {

    private static final String TAG = "SoftApConfiguration";

    @VisibleForTesting
    static final int PSK_MIN_LEN = 8;

    @VisibleForTesting
    static final int PSK_MAX_LEN = 63;

    /**
     * 2GHz band.
     * @hide
     */
    @SystemApi
    public static final int BAND_2GHZ = 1 << 0;

    /**
     * 5GHz band.
     * @hide
     */
    @SystemApi
    public static final int BAND_5GHZ = 1 << 1;

    /**
     * 6GHz band.
     * @hide
     */
    @SystemApi
    public static final int BAND_6GHZ = 1 << 2;

    /**
     * 60GHz band.
     * @hide
     */
    @SystemApi
    public static final int BAND_60GHZ = 1 << 3;

    /**
     * Device is allowed to choose the optimal band (2GHz, 5GHz, 6GHz) based on device capability,
     * operating country code and current radio conditions.
     * @hide
     *
     * @deprecated This is no longer supported. The value is fixed at
     * (BAND_2GHZ | BAND_5GHZ | BAND_6GHZ) even if a new band is supported in the future, for
     * instance {@code BAND_60GHZ}. The bands are a bit mask - use any combination of
     * {@code BAND_}, for instance {@code BAND_2GHZ | BAND_5GHZ}.
     */
    @SystemApi
    public static final int BAND_ANY = BAND_2GHZ | BAND_5GHZ | BAND_6GHZ;

    /** @hide */
    @Retention(RetentionPolicy.SOURCE)
    @IntDef(flag = true, prefix = { "BAND_TYPE_" }, value = {
            BAND_2GHZ,
            BAND_5GHZ,
            BAND_6GHZ,
            BAND_60GHZ,
    })
    public @interface BandType {}

    /**
     * All of the supported band types.
     * @hide
     */
    public static int[] BAND_TYPES = {BAND_2GHZ, BAND_5GHZ, BAND_6GHZ, BAND_60GHZ};

    private static boolean isBandValid(@BandType int band) {
        int bandAny = BAND_2GHZ | BAND_5GHZ | BAND_6GHZ | BAND_60GHZ;
        return ((band != 0) && ((band & ~bandAny) == 0));
    }

    private static final int MIN_CH_2G_BAND = 1;
    private static final int MAX_CH_2G_BAND = 14;
    private static final int MIN_CH_5G_BAND = 34;
    private static final int MAX_CH_5G_BAND = 196;
    private static final int MIN_CH_6G_BAND = 1;
    private static final int MAX_CH_6G_BAND = 253;
    private static final int MIN_CH_60G_BAND = 1;
    private static final int MAX_CH_60G_BAND = 6;



    private static boolean isChannelBandPairValid(int channel, @BandType int band) {
        switch (band) {
            case BAND_2GHZ:
                if (channel < MIN_CH_2G_BAND || channel >  MAX_CH_2G_BAND) {
                    return false;
                }
                break;

            case BAND_5GHZ:
                if (channel < MIN_CH_5G_BAND || channel >  MAX_CH_5G_BAND) {
                    return false;
                }
                break;

            case BAND_6GHZ:
                if (channel < MIN_CH_6G_BAND || channel >  MAX_CH_6G_BAND) {
                    return false;
                }
                break;

            case BAND_60GHZ:
                if (channel < MIN_CH_60G_BAND || channel >  MAX_CH_60G_BAND) {
                    return false;
                }
                break;

            default:
                return false;
        }
        return true;
    }

    /**
     * SSID for the AP, or null for a framework-determined SSID.
     */
    private final @Nullable WifiSsid mWifiSsid;

    /**
     * BSSID for the AP, or null to use a framework-determined BSSID.
     */
    private final @Nullable MacAddress mBssid;

    /**
     * Vendor elements for the AP, structured as dd+len+elements
     */
    private final @NonNull List<ScanResult.InformationElement> mVendorElements;

    /**
     * Pre-shared key for WPA2-PSK or WPA3-SAE-Transition or WPA3-SAE encryption which depends on
     * the security type.
     */
    private final @Nullable String mPassphrase;

    /**
     * This is a network that does not broadcast its SSID, so an
     * SSID-specific probe request must be used for scans.
     */
    private final boolean mHiddenSsid;

    /**
     * The operating channels of the dual APs.
     *
     * The SparseIntArray that consists the band and the channel of matching the band.
     */
    @NonNull
    private final SparseIntArray mChannels;

    /**
     * The maximim allowed number of clients that can associate to the AP.
     */
    private final int mMaxNumberOfClients;

    /**
     * The operating security type of the AP.
     * One of the following security types:
     * {@link #SECURITY_TYPE_OPEN},
     * {@link #SECURITY_TYPE_WPA2_PSK},
     * {@link #SECURITY_TYPE_WPA3_SAE_TRANSITION},
     * {@link #SECURITY_TYPE_WPA3_SAE}
     */
    private final @SecurityType int mSecurityType;

    /**
     * The flag to indicate client need to authorize by user
     * when client is connecting to AP.
     */
    private final boolean mClientControlByUser;

    /**
     * The list of blocked client that can't associate to the AP.
     */
    private final List<MacAddress> mBlockedClientList;

    /**
     * The list of allowed client that can associate to the AP.
     */
    private final List<MacAddress> mAllowedClientList;

    /**
     * Whether auto shutdown of soft AP is enabled or not.
     */
    private final boolean mAutoShutdownEnabled;

    /**
     * Delay in milliseconds before shutting down soft AP when
     * there are no connected devices.
     */
    private final long mShutdownTimeoutMillis;

    /** @hide */
    @Retention(RetentionPolicy.SOURCE)
    @IntDef(prefix = {"RANDOMIZATION_"}, value = {
            RANDOMIZATION_NONE,
            RANDOMIZATION_PERSISTENT,
            RANDOMIZATION_NON_PERSISTENT})
    public @interface MacRandomizationSetting {}

    /**
     * Use the factory MAC address as the BSSID of the AP.
     *
     * @hide
     */
    @SystemApi
    public static final int RANDOMIZATION_NONE = 0;

    /**
     * Generate a persistent randomized MAC address as the BSSID of the AP.
     * The MAC address is persisted per SSID - i.e. as long as the SSID of the AP doesn't change
     * then it will have a persistent MAC address (which is initially random and is not the factory
     * MAC address).
     *
     * @hide
     */
    @SystemApi
    public static final int RANDOMIZATION_PERSISTENT = 1;

    /**
     * Generate a randomized MAC address as the BSSID of the AP. The MAC address is not persisted
     * - it is re-generated every time the AP is re-enabled.
     * @hide
     */
    @SystemApi
    public static final int RANDOMIZATION_NON_PERSISTENT = 2;

    /**
     * Level of MAC randomization for the AP BSSID.
     */
    @MacRandomizationSetting
    private int mMacRandomizationSetting;


    /**
     * Whether opportunistic shutdown of an instance in bridged AP is enabled or not.
     */
    private boolean mBridgedModeOpportunisticShutdownEnabled;

    /**
     * Whether 802.11ax AP is enabled or not.
     */
    private boolean mIeee80211axEnabled;

    /**
     * Whether the current configuration is configured by user or not.
     */
    private boolean mIsUserConfiguration;

    /**
     * Delay in milliseconds before shutting down an instance in bridged AP.
     */
    private final long mBridgedModeOpportunisticShutdownTimeoutMillis;


    /**
     * THe definition of security type OPEN.
     */
    public static final int SECURITY_TYPE_OPEN = 0;

    /**
     * The definition of security type WPA2-PSK.
     */
    public static final int SECURITY_TYPE_WPA2_PSK = 1;

    /**
     * The definition of security type WPA3-SAE Transition mode.
     */
    public static final int SECURITY_TYPE_WPA3_SAE_TRANSITION = 2;

    /**
     * The definition of security type WPA3-SAE.
     */
    public static final int SECURITY_TYPE_WPA3_SAE = 3;

    /** @hide */
    public static final int SECURITY_TYPE_OWE = 4;

    /** @hide */
    @Retention(RetentionPolicy.SOURCE)
    @IntDef(prefix = { "SECURITY_TYPE_" }, value = {
        SECURITY_TYPE_OPEN,
        SECURITY_TYPE_WPA2_PSK,
        SECURITY_TYPE_WPA3_SAE_TRANSITION,
        SECURITY_TYPE_WPA3_SAE,
        SECURITY_TYPE_OWE,
    })
    public @interface SecurityType {}

    /*
     * Iface name for OWE transition mode.
     */
    private final @Nullable String mOweTransIfaceName;

    /** Private constructor for Builder and Parcelable implementation. */
    private SoftApConfiguration(@Nullable WifiSsid ssid, @Nullable MacAddress bssid,
            @Nullable String passphrase, boolean hiddenSsid, @NonNull SparseIntArray channels,
            @SecurityType int securityType, int maxNumberOfClients, boolean shutdownTimeoutEnabled,
            long shutdownTimeoutMillis, boolean clientControlByUser,
            @NonNull List<MacAddress> blockedList, @NonNull List<MacAddress> allowedList,
            int macRandomizationSetting, boolean bridgedModeOpportunisticShutdownEnabled,
            boolean ieee80211axEnabled, boolean isUserConfiguration,
            long bridgedModeOpportunisticShutdownTimeoutMillis,
<<<<<<< HEAD
            @Nullable String oweTransIfaceName) {
=======
            @NonNull List<ScanResult.InformationElement> vendorElements) {
>>>>>>> 74a2a010
        mWifiSsid = ssid;
        mBssid = bssid;
        mPassphrase = passphrase;
        mHiddenSsid = hiddenSsid;
        if (channels.size() != 0) {
            mChannels = channels.clone();
        } else {
            mChannels = new SparseIntArray(1);
            mChannels.put(BAND_2GHZ, 0);
        }
        mSecurityType = securityType;
        mMaxNumberOfClients = maxNumberOfClients;
        mAutoShutdownEnabled = shutdownTimeoutEnabled;
        mShutdownTimeoutMillis = shutdownTimeoutMillis;
        mClientControlByUser = clientControlByUser;
        mBlockedClientList = new ArrayList<>(blockedList);
        mAllowedClientList = new ArrayList<>(allowedList);
        mMacRandomizationSetting = macRandomizationSetting;
        mBridgedModeOpportunisticShutdownEnabled = bridgedModeOpportunisticShutdownEnabled;
        mIeee80211axEnabled = ieee80211axEnabled;
        mIsUserConfiguration = isUserConfiguration;
        mBridgedModeOpportunisticShutdownTimeoutMillis =
                bridgedModeOpportunisticShutdownTimeoutMillis;
<<<<<<< HEAD
        mOweTransIfaceName = oweTransIfaceName;
=======
        mVendorElements = new ArrayList<>(vendorElements);
>>>>>>> 74a2a010
    }

    @Override
    public boolean equals(Object otherObj) {
        if (this == otherObj) {
            return true;
        }
        if (!(otherObj instanceof SoftApConfiguration)) {
            return false;
        }
        SoftApConfiguration other = (SoftApConfiguration) otherObj;
        return Objects.equals(mWifiSsid, other.mWifiSsid)
                && Objects.equals(mBssid, other.mBssid)
                && Objects.equals(mPassphrase, other.mPassphrase)
                && mHiddenSsid == other.mHiddenSsid
                && mChannels.toString().equals(other.mChannels.toString())
                && mSecurityType == other.mSecurityType
                && mMaxNumberOfClients == other.mMaxNumberOfClients
                && mAutoShutdownEnabled == other.mAutoShutdownEnabled
                && mShutdownTimeoutMillis == other.mShutdownTimeoutMillis
                && mClientControlByUser == other.mClientControlByUser
                && Objects.equals(mBlockedClientList, other.mBlockedClientList)
                && Objects.equals(mAllowedClientList, other.mAllowedClientList)
                && mMacRandomizationSetting == other.mMacRandomizationSetting
                && mBridgedModeOpportunisticShutdownEnabled
                        == other.mBridgedModeOpportunisticShutdownEnabled
                && mIeee80211axEnabled == other.mIeee80211axEnabled
                && mIsUserConfiguration == other.mIsUserConfiguration
                && mBridgedModeOpportunisticShutdownTimeoutMillis
                        == other.mBridgedModeOpportunisticShutdownTimeoutMillis
<<<<<<< HEAD
                && mOweTransIfaceName == other.mOweTransIfaceName;
=======
                && Objects.equals(mVendorElements, other.mVendorElements);
>>>>>>> 74a2a010
    }

    @Override
    public int hashCode() {
        return Objects.hash(mWifiSsid, mBssid, mPassphrase, mHiddenSsid,
                mChannels.toString(), mSecurityType, mMaxNumberOfClients, mAutoShutdownEnabled,
                mShutdownTimeoutMillis, mClientControlByUser, mBlockedClientList,
                mAllowedClientList, mMacRandomizationSetting,
                mBridgedModeOpportunisticShutdownEnabled, mIeee80211axEnabled,
                mIsUserConfiguration, mBridgedModeOpportunisticShutdownTimeoutMillis,
<<<<<<< HEAD
                mOweTransIfaceName);
=======
                mVendorElements);
>>>>>>> 74a2a010
    }

    @Override
    public String toString() {
        StringBuilder sbuf = new StringBuilder();
        sbuf.append("ssid = ").append(mWifiSsid == null ? null : mWifiSsid.toString());
        if (mBssid != null) sbuf.append(" \n bssid = ").append(mBssid.toString());
        sbuf.append(" \n Passphrase = ").append(
                TextUtils.isEmpty(mPassphrase) ? "<empty>" : "<non-empty>");
        sbuf.append(" \n HiddenSsid = ").append(mHiddenSsid);
        sbuf.append(" \n Channels = ").append(mChannels);
        sbuf.append(" \n SecurityType = ").append(getSecurityType());
        sbuf.append(" \n MaxClient = ").append(mMaxNumberOfClients);
        sbuf.append(" \n AutoShutdownEnabled = ").append(mAutoShutdownEnabled);
        sbuf.append(" \n ShutdownTimeoutMillis = ").append(mShutdownTimeoutMillis);
        sbuf.append(" \n ClientControlByUser = ").append(mClientControlByUser);
        sbuf.append(" \n BlockedClientList = ").append(mBlockedClientList);
        sbuf.append(" \n AllowedClientList= ").append(mAllowedClientList);
        sbuf.append(" \n MacRandomizationSetting = ").append(mMacRandomizationSetting);
        sbuf.append(" \n BridgedModeInstanceOpportunisticEnabled = ")
                .append(mBridgedModeOpportunisticShutdownEnabled);
        sbuf.append(" \n BridgedModeOpportunisticShutdownTimeoutMillis = ")
                .append(mBridgedModeOpportunisticShutdownTimeoutMillis);
        sbuf.append(" \n Ieee80211axEnabled = ").append(mIeee80211axEnabled);
        sbuf.append(" \n isUserConfiguration = ").append(mIsUserConfiguration);
<<<<<<< HEAD
        sbuf.append(" \n OWE Transition mode Iface =").append(mOweTransIfaceName);
=======
        sbuf.append(" \n vendorElements = ").append(mVendorElements);
>>>>>>> 74a2a010
        return sbuf.toString();
    }

    @Override
    public void writeToParcel(@NonNull Parcel dest, int flags) {
        dest.writeParcelable(mWifiSsid, 0);
        dest.writeParcelable(mBssid, flags);
        dest.writeString(mPassphrase);
        dest.writeBoolean(mHiddenSsid);
        writeSparseIntArray(dest, mChannels);
        dest.writeInt(mSecurityType);
        dest.writeInt(mMaxNumberOfClients);
        dest.writeBoolean(mAutoShutdownEnabled);
        dest.writeLong(mShutdownTimeoutMillis);
        dest.writeBoolean(mClientControlByUser);
        dest.writeTypedList(mBlockedClientList);
        dest.writeTypedList(mAllowedClientList);
        dest.writeInt(mMacRandomizationSetting);
        dest.writeBoolean(mBridgedModeOpportunisticShutdownEnabled);
        dest.writeBoolean(mIeee80211axEnabled);
        dest.writeBoolean(mIsUserConfiguration);
        dest.writeLong(mBridgedModeOpportunisticShutdownTimeoutMillis);
<<<<<<< HEAD
        dest.writeString(mOweTransIfaceName);
=======
        dest.writeTypedList(mVendorElements);
>>>>>>> 74a2a010
    }

    /* Reference from frameworks/base/core/java/android/os/Parcel.java */
    private static void writeSparseIntArray(@NonNull Parcel dest,
            @Nullable SparseIntArray val) {
        if (val == null) {
            dest.writeInt(-1);
            return;
        }
        int n = val.size();
        dest.writeInt(n);
        int i = 0;
        while (i < n) {
            dest.writeInt(val.keyAt(i));
            dest.writeInt(val.valueAt(i));
            i++;
        }
    }


    /* Reference from frameworks/base/core/java/android/os/Parcel.java */
    @NonNull
    private static SparseIntArray readSparseIntArray(@NonNull Parcel in) {
        int n = in.readInt();
        if (n < 0) {
            return new SparseIntArray();
        }
        SparseIntArray sa = new SparseIntArray(n);
        while (n > 0) {
            int key = in.readInt();
            int value = in.readInt();
            sa.append(key, value);
            n--;
        }
        return sa;
    }


    @Override
    public int describeContents() {
        return 0;
    }

    @NonNull
    public static final Creator<SoftApConfiguration> CREATOR = new Creator<SoftApConfiguration>() {
        @Override
        public SoftApConfiguration createFromParcel(Parcel in) {
            return new SoftApConfiguration(
                    in.readParcelable(WifiSsid.class.getClassLoader()),
                    in.readParcelable(MacAddress.class.getClassLoader()),
                    in.readString(), in.readBoolean(), readSparseIntArray(in), in.readInt(),
                    in.readInt(), in.readBoolean(), in.readLong(), in.readBoolean(),
                    in.createTypedArrayList(MacAddress.CREATOR),
                    in.createTypedArrayList(MacAddress.CREATOR), in.readInt(), in.readBoolean(),
<<<<<<< HEAD
                    in.readBoolean(), in.readBoolean(), in.readLong(), in.readString());
=======
                    in.readBoolean(), in.readBoolean(), in.readLong(),
                    in.createTypedArrayList(ScanResult.InformationElement.CREATOR));
>>>>>>> 74a2a010
        }

        @Override
        public SoftApConfiguration[] newArray(int size) {
            return new SoftApConfiguration[size];
        }
    };

    /**
     * Return the UTF-8 String set to be the SSID for the AP. If the SSID cannot be decoded as
     * UTF-8, then this will return {@link WifiManager#UNKNOWN_SSID}
     * See also {@link Builder#setSsid(String)}.
     *
     * @deprecated Use {@link #getWifiSsid()} instead.
     */
    @Nullable
    @Deprecated
    public String getSsid() {
        if (mWifiSsid == null) {
            return null;
        }
        CharSequence utf8Text = mWifiSsid.getUtf8Text();
        return utf8Text != null ? utf8Text.toString() : WifiManager.UNKNOWN_SSID;
    }

    /**
     * Return WifiSsid set to be the SSID for the AP.
     * See also {@link Builder#setWifiSsid(WifiSsid)}.
     */
    @Nullable
    public WifiSsid getWifiSsid() {
        return mWifiSsid;
    }

    /**
     * Return VendorElements for the AP.
     * @hide
     */
    @NonNull
    @RequiresApi(Build.VERSION_CODES.TIRAMISU)
    @SystemApi
    public List<ScanResult.InformationElement> getVendorElements() {
        if (!SdkLevel.isAtLeastT()) {
            throw new UnsupportedOperationException();
        }
        return getVendorElementsInternal();
    }

    /**
     * @see #getVendorElements()
     * @hide
     */
    public List<ScanResult.InformationElement> getVendorElementsInternal() {
        return new ArrayList<>(mVendorElements);
    }

    /**
     * Returns MAC address set to be BSSID for the AP.
     * See also {@link Builder#setBssid(MacAddress)}.
     */
    @Nullable
    public MacAddress getBssid() {
        return mBssid;
    }

    /**
     * Returns String set to be passphrase for current AP.
     * See also {@link Builder#setPassphrase(String, int)}.
     */
    @Nullable
    public String getPassphrase() {
        return mPassphrase;
    }

    /**
     * Returns Boolean set to be indicate hidden (true: doesn't broadcast its SSID) or
     * not (false: broadcasts its SSID) for the AP.
     * See also {@link Builder#setHiddenSsid(boolean)}.
     */
    public boolean isHiddenSsid() {
        return mHiddenSsid;
    }

    /**
     * Returns band type set to be the band for the AP.
     *
     * One or combination of {@code BAND_}, for instance
     * {@link #BAND_2GHZ}, {@link #BAND_5GHZ}, or {@code BAND_2GHZ | BAND_5GHZ}.
     *
     * Note: Returns the lowest band when more than one band is set.
     * Use {@link #getChannels()} to get dual bands setting.
     *
     * See also {@link Builder#setBand(int)}.
     *
     * @deprecated This API is deprecated. Use {@link #getChannels()} instead.
     * @hide
     */
    @Deprecated
    @SystemApi
    public @BandType int getBand() {
        return mChannels.keyAt(0);
    }

    /**
     * Returns a sorted array in ascending order that consists of the configured band types
     * for the APs.
     *
     * The band type is one or combination of {@code BAND_}, for instance
     * {@link #BAND_2GHZ}, {@link #BAND_5GHZ}, or {@code BAND_2GHZ | BAND_5GHZ}.
     *
     * Note: return array may only include one band when current setting is single AP mode.
     * See also {@link Builder#setBands(int[])}.
     *
     * @hide
     */
    public @NonNull int[] getBands() {
        int[] bands = new int[mChannels.size()];
        for (int i = 0; i < bands.length; i++) {
            bands[i] = mChannels.keyAt(i);
        }
        return bands;
    }

    /**
     * Returns Integer set to be the channel for the AP.
     *
     * Note: Returns the channel which associated to the lowest band if more than one channel
     * is set. Use {@link Builder#getChannels()} to get dual channel setting.
     * See also {@link Builder#setChannel(int, int)}.
     *
     * @deprecated This API is deprecated. Use {@link #getChannels()} instead.
     * @hide
     */
    @Deprecated
    @SystemApi
    public int getChannel() {
        return mChannels.valueAt(0);
    }


    /**
     * Returns SparseIntArray (key: {@code BandType} , value: channel) that consists of
     * the configured bands and channels for the AP(s).
     *
     * The returned channel value is Wi-Fi channel numbering.
     * Reference the Wi-Fi channel numbering and the channelization in IEEE 802.11-2016
     * specifications, section 17.3.8.4.2, 17.3.8.4.3 and Table 15-6.
     *
     * Note: return array may only include one channel when current setting is single AP mode.
     * See also {@link Builder#setChannels(SparseIntArray)}.
     *
     * @hide
     */
    @RequiresApi(Build.VERSION_CODES.S)
    @SystemApi
    public @NonNull SparseIntArray getChannels() {
        if (!SdkLevel.isAtLeastS()) {
            throw new UnsupportedOperationException();
        }
        return mChannels.clone();
    }

    /**
     * Get security type params which depends on which security passphrase to set.
     *
     * @return One of:
     * {@link #SECURITY_TYPE_OPEN},
     * {@link #SECURITY_TYPE_WPA2_PSK},
     * {@link #SECURITY_TYPE_WPA3_SAE_TRANSITION},
     * {@link #SECURITY_TYPE_WPA3_SAE}
     */
    public @SecurityType int getSecurityType() {
        return mSecurityType;
    }

    /**
     * Returns the maximum number of clients that can associate to the AP.
     * See also {@link Builder#setMaxNumberOfClients(int)}.
     *
     * @hide
     */
    @SystemApi
    public int getMaxNumberOfClients() {
        return mMaxNumberOfClients;
    }

    /**
     * Returns whether auto shutdown is enabled or not.
     * The Soft AP will shutdown when there are no devices associated to it for
     * the timeout duration. See also {@link Builder#setAutoShutdownEnabled(boolean)}.
     *
     * @hide
     */
    @SystemApi
    public boolean isAutoShutdownEnabled() {
        return mAutoShutdownEnabled;
    }

    /**
     * Returns the shutdown timeout in milliseconds.
     * The Soft AP will shutdown when there are no devices associated to it for
     * the timeout duration. See also {@link Builder#setShutdownTimeoutMillis(long)}.
     *
     * @hide
     */
    @SystemApi
    public long getShutdownTimeoutMillis() {
        return mShutdownTimeoutMillis;
    }

    /**
     * Returns a flag indicating whether clients need to be pre-approved by the user.
     * (true: authorization required) or not (false: not required).
     * See also {@link Builder#setClientControlByUserEnabled(Boolean)}.
     *
     * @hide
     */
    @SystemApi
    public boolean isClientControlByUserEnabled() {
        return mClientControlByUser;
    }

    /**
     * Returns List of clients which aren't allowed to associate to the AP.
     *
     * Clients are configured using {@link Builder#setBlockedClientList(List)}
     *
     * @hide
     */
    @NonNull
    @SystemApi
    public List<MacAddress> getBlockedClientList() {
        return mBlockedClientList;
    }

    /**
     * List of clients which are allowed to associate to the AP.
     * Clients are configured using {@link Builder#setAllowedClientList(List)}
     *
     * @hide
     */
    @NonNull
    @SystemApi
    public List<MacAddress> getAllowedClientList() {
        return mAllowedClientList;
    }

    /**
     * Returns the level of MAC randomization for the AP BSSID.
     * See also {@link Builder#setMacRandomizationSetting(int)}.
     *
     * @hide
     */
    @RequiresApi(Build.VERSION_CODES.S)
    @SystemApi
    @MacRandomizationSetting
    public int getMacRandomizationSetting() {
        if (!SdkLevel.isAtLeastS()) {
            throw new UnsupportedOperationException();
        }
        return getMacRandomizationSettingInternal();
    }

    /**
     * @hide
     */
    @MacRandomizationSetting
    public int getMacRandomizationSettingInternal() {
        return mMacRandomizationSetting;
    }

    /**
     * Returns whether opportunistic shutdown of an instance in bridged AP is enabled or not.
     *
     * See also {@link Builder#setBridgedModeOpportunisticShutdownEnabled(boolean}}
     * @hide
     */
    @RequiresApi(Build.VERSION_CODES.S)
    @SystemApi
    public boolean isBridgedModeOpportunisticShutdownEnabled() {
        if (!SdkLevel.isAtLeastS()) {
            throw new UnsupportedOperationException();
        }
        return isBridgedModeOpportunisticShutdownEnabledInternal();
    }

    /**
     * @see #isBridgedModeOpportunisticShutdownEnabled()
     * @hide
     */
    public boolean isBridgedModeOpportunisticShutdownEnabledInternal() {
        return mBridgedModeOpportunisticShutdownEnabled;
    }

    /**
     * @see #isIeee80211axEnabled()
     * @hide
     */
    public boolean isIeee80211axEnabledInternal() {
        return mIeee80211axEnabled;
    }

    /**
     * Returns whether or not 802.11ax is enabled on the SoftAP.
     * This is an indication that if the device support 802.11ax AP then to enable or disable
     * that feature. If the device does not support 802.11ax AP then this flag is ignored.
     * See also {@link Builder#setIeee80211axEnabled(boolean}}
     * @hide
     */
    @RequiresApi(Build.VERSION_CODES.S)
    @SystemApi
    public boolean isIeee80211axEnabled() {
        if (!SdkLevel.isAtLeastS()) {
            throw new UnsupportedOperationException();
        }
        return isIeee80211axEnabledInternal();
    }

    /**
     * Returns whether or not the {@link SoftApConfiguration} was configured by the user
     * (as opposed to the default system configuration).
     * <p>
     * The {@link SoftApConfiguration} is considered user edited once the
     * {@link WifiManager#setSoftApConfiguration(SoftApConfiguration)} is called
     * - whether or not that configuration is the same as the default system configuration!
     *
     * @hide
     */
    @RequiresApi(Build.VERSION_CODES.S)
    @SystemApi
    public boolean isUserConfiguration() {
        if (!SdkLevel.isAtLeastS()) {
            throw new UnsupportedOperationException();
        }
        return isUserConfigurationInternal();
    }

    /**
     * @hide
     */
    public boolean isUserConfigurationInternal() {
        return mIsUserConfiguration;
    }

    /**
     * Returns the bridged mode opportunistic shutdown timeout in milliseconds.
     * An instance in bridged AP will shutdown when there is no device associated to it for
     * the timeout duration. See also
     * {@link Builder#setBridgedModeOpportunisticShutdownTimeoutMillis(long)}.
     *
     * @hide
     */
    @RequiresApi(Build.VERSION_CODES.TIRAMISU)
    @SystemApi
    public long getBridgedModeOpportunisticShutdownTimeoutMillis() {
        if (!SdkLevel.isAtLeastT()) {
            throw new UnsupportedOperationException();
        }
        return mBridgedModeOpportunisticShutdownTimeoutMillis;
    }


    /**
     * @hide
     */
    public long getBridgedModeOpportunisticShutdownTimeoutMillisInternal() {
        return mBridgedModeOpportunisticShutdownTimeoutMillis;
    }

    /**
     * Returns a {@link WifiConfiguration} representation of this {@link SoftApConfiguration}.
     * Note that SoftApConfiguration may contain configuration which is cannot be represented
     * by the legacy WifiConfiguration, in such cases a null will be returned.
     *
     * To maintain legacy behavior, the SSID of the WifiConfiguration will be the UTF-8
     * representation of the SSID without double quotes, as opposed to the double-quoted UTF-8
     * format documented in {@link WifiConfiguration#SSID}. If the SSID cannot be decoded as UTF-8,
     * then the SSID of the WifiConfiguration will be {@link WifiManager#UNKNOWN_SSID}.
     *
     * <li> SoftAp band in {@link WifiConfiguration.apBand} only supports
     * 2GHz, 5GHz, 2GHz+5GHz bands, so conversion is limited to these bands. </li>
     *
     * <li> SoftAp security type in {@link WifiConfiguration.KeyMgmt} only supports
     * NONE, WPA2_PSK, so conversion is limited to these security type.</li>
     * @hide
     */
    @Nullable
    @SystemApi
    public WifiConfiguration toWifiConfiguration() {
        WifiConfiguration wifiConfig = new WifiConfiguration();
        CharSequence utf8Text = mWifiSsid != null ? mWifiSsid.getUtf8Text() : null;
        wifiConfig.SSID = utf8Text != null ? utf8Text.toString() : WifiManager.UNKNOWN_SSID;
        wifiConfig.preSharedKey = mPassphrase;
        wifiConfig.hiddenSSID = mHiddenSsid;
        wifiConfig.apChannel = getChannel();
        switch (mSecurityType) {
            case SECURITY_TYPE_OPEN:
                wifiConfig.allowedKeyManagement.set(WifiConfiguration.KeyMgmt.NONE);
                break;
            case SECURITY_TYPE_WPA2_PSK:
            case SECURITY_TYPE_WPA3_SAE_TRANSITION:
                wifiConfig.allowedKeyManagement.set(WifiConfiguration.KeyMgmt.WPA2_PSK);
                break;
            default:
                Log.e(TAG, "Convert fail, unsupported security type :" + mSecurityType);
                return null;
        }

        switch (getBand()) {
            case BAND_2GHZ:
                wifiConfig.apBand  = WifiConfiguration.AP_BAND_2GHZ;
                break;
            case BAND_5GHZ:
                wifiConfig.apBand  = WifiConfiguration.AP_BAND_5GHZ;
                break;
            case BAND_2GHZ | BAND_5GHZ:
                wifiConfig.apBand  = WifiConfiguration.AP_BAND_ANY;
                break;
            case BAND_ANY:
                wifiConfig.apBand  = WifiConfiguration.AP_BAND_ANY;
                break;
            default:
                Log.e(TAG, "Convert fail, unsupported band setting :" + getBand());
                return null;
        }
        return wifiConfig;
    }

    /**
     * Return the iface name for OWE transition mode for the AP.
     * {@link #setOweTransIfaceName(String)}.
     *
     * @hide
     */
    @Nullable
    public String getOweTransIfaceName() {
      return mOweTransIfaceName;
    }

    /**
     * Builds a {@link SoftApConfiguration}, which allows an app to configure various aspects of a
     * Soft AP.
     *
     * All fields are optional. By default, SSID and BSSID are automatically chosen by the
     * framework, and an open network is created.
     *
     * @hide
     */
    @SystemApi
    public static final class Builder {
        private WifiSsid mWifiSsid;
        private MacAddress mBssid;
        private String mPassphrase;
        private boolean mHiddenSsid;
        private SparseIntArray mChannels;
        private int mMaxNumberOfClients;
        private int mSecurityType;
        private boolean mAutoShutdownEnabled;
        private long mShutdownTimeoutMillis;
        private boolean mClientControlByUser;
        private List<MacAddress> mBlockedClientList;
        private List<MacAddress> mAllowedClientList;
        private int mMacRandomizationSetting;
        private boolean mBridgedModeOpportunisticShutdownEnabled;
        private boolean mIeee80211axEnabled;
        private boolean mIsUserConfiguration;
        private long mBridgedModeOpportunisticShutdownTimeoutMillis;
<<<<<<< HEAD
        private String mOweTransIfaceName;
=======
        private List<ScanResult.InformationElement> mVendorElements;
>>>>>>> 74a2a010

        /**
         * Constructs a Builder with default values (see {@link Builder}).
         */
        public Builder() {
            mWifiSsid = null;
            mBssid = null;
            mPassphrase = null;
            mHiddenSsid = false;
            mChannels = new SparseIntArray(1);
            mChannels.put(BAND_2GHZ, 0);
            mMaxNumberOfClients = 0;
            mSecurityType = SECURITY_TYPE_OPEN;
            mAutoShutdownEnabled = true; // enabled by default.
            mShutdownTimeoutMillis = 0;
            mClientControlByUser = false;
            mBlockedClientList = new ArrayList<>();
            mAllowedClientList = new ArrayList<>();
            if (SdkLevel.isAtLeastT()) {
                mMacRandomizationSetting = RANDOMIZATION_NON_PERSISTENT;
            } else {
                mMacRandomizationSetting = RANDOMIZATION_PERSISTENT;
            }
            mBridgedModeOpportunisticShutdownEnabled = true;
            mIeee80211axEnabled = true;
            mIsUserConfiguration = true;
            mBridgedModeOpportunisticShutdownTimeoutMillis = 0;
<<<<<<< HEAD
            mOweTransIfaceName = null;
=======
            mVendorElements = new ArrayList<>();
>>>>>>> 74a2a010
        }

        /**
         * Constructs a Builder initialized from an existing {@link SoftApConfiguration} instance.
         */
        public Builder(@NonNull SoftApConfiguration other) {
            Objects.requireNonNull(other);

            mWifiSsid = other.mWifiSsid;
            mBssid = other.mBssid;
            mPassphrase = other.mPassphrase;
            mHiddenSsid = other.mHiddenSsid;
            mChannels = other.mChannels.clone();
            mMaxNumberOfClients = other.mMaxNumberOfClients;
            mSecurityType = other.mSecurityType;
            mAutoShutdownEnabled = other.mAutoShutdownEnabled;
            mShutdownTimeoutMillis = other.mShutdownTimeoutMillis;
            mClientControlByUser = other.mClientControlByUser;
            mBlockedClientList = new ArrayList<>(other.mBlockedClientList);
            mAllowedClientList = new ArrayList<>(other.mAllowedClientList);
            mMacRandomizationSetting = other.mMacRandomizationSetting;
            mBridgedModeOpportunisticShutdownEnabled =
                    other.mBridgedModeOpportunisticShutdownEnabled;
            mIeee80211axEnabled = other.mIeee80211axEnabled;
            mIsUserConfiguration = other.mIsUserConfiguration;
            mBridgedModeOpportunisticShutdownTimeoutMillis =
                    other.mBridgedModeOpportunisticShutdownTimeoutMillis;
<<<<<<< HEAD
            mOweTransIfaceName = other.mOweTransIfaceName;
=======
            mVendorElements = new ArrayList<>(other.mVendorElements);
>>>>>>> 74a2a010
        }

        /**
         * Builds the {@link SoftApConfiguration}.
         *
         * @return A new {@link SoftApConfiguration}, as configured by previous method calls.
         */
        @NonNull
        public SoftApConfiguration build() {
            for (MacAddress client : mAllowedClientList) {
                if (mBlockedClientList.contains(client)) {
                    throw new IllegalArgumentException("A MacAddress exist in both client list");
                }
            }
            return new SoftApConfiguration(mWifiSsid, mBssid, mPassphrase,
                    mHiddenSsid, mChannels, mSecurityType, mMaxNumberOfClients,
                    mAutoShutdownEnabled, mShutdownTimeoutMillis, mClientControlByUser,
                    mBlockedClientList, mAllowedClientList, mMacRandomizationSetting,
                    mBridgedModeOpportunisticShutdownEnabled, mIeee80211axEnabled,
                    mIsUserConfiguration, mBridgedModeOpportunisticShutdownTimeoutMillis,
<<<<<<< HEAD
                    mOweTransIfaceName);
=======
                    mVendorElements);
>>>>>>> 74a2a010
        }

        /**
         * Specifies a UTF-8 SSID for the AP.
         * <p>
         * Null SSID only support when configure a local-only hotspot.
         * <p>
         * <li>If not set, defaults to null.</li>
         *
         * @param ssid SSID of valid Unicode characters, or null to have the SSID automatically
         *             chosen by the framework.
         * @return Builder for chaining.
         * @throws IllegalArgumentException when the SSID is empty, not unicode, or if the byte
         *                                  representation is longer than 32 bytes.
         *
         * @deprecated Use {@link #setWifiSsid(WifiSsid)} instead.
         */
        @NonNull
        @Deprecated
        public Builder setSsid(@Nullable String ssid) {
            if (ssid == null) {
                mWifiSsid = null;
                return this;
            }

            Preconditions.checkStringNotEmpty(ssid);
            Preconditions.checkArgument(StandardCharsets.UTF_8.newEncoder().canEncode(ssid));
            mWifiSsid = WifiSsid.fromUtf8Text(ssid);
            return this;
        }

        /**
         * Specifies an SSID for the AP in the form of WifiSsid.
         * <p>
         * Null SSID only support when configure a local-only hotspot.
         * <p>
         * <li>If not set, defaults to null.</li>
         *
         * @param wifiSsid SSID, or null ot have the SSID automatically chosen by the framework.
         * @return Builder for chaining.
         */
        @NonNull
        @RequiresApi(Build.VERSION_CODES.TIRAMISU)
        public Builder setWifiSsid(@Nullable WifiSsid wifiSsid) {
            if (!SdkLevel.isAtLeastT()) {
                throw new UnsupportedOperationException();
            }
            mWifiSsid = wifiSsid;
            return this;
        }

        /**
         * Specify vendor-specific information elements for the (Soft) AP to transmit in its beacons
         * and probe responses. Method also validates the structure and throws
         * IllegalArgumentException in cases when ID of IE is not 0xDD (221) or incoming list
         * contain duplicate elements.
         *
         * @param vendorElements VendorElements
         * @return Builder for chaining.
         */
        @NonNull
        @RequiresApi(Build.VERSION_CODES.TIRAMISU)
        public Builder setVendorElements(
                @NonNull List<ScanResult.InformationElement> vendorElements) {
            if (!SdkLevel.isAtLeastT()) {
                throw new UnsupportedOperationException();
            }
            for (ScanResult.InformationElement e : vendorElements) {
                if (e.id != ScanResult.InformationElement.EID_VSA) {
                    throw new IllegalArgumentException("received InformationElement which is not "
                            + "related to VendorElements. VendorElement block should start with "
                            + HexEncoding.encodeToString(
                                    new byte[]{ (byte) ScanResult.InformationElement.EID_VSA }));
                }
            }
            final HashSet<ScanResult.InformationElement> set = new HashSet<>(vendorElements);
            if (set.size() < vendorElements.size()) {
                throw new IllegalArgumentException("vendor elements array contain duplicates. "
                        + "Please avoid passing duplicated and keep structure clean.");
            }
            mVendorElements = new ArrayList<>(vendorElements);
            return this;
        }

        /**
         * Specifies a BSSID for the AP.
         * <p>
         * <li>If not set, defaults to null.</li>
         *
         * If multiple bands are requested via {@link #setBands(int[])} or
         * {@link #setChannels(SparseIntArray)}, HAL will derive 2 MAC addresses since framework
         * only sends down 1 MAC address.
         *
         * An example (but different implementation may perform a different mapping):
         * <li>MAC address 1: copy value of MAC address,
         * and set byte 1 = (0xFF - BSSID[1])</li>
         * <li>MAC address 2: copy value of MAC address,
         * and set byte 2 = (0xFF - BSSID[2])</li>
         *
         * Example BSSID argument: e2:38:60:c4:0e:b7
         * Derived MAC address 1: e2:c7:60:c4:0e:b7
         * Derived MAC address 2: e2:38:9f:c4:0e:b7
         *
         * <p>
         * Use {@link WifiManager.SoftApCallback#onCapabilityChanged(SoftApCapability)} and
         * {@link SoftApCapability#areFeaturesSupported(long)}
         * with {@link SoftApCapability.SOFTAP_FEATURE_MAC_ADDRESS_CUSTOMIZATION} to determine
         * whether or not this feature is supported.
         *
         * @param bssid BSSID, or null to have the BSSID chosen by the framework. The caller is
         *              responsible for avoiding collisions.
         * @return Builder for chaining.
         * @throws IllegalArgumentException when the given BSSID is the all-zero
         *                                  , multicast or broadcast MAC address.
         */
        @NonNull
        public Builder setBssid(@Nullable MacAddress bssid) {
            if (bssid != null) {
                Preconditions.checkArgument(!bssid.equals(WifiManager.ALL_ZEROS_MAC_ADDRESS));
                if (bssid.getAddressType() != MacAddress.TYPE_UNICAST) {
                    throw new IllegalArgumentException("bssid doesn't support "
                            + "multicast or broadcast mac address");
                }
            }
            mBssid = bssid;
            return this;
        }

        /**
         * Specifies that this AP should use specific security type with the given ASCII passphrase.
         *
         * @param securityType One of the following security types:
         * {@link #SECURITY_TYPE_OPEN},
         * {@link #SECURITY_TYPE_WPA2_PSK},
         * {@link #SECURITY_TYPE_WPA3_SAE_TRANSITION},
         * {@link #SECURITY_TYPE_WPA3_SAE}.
         * @param passphrase The passphrase to use for sepcific {@code securityType} configuration
         * or null with {@link #SECURITY_TYPE_OPEN}.
         *
         * @return Builder for chaining.
         * @throws IllegalArgumentException when the passphrase length is invalid and
         *         {@code securityType} is not {@link #SECURITY_TYPE_OPEN}
         *         or non-null passphrase and {@code securityType} is
         *         {@link #SECURITY_TYPE_OPEN}.
         */
        @NonNull
        public Builder setPassphrase(@Nullable String passphrase, @SecurityType int securityType) {
            if (securityType == SECURITY_TYPE_OPEN || securityType == SECURITY_TYPE_OWE) {
                if (passphrase != null) {
                    throw new IllegalArgumentException(
                            "passphrase should be null when security type is open");
                }
            } else {
                Preconditions.checkStringNotEmpty(passphrase);
                if (securityType == SECURITY_TYPE_WPA2_PSK
                        || securityType == SECURITY_TYPE_WPA3_SAE_TRANSITION) {
                    if (passphrase.length() < PSK_MIN_LEN || passphrase.length() > PSK_MAX_LEN) {
                        throw new IllegalArgumentException(
                                "Password size must be at least " + PSK_MIN_LEN
                                + " and no more than " + PSK_MAX_LEN
                                + " for WPA2_PSK and WPA3_SAE_TRANSITION Mode");
                    }
                }
            }
            mSecurityType = securityType;
            mPassphrase = passphrase;
            return this;
        }

        /**
         * Specifies whether the AP is hidden (doesn't broadcast its SSID) or
         * not (broadcasts its SSID).
         * <p>
         * <li>If not set, defaults to false (i.e not a hidden network).</li>
         *
         * @param hiddenSsid true for a hidden SSID, false otherwise.
         * @return Builder for chaining.
         */
        @NonNull
        public Builder setHiddenSsid(boolean hiddenSsid) {
            mHiddenSsid = hiddenSsid;
            return this;
        }

        /**
         * Specifies the band for the AP.
         * <p>
         * <li>If not set, defaults to {@link #BAND_2GHZ}.</li>
         *
         * @param band One or combination of the following band type:
         * {@link #BAND_2GHZ}, {@link #BAND_5GHZ}, {@link #BAND_6GHZ}.
         * @return Builder for chaining.
         * @throws IllegalArgumentException when an invalid band type is provided.
         */
        @NonNull
        public Builder setBand(@BandType int band) {
            if (!isBandValid(band)) {
                throw new IllegalArgumentException("Invalid band type: " + band);
            }
            mChannels = new SparseIntArray(1);
            mChannels.put(band, 0);
            return this;
        }

        /**
         * Specifies the bands for the APs.
         * If more than 1 band is set, this will bring up concurrent APs.
         * on the requested bands (if possible).
         * <p>
         *
         * Use {@link WifiManager#isBridgedApConcurrencySupported()} to determine
         * whether or not concurrent APs are supported.
         *
         * Requires the driver to support {@link SoftApCapability.SOFTAP_FEATURE_ACS_OFFLOAD}
         * when multiple bands are configured. Otherwise,
         * {@link WifiManager#startTetheredHotspot(SoftApConfiguration)} will report error code
         * {@link WifiManager#SAP_START_FAILURE_UNSUPPORTED_CONFIGURATION}.
         *
         * Note: Only supports 2.4GHz + 5GHz bands. If any other band is set, will report error
         * {@link WifiManager#SAP_START_FAILURE_UNSUPPORTED_CONFIGURATION}.
         *
         * @param bands Array of the {@link #BandType}.
         * @return Builder for chaining.
         * @throws IllegalArgumentException when more than 2 bands are set or an invalid band type
         *                                  is provided.
         */
        @RequiresApi(Build.VERSION_CODES.S)
        @NonNull
        public Builder setBands(@NonNull int[] bands) {
            if (!SdkLevel.isAtLeastS()) {
                throw new UnsupportedOperationException();
            }
            if (bands.length == 0 || bands.length > 2) {
                throw new IllegalArgumentException("Unsupported number of bands("
                        + bands.length + ") configured");
            }
            SparseIntArray channels = new SparseIntArray(bands.length);
            for (int val : bands) {
                if (!isBandValid(val)) {
                    throw new IllegalArgumentException("Invalid band type: " + val);
                }
                channels.put(val, 0);
            }
            mChannels = channels;
            return this;
        }


        /**
         * Specifies the channel and associated band for the AP.
         *
         * The channel which AP resides on. Valid channels are country dependent.
         * The {@link SoftApCapability#getSupportedChannelList(int)} can be used to obtain
         * valid channels.
         *
         * <p>
         * If not set, the default for the channel is the special value 0 which has the
         * framework auto-select a valid channel from the band configured with
         * {@link #setBand(int)}.
         *
         * The channel auto selection will be offloaded to driver when
         * {@link SoftApCapability#areFeaturesSupported(long)}
         * with {@link SoftApCapability.SOFTAP_FEATURE_ACS_OFFLOAD}
         * return true. The driver will auto select the best channel (e.g. best performance)
         * based on environment interference. Check {@link SoftApCapability} for more detail.
         *
         * The API contains (band, channel) input since the 6GHz band uses the same channel
         * numbering scheme as is used in the 2.4GHz and 5GHz band. Therefore, both are needed to
         * uniquely identify individual channels.
         *
         * <p>
         * @param channel operating channel of the AP.
         * @param band containing this channel.
         * @return Builder for chaining.
         * @throws IllegalArgumentException when the invalid channel or band type is configured.
         */
        @NonNull
        public Builder setChannel(int channel, @BandType int band) {
            if (!isChannelBandPairValid(channel, band)) {
                throw new IllegalArgumentException("Invalid channel(" + channel
                        + ") & band (" + band + ") configured");
            }
            mChannels = new SparseIntArray(1);
            mChannels.put(band, channel);
            return this;
        }

        /**
         * Specifies the channels and associated bands for the APs.
         *
         * When more than 1 channel is set, this will bring up concurrent APs on the requested
         * channels and bands (if possible).
         *
         * Valid channels are country dependent.
         * The {@link SoftApCapability#getSupportedChannelList(int)} can be used to obtain
         * valid channels in each band.
         *
         * Use {@link WifiManager#isBridgedApConcurrencySupported()} to determine
         * whether or not concurrent APs are supported.
         *
         * <p>
         * If not set, the default for the channel is the special value 0 which has the framework
         * auto-select a valid channel from the band configured with {@link #setBands(int[])}.
         *
         * The channel auto selection will be offloaded to driver when
         * {@link SoftApCapability#areFeaturesSupported(long)}
         * with {@link SoftApCapability.SOFTAP_FEATURE_ACS_OFFLOAD}
         * returns true. The driver will auto select the best channel (e.g. best performance)
         * based on environment interference. Check {@link SoftApCapability} for more detail.
         *
         * Requires the driver to support {@link SoftApCapability.SOFTAP_FEATURE_ACS_OFFLOAD}
         * when multiple bands are configured without specified channel value (i.e. channel is
         * the special value 0). Otherwise,
         * {@link WifiManager#startTetheredHotspot(SoftApConfiguration)} will report error code
         * {@link WifiManager#SAP_START_FAILURE_UNSUPPORTED_CONFIGURATION}.
         *
         * Note: Only supports 2.4GHz + 5GHz bands. If any other band is set, will report error
         * {@link WifiManager#SAP_START_FAILURE_UNSUPPORTED_CONFIGURATION}.
         *
         * The API contains (band, channel) input since the 6GHz band uses the same channel
         * numbering scheme as is used in the 2.4GHz and 5GHz band. Therefore, both are needed to
         * uniquely identify individual channels.
         *
         * Reference the Wi-Fi channel numbering and the channelization in IEEE 802.11-2016
         * specifications, section 17.3.8.4.2, 17.3.8.4.3 and Table 15-6.
         *
         * <p>
         * @param channels SparseIntArray (key: {@code #BandType} , value: channel) consists of
         *                 {@code BAND_} and corresponding channel.
         * @return Builder for chaining.
         * @throws IllegalArgumentException when more than 2 channels are set or the invalid
         *                                  channel or band type is configured.
         */
        @RequiresApi(Build.VERSION_CODES.S)
        @NonNull
        public Builder setChannels(@NonNull SparseIntArray channels) {
            if (!SdkLevel.isAtLeastS()) {
                throw new UnsupportedOperationException();
            }
            if (channels.size() == 0 || channels.size() > 2) {
                throw new IllegalArgumentException("Unsupported number of channels("
                        + channels.size() + ") configured");
            }
            for (int i = 0; i < channels.size(); i++) {
                int channel = channels.valueAt(i);
                int band = channels.keyAt(i);
                if (channel == 0) {
                    if (!isBandValid(band)) {
                        throw new IllegalArgumentException("Invalid band type: " + band);
                    }
                } else {
                    if (!isChannelBandPairValid(channel, band)) {
                        throw new IllegalArgumentException("Invalid channel(" + channel
                                + ") & band (" + band + ") configured");
                    }
                }
            }
            mChannels = channels.clone();
            return this;
        }


        /**
         * Specifies the maximum number of clients that can associate to the AP.
         *
         * The maximum number of clients (STAs) which can associate to the AP.
         * The AP will reject association from any clients above this number.
         * Specify a value of 0 to have the framework automatically use the maximum number
         * which the device can support (based on hardware and carrier constraints).
         * <p>
         * Use {@link WifiManager.SoftApCallback#onCapabilityChanged(SoftApCapability)} and
         * {@link SoftApCapability#getMaxSupportedClients} to get the maximum number of clients
         * which the device supports (based on hardware and carrier constraints).
         *
         * <p>
         * <li>If not set, defaults to 0.</li>
         *
         * This method requires HAL support. If the method is used to set a
         * non-zero {@code maxNumberOfClients} value then
         * {@link WifiManager#startTetheredHotspot(SoftApConfiguration)} will report error code
         * {@link WifiManager#SAP_START_FAILURE_UNSUPPORTED_CONFIGURATION}.
         *
         * <p>
         * Use {@link WifiManager.SoftApCallback#onCapabilityChanged(SoftApCapability)} and
         * {@link SoftApCapability#areFeaturesSupported(long)}
         * with {@link SoftApCapability.SOFTAP_FEATURE_CLIENT_FORCE_DISCONNECT} to determine whether
         * or not this feature is supported.
         *
         * @param maxNumberOfClients maximum client number of the AP.
         * @return Builder for chaining.
         */
        @NonNull
        public Builder setMaxNumberOfClients(@IntRange(from = 0) int maxNumberOfClients) {
            if (maxNumberOfClients < 0) {
                throw new IllegalArgumentException("maxNumberOfClients should be not negative");
            }
            mMaxNumberOfClients = maxNumberOfClients;
            return this;
        }

        /**
         * Specifies whether auto shutdown is enabled or not.
         * The Soft AP will shut down when there are no devices connected to it for
         * the timeout duration.
         *
         * <p>
         * <li>If not set, defaults to true</li>
         *
         * @param enable true to enable, false to disable.
         * @return Builder for chaining.
         *
         * @see #setShutdownTimeoutMillis(long)
         */
        @NonNull
        public Builder setAutoShutdownEnabled(boolean enable) {
            mAutoShutdownEnabled = enable;
            return this;
        }

        /**
         * Specifies the shutdown timeout in milliseconds.
         * The Soft AP will shut down when there are no devices connected to it for
         * the timeout duration.
         *
         * Specify a value of 0 to have the framework automatically use default timeout
         * setting which defined in {@link R.integer.config_wifi_framework_soft_ap_timeout_delay}
         *
         * <p>
         * <li>If not set, defaults to 0</li>
         * <li>The shut down timeout will apply when {@link #setAutoShutdownEnabled(boolean)} is
         * set to true</li>
         *
         * @param timeoutMillis milliseconds of the timeout delay.
         * @return Builder for chaining.
         *
         * @see #setAutoShutdownEnabled(boolean)
         */
        @NonNull
        public Builder setShutdownTimeoutMillis(@IntRange(from = 0) long timeoutMillis) {
            if (timeoutMillis < 0) {
                throw new IllegalArgumentException("Invalid timeout value");
            }
            mShutdownTimeoutMillis = timeoutMillis;
            return this;
        }

        /**
         * Configure the Soft AP to require manual user control of client association.
         * If disabled (the default) then any client which isn't in the blocked list
         * {@link #getBlockedClientList()} can associate to this Soft AP using the
         * correct credentials until the Soft AP capacity is reached (capacity is hardware, carrier,
         * or user limited - using {@link #setMaxNumberOfClients(int)}).
         *
         * If manual user control is enabled then clients will be accepted, rejected, or require
         * a user approval based on the configuration provided by
         * {@link #setBlockedClientList(List)} and {@link #setAllowedClientList(List)}.
         *
         * <p>
         * This method requires HAL support. HAL support can be determined using
         * {@link WifiManager.SoftApCallback#onCapabilityChanged(SoftApCapability)} and
         * {@link SoftApCapability#areFeaturesSupported(long)}
         * with {@link SoftApCapability.SOFTAP_FEATURE_CLIENT_FORCE_DISCONNECT}
         *
         * <p>
         * If the method is called on a device without HAL support then starting the soft AP
         * using {@link WifiManager#startTetheredHotspot(SoftApConfiguration)} will fail with
         * {@link WifiManager#SAP_START_FAILURE_UNSUPPORTED_CONFIGURATION}.
         *
         * <p>
         * <li>If not set, defaults to false (i.e The authoriztion is not required).</li>
         *
         * @param enabled true for enabling the control by user, false otherwise.
         * @return Builder for chaining.
         */
        @NonNull
        public Builder setClientControlByUserEnabled(boolean enabled) {
            mClientControlByUser = enabled;
            return this;
        }


        /**
         * This method together with {@link setClientControlByUserEnabled(boolean)} control client
         * connections to the AP. If client control by user is disabled using the above method then
         * this API has no effect and clients are allowed to associate to the AP (within limit of
         * max number of clients).
         *
         * If client control by user is enabled then this API configures the list of clients
         * which are explicitly allowed. These are auto-accepted.
         *
         * All other clients which attempt to associate, whose MAC addresses are on neither list,
         * are:
         * <ul>
         * <li>Rejected</li>
         * <li>A callback {@link WifiManager.SoftApCallback#onBlockedClientConnecting(WifiClient)}
         * is issued (which allows the user to add them to the allowed client list if desired).<li>
         * </ul>
         *
         * @param allowedClientList list of clients which are allowed to associate to the AP
         *                          without user pre-approval.
         * @return Builder for chaining.
         */
        @NonNull
        public Builder setAllowedClientList(@NonNull List<MacAddress> allowedClientList) {
            mAllowedClientList = new ArrayList<>(allowedClientList);
            return this;
        }

        /**
         * This API configures the list of clients which are blocked and cannot associate
         * to the Soft AP.
         *
         * <p>
         * This method requires HAL support. HAL support can be determined using
         * {@link WifiManager.SoftApCallback#onCapabilityChanged(SoftApCapability)} and
         * {@link SoftApCapability#areFeaturesSupported(long)}
         * with {@link SoftApCapability.SOFTAP_FEATURE_CLIENT_FORCE_DISCONNECT}
         *
         * <p>
         * If the method is called on a device without HAL support then starting the soft AP
         * using {@link WifiManager#startTetheredHotspot(SoftApConfiguration)} will fail with
         * {@link WifiManager#SAP_START_FAILURE_UNSUPPORTED_CONFIGURATION}.
         *
         * @param blockedClientList list of clients which are not allowed to associate to the AP.
         * @return Builder for chaining.
         */
        @NonNull
        public Builder setBlockedClientList(@NonNull List<MacAddress> blockedClientList) {
            mBlockedClientList = new ArrayList<>(blockedClientList);
            return this;
        }

        /**
         * Specifies the level of MAC randomization for the AP BSSID.
         * The Soft AP BSSID will be randomized only if the BSSID isn't set
         * {@link #setBssid(MacAddress)} and this method is either uncalled
         * or called with {@link #RANDOMIZATION_PERSISTENT} or
         * {@link #RANDOMIZATION_NON_PERSISTENT}.
         *
         * <p>
         * <li>If not set, defaults to {@link #RANDOMIZATION_NON_PERSISTENT}</li>
         *
         * <p>
         * Requires HAL support when set to {@link #RANDOMIZATION_PERSISTENT} or
         * {@link #RANDOMIZATION_NON_PERSISTENT}.
         * Use {@link WifiManager.SoftApCallback#onCapabilityChanged(SoftApCapability)} and
         * {@link SoftApCapability#areFeaturesSupported(long)}
         * with {@link SoftApCapability.SOFTAP_FEATURE_MAC_ADDRESS_CUSTOMIZATION} to determine
         * whether or not this feature is supported.
         *
         * @param macRandomizationSetting One of the following setting:
         * {@link #RANDOMIZATION_NONE}, {@link #RANDOMIZATION_PERSISTENT} or
         * {@link #RANDOMIZATION_NON_PERSISTENT}.
         * @return Builder for chaining.
         *
         * @see #setBssid(MacAddress)
         */
        @RequiresApi(Build.VERSION_CODES.S)
        @NonNull
        public Builder setMacRandomizationSetting(
                @MacRandomizationSetting int macRandomizationSetting) {
            if (!SdkLevel.isAtLeastS()) {
                throw new UnsupportedOperationException();
            }
            mMacRandomizationSetting = macRandomizationSetting;
            return this;
        }


        /**
         * Specifies whether or not opportunistic shut down of an AP instance in bridged mode
         * is enabled.
         *
         * <p>
         * If enabled, the framework will shutdown one of the AP instances if it is idle for
         * the timeout duration - meaning there are no devices connected to it.
         * If both AP instances are idle for the timeout duration then the framework will
         * shut down the AP instance operating on the higher frequency. For instance,
         * if the AP instances operate at 2.4GHz and 5GHz and are both idle for the
         * timeout duration then the 5GHz AP instance will be shut down.
         * <p>
         *
         * Note: the opportunistic timeout only applies to one AP instance of the bridge AP.
         * If one of the AP instances has already been disabled for any reason, including due to
         * an opportunistic timeout or hardware issues or coexistence issues,
         * then the opportunistic timeout is no longer active.
         *
         * <p>
         * The shutdown timer specified by {@link #setShutdownTimeoutMillis(long)} controls the
         * overall shutdown of the bridged AP and is still in use independently of the opportunistic
         * timer controlled by this AP.
         *
         * <p>
         * <li>If not set, defaults to true</li>
         *
         * @param enable true to enable, false to disable.
         * @return Builder for chaining.
         *
         */
        @RequiresApi(Build.VERSION_CODES.S)
        @NonNull
        public Builder setBridgedModeOpportunisticShutdownEnabled(boolean enable) {
            if (!SdkLevel.isAtLeastS()) {
                throw new UnsupportedOperationException();
            }
            mBridgedModeOpportunisticShutdownEnabled = enable;
            return this;
        }

        /**
         * Specifies whether or not to enable 802.11ax on the Soft AP.
         *
         * <p>
         * Note: Only relevant when the device supports 802.11ax on the Soft AP.
         * If enabled on devices that do not support 802.11ax then ignored.
         * Use {@link WifiManager.SoftApCallback#onCapabilityChanged(SoftApCapability)} and
         * {@link SoftApCapability#areFeaturesSupported(long)}
         * with {@link SoftApCapability.SOFTAP_FEATURE_IEEE80211_AX} to determine
         * whether or not 802.11ax is supported on the Soft AP.
         * <p>
         * <li>If not set, defaults to true - which will be ignored on devices
         * which do not support 802.11ax</li>
         *
         * @param enable true to enable, false to disable.
         * @return Builder for chaining.
         *
         */
        @RequiresApi(Build.VERSION_CODES.S)
        @NonNull
        public Builder setIeee80211axEnabled(boolean enable) {
            if (!SdkLevel.isAtLeastS()) {
                throw new UnsupportedOperationException();
            }
            mIeee80211axEnabled = enable;
            return this;
        }

        /**
         * Specifies whether or not the configuration is configured by user.
         *
         * @param isUserConfigured true to user configuration, false otherwise.
         * @return Builder for chaining.
         *
         * @hide
         */
        @NonNull
        public Builder setUserConfiguration(boolean isUserConfigured) {
            mIsUserConfiguration = isUserConfigured;
            return this;
        }

        /**
         * Specifies bridged mode opportunistic shutdown timeout in milliseconds.
         * An instance of bridged Soft AP will shut down when there is no device connected to it
         * for this timeout duration.
         *
         * Specify a value of 0 to have the framework automatically use default timeout
         * setting defined by
         * {@link
         * R.integer.config_wifiFrameworkSoftApShutDownIdleInstanceInBridgedModeTimeoutMillisecond}
         *
         * <p>
         * <li>If not set, defaults to 0</li>
         * <li>The shut down timeout will apply when
         * {@link #setBridgedModeOpportunisticShutdownEnabled(boolean)} is set to true</li>
         *
         * @param timeoutMillis milliseconds of the timeout delay.
         * @return Builder for chaining.
         *
         * @see #setBridgedModeOpportunisticShutdownEnabled(boolean)
         */
        @RequiresApi(Build.VERSION_CODES.TIRAMISU)
        @NonNull
        public Builder setBridgedModeOpportunisticShutdownTimeoutMillis(long timeoutMillis) {
            if (!SdkLevel.isAtLeastT()) {
                throw new UnsupportedOperationException();
            }
            mBridgedModeOpportunisticShutdownTimeoutMillis = timeoutMillis;
            return this;
        }

        /**
         * Specifies an iface name for OWE transition mode for the AP.
         * <p>
         * <li>If not set, defaults to null.</li>
         *
         * @param oweTransIfaceName iface name for OWE transition mode.
         * @return Builder for chaining.
         *
         * @hide
         */
        @NonNull
        public Builder setOweTransIfaceName(@Nullable String oweTransIfaceName) {
            mOweTransIfaceName = oweTransIfaceName;
            return this;
        }
    }
}<|MERGE_RESOLUTION|>--- conflicted
+++ resolved
@@ -364,11 +364,8 @@
             int macRandomizationSetting, boolean bridgedModeOpportunisticShutdownEnabled,
             boolean ieee80211axEnabled, boolean isUserConfiguration,
             long bridgedModeOpportunisticShutdownTimeoutMillis,
-<<<<<<< HEAD
+            @NonNull List<ScanResult.InformationElement> vendorElements,
             @Nullable String oweTransIfaceName) {
-=======
-            @NonNull List<ScanResult.InformationElement> vendorElements) {
->>>>>>> 74a2a010
         mWifiSsid = ssid;
         mBssid = bssid;
         mPassphrase = passphrase;
@@ -392,11 +389,8 @@
         mIsUserConfiguration = isUserConfiguration;
         mBridgedModeOpportunisticShutdownTimeoutMillis =
                 bridgedModeOpportunisticShutdownTimeoutMillis;
-<<<<<<< HEAD
+        mVendorElements = new ArrayList<>(vendorElements);
         mOweTransIfaceName = oweTransIfaceName;
-=======
-        mVendorElements = new ArrayList<>(vendorElements);
->>>>>>> 74a2a010
     }
 
     @Override
@@ -427,11 +421,8 @@
                 && mIsUserConfiguration == other.mIsUserConfiguration
                 && mBridgedModeOpportunisticShutdownTimeoutMillis
                         == other.mBridgedModeOpportunisticShutdownTimeoutMillis
-<<<<<<< HEAD
+                && Objects.equals(mVendorElements, other.mVendorElements)
                 && mOweTransIfaceName == other.mOweTransIfaceName;
-=======
-                && Objects.equals(mVendorElements, other.mVendorElements);
->>>>>>> 74a2a010
     }
 
     @Override
@@ -442,11 +433,7 @@
                 mAllowedClientList, mMacRandomizationSetting,
                 mBridgedModeOpportunisticShutdownEnabled, mIeee80211axEnabled,
                 mIsUserConfiguration, mBridgedModeOpportunisticShutdownTimeoutMillis,
-<<<<<<< HEAD
-                mOweTransIfaceName);
-=======
-                mVendorElements);
->>>>>>> 74a2a010
+                mVendorElements, mOweTransIfaceName);
     }
 
     @Override
@@ -472,11 +459,8 @@
                 .append(mBridgedModeOpportunisticShutdownTimeoutMillis);
         sbuf.append(" \n Ieee80211axEnabled = ").append(mIeee80211axEnabled);
         sbuf.append(" \n isUserConfiguration = ").append(mIsUserConfiguration);
-<<<<<<< HEAD
+        sbuf.append(" \n vendorElements = ").append(mVendorElements);
         sbuf.append(" \n OWE Transition mode Iface =").append(mOweTransIfaceName);
-=======
-        sbuf.append(" \n vendorElements = ").append(mVendorElements);
->>>>>>> 74a2a010
         return sbuf.toString();
     }
 
@@ -499,11 +483,8 @@
         dest.writeBoolean(mIeee80211axEnabled);
         dest.writeBoolean(mIsUserConfiguration);
         dest.writeLong(mBridgedModeOpportunisticShutdownTimeoutMillis);
-<<<<<<< HEAD
+        dest.writeTypedList(mVendorElements);
         dest.writeString(mOweTransIfaceName);
-=======
-        dest.writeTypedList(mVendorElements);
->>>>>>> 74a2a010
     }
 
     /* Reference from frameworks/base/core/java/android/os/Parcel.java */
@@ -558,12 +539,9 @@
                     in.readInt(), in.readBoolean(), in.readLong(), in.readBoolean(),
                     in.createTypedArrayList(MacAddress.CREATOR),
                     in.createTypedArrayList(MacAddress.CREATOR), in.readInt(), in.readBoolean(),
-<<<<<<< HEAD
-                    in.readBoolean(), in.readBoolean(), in.readLong(), in.readString());
-=======
                     in.readBoolean(), in.readBoolean(), in.readLong(),
-                    in.createTypedArrayList(ScanResult.InformationElement.CREATOR));
->>>>>>> 74a2a010
+                    in.createTypedArrayList(ScanResult.InformationElement.CREATOR),
+                    in.readString());
         }
 
         @Override
@@ -1031,11 +1009,8 @@
         private boolean mIeee80211axEnabled;
         private boolean mIsUserConfiguration;
         private long mBridgedModeOpportunisticShutdownTimeoutMillis;
-<<<<<<< HEAD
+        private List<ScanResult.InformationElement> mVendorElements;
         private String mOweTransIfaceName;
-=======
-        private List<ScanResult.InformationElement> mVendorElements;
->>>>>>> 74a2a010
 
         /**
          * Constructs a Builder with default values (see {@link Builder}).
@@ -1063,11 +1038,8 @@
             mIeee80211axEnabled = true;
             mIsUserConfiguration = true;
             mBridgedModeOpportunisticShutdownTimeoutMillis = 0;
-<<<<<<< HEAD
+            mVendorElements = new ArrayList<>();
             mOweTransIfaceName = null;
-=======
-            mVendorElements = new ArrayList<>();
->>>>>>> 74a2a010
         }
 
         /**
@@ -1095,11 +1067,8 @@
             mIsUserConfiguration = other.mIsUserConfiguration;
             mBridgedModeOpportunisticShutdownTimeoutMillis =
                     other.mBridgedModeOpportunisticShutdownTimeoutMillis;
-<<<<<<< HEAD
+            mVendorElements = new ArrayList<>(other.mVendorElements);
             mOweTransIfaceName = other.mOweTransIfaceName;
-=======
-            mVendorElements = new ArrayList<>(other.mVendorElements);
->>>>>>> 74a2a010
         }
 
         /**
@@ -1120,11 +1089,7 @@
                     mBlockedClientList, mAllowedClientList, mMacRandomizationSetting,
                     mBridgedModeOpportunisticShutdownEnabled, mIeee80211axEnabled,
                     mIsUserConfiguration, mBridgedModeOpportunisticShutdownTimeoutMillis,
-<<<<<<< HEAD
-                    mOweTransIfaceName);
-=======
-                    mVendorElements);
->>>>>>> 74a2a010
+                    mVendorElements, mOweTransIfaceName);
         }
 
         /**
