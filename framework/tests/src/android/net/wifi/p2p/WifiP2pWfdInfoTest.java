/*
 * Copyright (C) 2019 The Android Open Source Project
 *
 * Licensed under the Apache License, Version 2.0 (the "License");
 * you may not use this file except in compliance with the License.
 * You may obtain a copy of the License at
 *
 *      http://www.apache.org/licenses/LICENSE-2.0
 *
 * Unless required by applicable law or agreed to in writing, software
 * distributed under the License is distributed on an "AS IS" BASIS,
 * WITHOUT WARRANTIES OR CONDITIONS OF ANY KIND, either express or implied.
 * See the License for the specific language governing permissions and
 * limitations under the License.
 */

package android.net.wifi.p2p;

import static org.junit.Assert.assertEquals;
import static org.junit.Assert.assertFalse;
import static org.junit.Assert.assertTrue;
import static org.junit.Assume.assumeTrue;

import android.os.Parcel;

import androidx.test.filters.SmallTest;

import com.android.modules.utils.build.SdkLevel;

import org.junit.Before;
import org.junit.Test;

/**
 * Unit test harness for {@link android.net.wifi.p2p.WifiP2pWfdInfo}
 */
@SmallTest
public class WifiP2pWfdInfoTest {

    private static final int TEST_CTRL_PORT = 9999;
    private static final int TEST_MAX_TPUT = 1024;

    private WifiP2pWfdInfo mSourceInfo = new WifiP2pWfdInfo(
            0,
            TEST_CTRL_PORT,
            TEST_MAX_TPUT);

    @Before
    public void setUp() {
        // initialize device info flags.
        mSourceInfo.setDeviceType(WifiP2pWfdInfo.DEVICE_TYPE_WFD_SOURCE);
        mSourceInfo.setSessionAvailable(true);
        mSourceInfo.setContentProtectionSupported(true);
    }

    /**
     * Verifies setters/getters.
     */
    @Test
    public void testSettersGetters() throws Exception {
        WifiP2pWfdInfo info = new WifiP2pWfdInfo();

        info.setEnabled(true);
        assertTrue(info.isEnabled());

        info.setDeviceType(WifiP2pWfdInfo.DEVICE_TYPE_WFD_SOURCE);
        assertEquals(WifiP2pWfdInfo.DEVICE_TYPE_WFD_SOURCE, info.getDeviceType());

        assertFalse(info.isR2Enabled());
        info.setWfdR2Device(WifiP2pWfdInfo.DEVICE_TYPE_WFD_SOURCE);
        assertTrue(info.isR2Enabled());

        info.setSessionAvailable(true);
        assertTrue(info.isSessionAvailable());

        info.setContentProtectionSupported(true);
        assertTrue(info.isContentProtectionSupported());

        info.setControlPort(TEST_CTRL_PORT);
        assertEquals(TEST_CTRL_PORT, info.getControlPort());

        info.setMaxThroughput(TEST_MAX_TPUT);
        assertEquals(TEST_MAX_TPUT, info.getMaxThroughput());

        assertEquals("0110270f0400", info.getDeviceInfoHex());
    }

    /**
<<<<<<< HEAD
=======
     * Verify WFD R2 setters/getters.
     */
    @Test
    public void testWfdR2SetterGetter() throws Exception {
        assumeTrue(SdkLevel.isAtLeastS());
        WifiP2pWfdInfo info = new WifiP2pWfdInfo();
        assertFalse(info.isR2Supported());
        info.setR2DeviceType(WifiP2pWfdInfo.DEVICE_TYPE_WFD_SOURCE);
        assertEquals(WifiP2pWfdInfo.DEVICE_TYPE_WFD_SOURCE, info.getR2DeviceType());
        assertTrue(info.isR2Supported());
    }

    /**
>>>>>>> adde2325
     * Verify coupled-sink usage APIs.
     */
    @Test
    public void testCoupledSinkUsage() throws Exception {
        WifiP2pWfdInfo info = new WifiP2pWfdInfo();

        info.setCoupledSinkSupportAtSink(true);
        assertTrue(info.isCoupledSinkSupportedAtSink());
        info.setCoupledSinkSupportAtSink(false);
        assertFalse(info.isCoupledSinkSupportedAtSink());

        info.setCoupledSinkSupportAtSource(true);
        assertTrue(info.isCoupledSinkSupportedAtSource());
        info.setCoupledSinkSupportAtSource(false);
        assertFalse(info.isCoupledSinkSupportedAtSource());
    }

    /**
     * Verifies copy constructor.
     */
    @Test
    public void testCopyOperator() throws Exception {
        WifiP2pWfdInfo copiedInfo = new WifiP2pWfdInfo(mSourceInfo);

        // no equals operator, use toString for data comparison.
        assertEquals(mSourceInfo.toString(), copiedInfo.toString());
    }

    /**
     * Verifies parcel serialization/deserialization.
     */
    @Test
    public void testParcelOperation() throws Exception {
        Parcel parcelW = Parcel.obtain();
        mSourceInfo.writeToParcel(parcelW, 0);
        byte[] bytes = parcelW.marshall();
        parcelW.recycle();

        Parcel parcelR = Parcel.obtain();
        parcelR.unmarshall(bytes, 0, bytes.length);
        parcelR.setDataPosition(0);
        WifiP2pWfdInfo fromParcel = WifiP2pWfdInfo.CREATOR.createFromParcel(parcelR);

        // no equals operator, use toString for data comparison.
        assertEquals(mSourceInfo.toString(), fromParcel.toString());
    }
}<|MERGE_RESOLUTION|>--- conflicted
+++ resolved
@@ -65,9 +65,9 @@
         info.setDeviceType(WifiP2pWfdInfo.DEVICE_TYPE_WFD_SOURCE);
         assertEquals(WifiP2pWfdInfo.DEVICE_TYPE_WFD_SOURCE, info.getDeviceType());
 
-        assertFalse(info.isR2Enabled());
-        info.setWfdR2Device(WifiP2pWfdInfo.DEVICE_TYPE_WFD_SOURCE);
-        assertTrue(info.isR2Enabled());
+        assertFalse(info.isR2Supported());
+        info.setR2DeviceType(WifiP2pWfdInfo.DEVICE_TYPE_WFD_SOURCE);
+        assertTrue(info.isR2Supported());
 
         info.setSessionAvailable(true);
         assertTrue(info.isSessionAvailable());
@@ -85,8 +85,6 @@
     }
 
     /**
-<<<<<<< HEAD
-=======
      * Verify WFD R2 setters/getters.
      */
     @Test
@@ -100,7 +98,6 @@
     }
 
     /**
->>>>>>> adde2325
      * Verify coupled-sink usage APIs.
      */
     @Test
